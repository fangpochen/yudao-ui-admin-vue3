{
  "name": "yudao-ui-admin-vue3",
  "version": "1.7.1-snapshot.1941",
  "description": "基于vue3、vite4、element-plus、typesScript",
  "author": "xingyu",
  "private": false,
  "scripts": {
    "i": "pnpm install",
<<<<<<< HEAD
    "dev": "DEBUG=vite:plugin:mkcert vite --mode base --force",
=======
    "dev": "vite --mode base",
    "front": "vite --mode front",
>>>>>>> cab8c9ad
    "ts:check": "vue-tsc --noEmit",
    "build:pro": "node --max_old_space_size=8000 ./node_modules/vite/bin/vite.js build --mode pro",
    "build:dev": "node --max_old_space_size=8000 ./node_modules/vite/bin/vite.js build --mode dev",
    "build:test": "node --max_old_space_size=8000 ./node_modules/vite/bin/vite.js build --mode test",
    "build:static": "node --max_old_space_size=8000 ./node_modules/vite/bin/vite.js build --mode static",
    "serve:pro": "vite preview --mode pro",
    "serve:dev": "vite preview --mode dev",
    "serve:test": "vite preview --mode test",
    "npm:check": "npx npm-check-updates",
    "clean": "npx rimraf node_modules",
    "clean:cache": "npx rimraf node_modules/.cache",
    "lint:eslint": "eslint --fix --ext .js,.ts,.vue ./src",
    "lint:format": "prettier --write --loglevel warn \"src/**/*.{js,ts,json,tsx,css,less,scss,vue,html,md}\"",
    "lint:style": "stylelint --fix \"**/*.{vue,less,postcss,css,scss}\" --cache --cache-location node_modules/.cache/stylelint/",
    "lint:lint-staged": "lint-staged -c ",
    "lint:pretty": "pretty-quick --staged"
  },
  "dependencies": {
    "@form-create/designer": "^3.1.0",
    "@form-create/element-ui": "^3.1.17",
    "@iconify/iconify": "^3.1.0",
    "@vueuse/core": "^9.13.0",
    "@wangeditor/editor": "^5.1.23",
    "@wangeditor/editor-for-vue": "^5.1.10",
    "@zxcvbn-ts/core": "^2.2.1",
    "animate.css": "^4.1.1",
    "axios": "^1.3.4",
    "bpmn-js-token-simulation": "^0.10.0",
    "camunda-bpmn-moddle": "^7.0.1",
    "cropperjs": "^1.5.13",
    "crypto-js": "^4.1.1",
    "dayjs": "^1.11.7",
    "diagram-js": "^11.6.0",
    "echarts": "^5.4.1",
    "echarts-wordcloud": "^2.1.0",
    "element-plus": "2.2.34",
    "fast-xml-parser": "^4.1.3",
    "highlight.js": "^11.7.0",
    "intro.js": "^6.0.0",
    "jsencrypt": "^3.3.2",
    "lodash-es": "^4.17.21",
    "min-dash": "^4.0.0",
    "mitt": "^3.0.0",
    "nprogress": "^0.2.0",
    "pinia": "^2.0.33",
    "qrcode": "^1.5.1",
    "qs": "^6.11.1",
    "steady-xml": "^0.1.0",
    "url": "^0.11.0",
    "vite-plugin-mkcert": "^1.13.0",
    "vite-plugin-optimize-persist": "^0.1.2",
    "vite-plugin-package-config": "^0.1.1",
    "vue": "3.2.47",
    "vue-i18n": "9.2.2",
    "vue-router": "^4.1.6",
    "vue-types": "^5.0.2",
    "vuedraggable": "^4.1.0",
    "vxe-table": "^4.3.10",
    "web-storage-cache": "^1.1.1",
    "xe-utils": "^3.5.7",
    "xml-js": "^1.6.11"
  },
  "devDependencies": {
    "@commitlint/cli": "^17.4.4",
    "@commitlint/config-conventional": "^17.4.4",
    "@iconify/json": "^2.2.31",
    "@intlify/unplugin-vue-i18n": "^0.8.2",
    "@purge-icons/generated": "^0.9.0",
    "@types/intro.js": "^5.1.1",
    "@types/lodash-es": "^4.17.6",
    "@types/node": "^18.14.6",
    "@types/nprogress": "^0.2.0",
    "@types/qrcode": "^1.5.0",
    "@types/qs": "^6.9.7",
    "@typescript-eslint/eslint-plugin": "^5.54.1",
    "@typescript-eslint/parser": "^5.54.1",
    "@vitejs/plugin-legacy": "^4.0.1",
    "@vitejs/plugin-vue": "^4.0.0",
    "@vitejs/plugin-vue-jsx": "^3.0.0",
    "autoprefixer": "^10.4.13",
    "bpmn-js": "^8.9.0",
    "bpmn-js-properties-panel": "^0.46.0",
    "consola": "^2.15.3",
    "eslint": "^8.35.0",
    "eslint-config-prettier": "^8.7.0",
    "eslint-define-config": "^1.15.0",
    "eslint-plugin-prettier": "^4.2.1",
    "eslint-plugin-vue": "^9.9.0",
    "lint-staged": "^13.1.2",
    "postcss": "^8.4.21",
    "postcss-html": "^1.5.0",
    "postcss-scss": "^4.0.6",
    "prettier": "^2.8.4",
    "rimraf": "^4.3.1",
    "rollup": "^3.18.0",
    "sass": "^1.58.3",
    "stylelint": "^15.2.0",
    "stylelint-config-html": "^1.1.0",
    "stylelint-config-prettier": "^9.0.5",
    "stylelint-config-recommended": "^10.0.1",
    "stylelint-config-standard": "^30.0.1",
    "stylelint-order": "^6.0.2",
    "terser": "^5.16.5",
    "typescript": "4.9.5",
    "unplugin-auto-import": "^0.15.1",
    "unplugin-element-plus": "^0.7.0",
    "unplugin-vue-components": "^0.24.1",
    "vite": "4.1.4",
    "vite-plugin-compression": "^0.5.1",
    "vite-plugin-ejs": "^1.6.4",
    "vite-plugin-eslint": "^1.8.1",
    "vite-plugin-progress": "^0.0.6",
    "vite-plugin-purge-icons": "^0.9.2",
    "vite-plugin-svg-icons": "^2.0.1",
    "vite-plugin-vue-setup-extend": "^0.4.0",
    "vite-plugin-windicss": "^1.8.10",
    "vue-tsc": "^1.2.0",
    "windicss": "^3.5.6"
  },
  "engines": {
    "node": ">=16.0.0"
  },
  "license": "MIT",
  "repository": {
    "type": "git",
    "url": "git+https://gitee.com/yudaocode/yudao-ui-admin-vue3"
  },
  "bugs": {
    "url": "https://gitee.com/yudaocode/yudao-ui-admin-vue3/issues"
  },
  "homepage": "https://gitee.com/yudaocode/yudao-ui-admin-vue3"
}<|MERGE_RESOLUTION|>--- conflicted
+++ resolved
@@ -6,12 +6,8 @@
   "private": false,
   "scripts": {
     "i": "pnpm install",
-<<<<<<< HEAD
-    "dev": "DEBUG=vite:plugin:mkcert vite --mode base --force",
-=======
     "dev": "vite --mode base",
     "front": "vite --mode front",
->>>>>>> cab8c9ad
     "ts:check": "vue-tsc --noEmit",
     "build:pro": "node --max_old_space_size=8000 ./node_modules/vite/bin/vite.js build --mode pro",
     "build:dev": "node --max_old_space_size=8000 ./node_modules/vite/bin/vite.js build --mode dev",
@@ -61,9 +57,6 @@
     "qs": "^6.11.1",
     "steady-xml": "^0.1.0",
     "url": "^0.11.0",
-    "vite-plugin-mkcert": "^1.13.0",
-    "vite-plugin-optimize-persist": "^0.1.2",
-    "vite-plugin-package-config": "^0.1.1",
     "vue": "3.2.47",
     "vue-i18n": "9.2.2",
     "vue-router": "^4.1.6",
