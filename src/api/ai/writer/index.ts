--- conflicted
+++ resolved
@@ -1,5 +1,4 @@
 import { fetchEventSource } from '@microsoft/fetch-event-source'
-import request from '@/config/axios'
 
 import { getAccessToken } from '@/utils/auth'
 import { config } from '@/config/axios/config'
@@ -22,7 +21,6 @@
   createTime?: Date // 创建时间
 }
 
-<<<<<<< HEAD
 export interface AiWritePageReqVO extends PageParam {
   userId?: number // 用户编号
   type?: AiWriteTypeEnum //  写作类型
@@ -86,48 +84,4 @@
   }
 }
 
-export default WriteApi
-=======
-// TODO @hhero：搞成 WriteApi，类似 ConversationApi 一样。这样更有类的概念，后续引入某个 Api，然后调用它的方法就可以了。
-export const writeStream = ({
-  data,
-  onClose,
-  onMessage,
-  onError,
-  ctrl
-}: {
-  data: WriteVO
-  onMessage?: (res: any) => void
-  onError?: (...args: any[]) => void
-  onClose?: (...args: any[]) => void
-  ctrl: AbortController
-}) => {
-  const token = getAccessToken()
-  return fetchEventSource(`${config.base_url}/ai/write/generate-stream`, {
-    method: 'post',
-    headers: {
-      'Content-Type': 'application/json',
-      Authorization: `Bearer ${token}`
-    },
-    openWhenHidden: true,
-    body: JSON.stringify(data),
-    onmessage: onMessage,
-    onerror: onError,
-    onclose: onClose,
-    signal: ctrl.signal
-  })
-}
-
-// AI 写作 API
-export const WriteApi = {
-  // 查询AI 写作分页
-  getWritePage: async (params: any) => {
-    return await request.get({ url: `/ai/write/page`, params })
-  },
-
-  // 删除AI 写作
-  deleteWrite: async (id: number) => {
-    return await request.delete({ url: `/ai/write/delete?id=` + id })
-  }
-}
->>>>>>> 69940e27
+export default WriteApi