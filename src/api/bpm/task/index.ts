--- conflicted
+++ resolved
@@ -47,17 +47,9 @@
   return await request.get({ url: '/bpm/task/get-return-list', params })
 }
 
-<<<<<<< HEAD
 // 回退
 export const returnTask = async (data) => {
   return await request.put({ url: '/bpm/task/return', data })
-=======
-/**
- * 确认回退
- * @param params
- */
-export const okRollback = async (data) => {
-  return await request.put({ url: '/bpm/task/rollback', data })
 }
 
 /**
@@ -65,5 +57,4 @@
  */
 export const delegateTask = async (data) => {
   return await request.put({ url: '/bpm/task/delegate', data })
->>>>>>> 20fe3436
 }