import { toNumber } from 'lodash-es'

/**
 *
 * @param component 需要注册的组件
 * @param alias 组件别名
 * @returns any
 */
export const withInstall = <T>(component: T, alias?: string) => {
  const comp = component as any
  comp.install = (app: any) => {
    app.component(comp.name || comp.displayName, component)
    if (alias) {
      app.config.globalProperties[alias] = component
    }
  }
  return component as T & Plugin
}

/**
 * @param str 需要转下划线的驼峰字符串
 * @returns 字符串下划线
 */
export const humpToUnderline = (str: string): string => {
  return str.replace(/([A-Z])/g, '-$1').toLowerCase()
}

/**
 * @param str 需要转驼峰的下划线字符串
 * @returns 字符串驼峰
 */
export const underlineToHump = (str: string): string => {
  if (!str) return ''
  return str.replace(/\-(\w)/g, (_, letter: string) => {
    return letter.toUpperCase()
  })
}

/**
 * 驼峰转横杠
 */
export const humpToDash = (str: string): string => {
  return str.replace(/([A-Z])/g, '-$1').toLowerCase()
}

export const setCssVar = (prop: string, val: any, dom = document.documentElement) => {
  dom.style.setProperty(prop, val)
}

/**
 * 查找数组对象的某个下标
 * @param {Array} ary 查找的数组
 * @param {Functon} fn 判断的方法
 */
// eslint-disable-next-line
export const findIndex = <T = Recordable>(ary: Array<T>, fn: Fn): number => {
  if (ary.findIndex) {
    return ary.findIndex(fn)
  }
  let index = -1
  ary.some((item: T, i: number, ary: Array<T>) => {
    const ret: T = fn(item, i, ary)
    if (ret) {
      index = i
      return ret
    }
  })
  return index
}

export const trim = (str: string) => {
  return str.replace(/(^\s*)|(\s*$)/g, '')
}

/**
 * @param {Date | number | string} time 需要转换的时间
 * @param {String} fmt 需要转换的格式 如 yyyy-MM-dd、yyyy-MM-dd HH:mm:ss
 */
export function formatTime(time: Date | number | string, fmt: string) {
  if (!time) return ''
  else {
    const date = new Date(time)
    const o = {
      'M+': date.getMonth() + 1,
      'd+': date.getDate(),
      'H+': date.getHours(),
      'm+': date.getMinutes(),
      's+': date.getSeconds(),
      'q+': Math.floor((date.getMonth() + 3) / 3),
      S: date.getMilliseconds()
    }
    if (/(y+)/.test(fmt)) {
      fmt = fmt.replace(RegExp.$1, (date.getFullYear() + '').substr(4 - RegExp.$1.length))
    }
    for (const k in o) {
      if (new RegExp('(' + k + ')').test(fmt)) {
        fmt = fmt.replace(
          RegExp.$1,
          RegExp.$1.length === 1 ? o[k] : ('00' + o[k]).substr(('' + o[k]).length)
        )
      }
    }
    return fmt
  }
}

/**
 * 生成随机字符串
 */
export function toAnyString() {
  const str: string = 'xxxxx-xxxxx-4xxxx-yxxxx-xxxxx'.replace(/[xy]/g, (c: string) => {
    const r: number = (Math.random() * 16) | 0
    const v: number = c === 'x' ? r : (r & 0x3) | 0x8
    return v.toString()
  })
  return str
}

/**
 * 生成指定长度的随机字符串
 *
 * @param length 字符串长度
 */
export function generateRandomStr(length: number): string {
  const chars = 'ABCDEFGHIJKLMNOPQRSTUVWXYZabcdefghijklmnopqrstuvwxyz0123456789'
  let result = ''
  for (let i = 0; i < length; i++) {
    result += chars.charAt(Math.floor(Math.random() * chars.length))
  }
  return result
}

/**
 * 根据支持的文件类型生成 accept 属性值
 *
 * @param supportedFileTypes 支持的文件类型数组，如 ['PDF', 'DOC', 'DOCX']
 * @returns 用于文件上传组件 accept 属性的字符串
 */
export const generateAcceptedFileTypes = (supportedFileTypes: string[]): string => {
  const allowedExtensions = supportedFileTypes.map((ext) => ext.toLowerCase())
  const mimeTypes: string[] = []

  // 添加常见的 MIME 类型映射
  if (allowedExtensions.includes('txt')) {
    mimeTypes.push('text/plain')
  }
  if (allowedExtensions.includes('pdf')) {
    mimeTypes.push('application/pdf')
  }
  if (allowedExtensions.includes('html') || allowedExtensions.includes('htm')) {
    mimeTypes.push('text/html')
  }
  if (allowedExtensions.includes('csv')) {
    mimeTypes.push('text/csv')
  }
  if (allowedExtensions.includes('xlsx') || allowedExtensions.includes('xls')) {
    mimeTypes.push('application/vnd.ms-excel')
    mimeTypes.push('application/vnd.openxmlformats-officedocument.spreadsheetml.sheet')
  }
  if (allowedExtensions.includes('docx') || allowedExtensions.includes('doc')) {
    mimeTypes.push('application/msword')
    mimeTypes.push('application/vnd.openxmlformats-officedocument.wordprocessingml.document')
  }
  if (allowedExtensions.includes('pptx') || allowedExtensions.includes('ppt')) {
    mimeTypes.push('application/vnd.ms-powerpoint')
    mimeTypes.push('application/vnd.openxmlformats-officedocument.presentationml.presentation')
  }
  if (allowedExtensions.includes('xml')) {
    mimeTypes.push('application/xml')
    mimeTypes.push('text/xml')
  }
  if (allowedExtensions.includes('md') || allowedExtensions.includes('markdown')) {
    mimeTypes.push('text/markdown')
  }
  if (allowedExtensions.includes('epub')) {
    mimeTypes.push('application/epub+zip')
  }
  if (allowedExtensions.includes('eml')) {
    mimeTypes.push('message/rfc822')
  }
  if (allowedExtensions.includes('msg')) {
    mimeTypes.push('application/vnd.ms-outlook')
  }

  // 添加文件扩展名
  const extensions = allowedExtensions.map((ext) => `.${ext}`)

  return [...mimeTypes, ...extensions].join(',')
}

/**
 * 首字母大写
 */
export function firstUpperCase(str: string) {
  return str.toLowerCase().replace(/( |^)[a-z]/g, (L) => L.toUpperCase())
}

export const generateUUID = () => {
  if (typeof crypto === 'object') {
    if (typeof crypto.randomUUID === 'function') {
      return crypto.randomUUID()
    }
    if (typeof crypto.getRandomValues === 'function' && typeof Uint8Array === 'function') {
      const callback = (c: any) => {
        const num = Number(c)
        return (num ^ (crypto.getRandomValues(new Uint8Array(1))[0] & (15 >> (num / 4)))).toString(
          16
        )
      }
      return '10000000-1000-4000-8000-100000000000'.replace(/[018]/g, callback)
    }
  }
  let timestamp = new Date().getTime()
  let performanceNow =
    (typeof performance !== 'undefined' && performance.now && performance.now() * 1000) || 0
  return 'xxxxxxxx-xxxx-4xxx-yxxx-xxxxxxxxxxxx'.replace(/[xy]/g, (c) => {
    let random = Math.random() * 16
    if (timestamp > 0) {
      random = (timestamp + random) % 16 | 0
      timestamp = Math.floor(timestamp / 16)
    } else {
      random = (performanceNow + random) % 16 | 0
      performanceNow = Math.floor(performanceNow / 16)
    }
    return (c === 'x' ? random : (random & 0x3) | 0x8).toString(16)
  })
}

/**
 * element plus 的文件大小 Formatter 实现
 *
 * @param row 行数据
 * @param column 字段
 * @param cellValue 字段值
 */
// @ts-ignore
export const fileSizeFormatter = (row, column, cellValue) => {
  const fileSize = cellValue
  const unitArr = ['Bytes', 'KB', 'MB', 'GB', 'TB', 'PB', 'EB', 'ZB', 'YB']
  const srcSize = parseFloat(fileSize)
  const index = Math.floor(Math.log(srcSize) / Math.log(1024))
  const size = srcSize / Math.pow(1024, index)
  const sizeStr = size.toFixed(2) //保留的小数位数
  return sizeStr + ' ' + unitArr[index]
}

/**
 * 将值复制到目标对象，且以目标对象属性为准，例：target: {a:1} source:{a:2,b:3} 结果为：{a:2}
 * @param target 目标对象
 * @param source 源对象
 */
export const copyValueToTarget = (target: any, source: any) => {
  const newObj = Object.assign({}, target, source)
  // 删除多余属性
  Object.keys(newObj).forEach((key) => {
    // 如果不是target中的属性则删除
    if (Object.keys(target).indexOf(key) === -1) {
      delete newObj[key]
    }
  })
  // 更新目标对象值
  Object.assign(target, newObj)
}

/**
 * 获取链接的参数值
 * @param key 参数键名
 * @param urlStr 链接地址，默认为当前浏览器的地址
 */
export const getUrlValue = (key: string, urlStr: string = location.href): string => {
  if (!urlStr || !key) return ''
  const url = new URL(decodeURIComponent(urlStr))
  return url.searchParams.get(key) ?? ''
}

/**
 * 获取链接的参数值（值类型）
 * @param key 参数键名
 * @param urlStr 链接地址，默认为当前浏览器的地址
 */
export const getUrlNumberValue = (key: string, urlStr: string = location.href): number => {
  return toNumber(getUrlValue(key, urlStr))
}

/**
 * 构建排序字段
 * @param prop 字段名称
 * @param order 顺序
 */
export const buildSortingField = ({ prop, order }) => {
  return { field: prop, order: order === 'ascending' ? 'asc' : 'desc' }
}

// ========== NumberUtils 数字方法 ==========

/**
 * 数组求和
 *
 * @param values 数字数组
 * @return 求和结果，默认为 0
 */
export const getSumValue = (values: number[]): number => {
  return values.reduce((prev, curr) => {
    const value = Number(curr)
    if (!Number.isNaN(value)) {
      return prev + curr
    } else {
      return prev
    }
  }, 0)
}

// ========== 通用金额方法 ==========

/**
 * 将一个整数转换为分数保留两位小数
 * @param num
 */
export const formatToFraction = (num: number | string | undefined): string => {
  if (typeof num === 'undefined') return '0.00'
  const parsedNumber = typeof num === 'string' ? parseFloat(num) : num
  return (parsedNumber / 100.0).toFixed(2)
}

/**
 * 将一个数转换为 1.00 这样
 * 数据呈现的时候使用
 *
 * @param num 整数
 */
// TODO @芋艿：看看怎么融合掉
export const floatToFixed2 = (num: number | string | undefined): string => {
  let str = '0.00'
  if (typeof num === 'undefined') {
    return str
  }
  const f = formatToFraction(num)
  const decimalPart = f.toString().split('.')[1]
  const len = decimalPart ? decimalPart.length : 0
  switch (len) {
    case 0:
      str = f.toString() + '.00'
      break
    case 1:
      str = f.toString() + '0'
      break
    case 2:
      str = f.toString()
      break
  }
  return str
}

/**
 * 将一个分数转换为整数
 * @param num
 */
// TODO @芋艿：看看怎么融合掉
export const convertToInteger = (num: number | string | undefined): number => {
  if (typeof num === 'undefined') return 0
  const parsedNumber = typeof num === 'string' ? parseFloat(num) : num
  // TODO 分转元后还有小数则四舍五入
  return Math.round(parsedNumber * 100)
}

/**
 * 元转分
 */
export const yuanToFen = (amount: string | number): number => {
  return convertToInteger(amount)
}

/**
 * 分转元
 */
export const fenToYuan = (price: string | number): string => {
  return formatToFraction(price)
}

/**
 * 计算环比
 *
 * @param value 当前数值
 * @param reference 对比数值
 */
export const calculateRelativeRate = (value?: number, reference?: number) => {
  // 防止除0
  if (!reference || reference == 0) return 0

  return ((100 * ((value || 0) - reference)) / reference).toFixed(0)
}

// ========== ERP 专属方法 ==========

const ERP_COUNT_DIGIT = 3
const ERP_PRICE_DIGIT = 2

/**
 * 【ERP】格式化 Input 数字
 *
 * 例如说：库存数量
 *
 * @param num 数量
 * @package digit 保留的小数位数
 * @return 格式化后的数量
 */
export const erpNumberFormatter = (num: number | string | undefined, digit: number) => {
  if (num == null) {
    return ''
  }
  if (typeof num === 'string') {
    num = parseFloat(num)
  }
  // 如果非 number，则直接返回空串
  if (isNaN(num)) {
    return ''
  }
  return num.toFixed(digit)
}

/**
 * 【ERP】格式化数量，保留三位小数
 *
 * 例如说：库存数量
 *
 * @param num 数量
 * @return 格式化后的数量
 */
export const erpCountInputFormatter = (num: number | string | undefined) => {
  return erpNumberFormatter(num, ERP_COUNT_DIGIT)
}

// noinspection JSCommentMatchesSignature
/**
 * 【ERP】格式化数量，保留三位小数
 *
 * @param cellValue 数量
 * @return 格式化后的数量
 */
export const erpCountTableColumnFormatter = (_, __, cellValue: any, ___) => {
  return erpNumberFormatter(cellValue, ERP_COUNT_DIGIT)
}

/**
 * 【ERP】格式化金额，保留二位小数
 *
 * 例如说：库存数量
 *
 * @param num 数量
 * @return 格式化后的数量
 */
export const erpPriceInputFormatter = (num: number | string | undefined) => {
  return erpNumberFormatter(num, ERP_PRICE_DIGIT)
}

// noinspection JSCommentMatchesSignature
/**
 * 【ERP】格式化金额，保留二位小数
 *
 * @param cellValue 数量
 * @return 格式化后的数量
 */
export const erpPriceTableColumnFormatter = (_, __, cellValue: any, ___) => {
  return erpNumberFormatter(cellValue, ERP_PRICE_DIGIT)
}

/**
 * 【ERP】价格计算，四舍五入保留两位小数
 *
 * @param price 价格
 * @param count 数量
 * @return 总价格。如果有任一为空，则返回 undefined
 */
export const erpPriceMultiply = (price: number, count: number) => {
  if (price == null || count == null) {
    return undefined
  }
  return parseFloat((price * count).toFixed(ERP_PRICE_DIGIT))
}

/**
 * 【ERP】百分比计算，四舍五入保留两位小数
 *
 * 如果 total 为 0，则返回 0
 *
 * @param value 当前值
 * @param total 总值
 */
export const erpCalculatePercentage = (value: number, total: number) => {
  if (total === 0) return 0
  return ((value / total) * 100).toFixed(2)
}

/**
 * 适配 echarts map 的地名
 *
 * @param areaName 地区名称
 */
export const areaReplace = (areaName: string) => {
  if (!areaName) {
    return areaName
  }
  return areaName
    .replace('维吾尔自治区', '')
    .replace('壮族自治区', '')
    .replace('回族自治区', '')
    .replace('自治区', '')
    .replace('省', '')
}

/**
 * 解析 JSON 字符串
 *
 * @param str
 */
export function jsonParse(str: string) {
  try {
    return JSON.parse(str)
  } catch (e) {
<<<<<<< HEAD
    console.log(`str[${str}] 不是一个 JSON 字符串`)
    return ''
=======
    console.warn(`str[${str}] 不是一个 JSON 字符串`)
    return str
>>>>>>> 0d51ef70
  }
}

/**
 * 截取字符串
 *
 * @param str 字符串
 * @param start 开始位置
 * @param end 结束位置
 */

<<<<<<< HEAD
export const subString = (str: string, start: number, end: number) => {
  if (str.length > end) {
    return str.slice(start, end)
=======
export const sliceName = (name: string, start: number, end: number) => {
  if (name.length > end) {
    return name.slice(start, end)
>>>>>>> 0d51ef70
  }
  return str
}<|MERGE_RESOLUTION|>--- conflicted
+++ resolved
@@ -517,33 +517,22 @@
   try {
     return JSON.parse(str)
   } catch (e) {
-<<<<<<< HEAD
-    console.log(`str[${str}] 不是一个 JSON 字符串`)
-    return ''
-=======
     console.warn(`str[${str}] 不是一个 JSON 字符串`)
     return str
->>>>>>> 0d51ef70
   }
 }
 
 /**
  * 截取字符串
  *
- * @param str 字符串
- * @param start 开始位置
- * @param end 结束位置
- */
-
-<<<<<<< HEAD
-export const subString = (str: string, start: number, end: number) => {
-  if (str.length > end) {
-    return str.slice(start, end)
-=======
+ * @param name
+ * @param start
+ * @param end
+ */
+
 export const sliceName = (name: string, start: number, end: number) => {
   if (name.length > end) {
     return name.slice(start, end)
->>>>>>> 0d51ef70
-  }
-  return str
+  }
+  return name
 }