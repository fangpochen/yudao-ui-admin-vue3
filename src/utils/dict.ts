--- conflicted
+++ resolved
@@ -145,13 +145,14 @@
   MP_AUTO_REPLY_REQUEST_MATCH = 'mp_auto_reply_request_match', // 自动回复请求匹配类型
   MP_MESSAGE_TYPE = 'mp_message_type', // 消息类型
 
-<<<<<<< HEAD
-  // ========== MALL 模块 ==========
-  PRODUCT_UNIT = 'product_unit', // 商品单位
-  PRODUCT_SPU_STATUS = 'product_spu_status', //商品状态
-
-  // ========== MALL 交易模块 ==========
-  EXPRESS_CHARGE_MODE = 'trade_delivery_express_charge_mode', //快递的计费方式
+  // ========== MALL - PROMOTION 模块 ==========
+  PROMOTION_DISCOUNT_TYPE = 'promotion_discount_type', // 优惠类型
+  PROMOTION_PRODUCT_SCOPE = 'promotion_product_scope', // 营销的商品范围
+  PROMOTION_COUPON_TEMPLATE_VALIDITY_TYPE = 'promotion_coupon_template_validity_type', // 优惠劵模板的有限期类型
+  PROMOTION_COUPON_STATUS = 'promotion_coupon_status', // 优惠劵的状态
+  PROMOTION_COUPON_TAKE_TYPE = 'promotion_coupon_take_type', // 优惠劵的领取方式
+  PROMOTION_ACTIVITY_STATUS = 'promotion_activity_status', // 优惠活动的状态
+  PROMOTION_CONDITION_TYPE = 'promotion_condition_type', // 营销的条件类型枚举
 
   //===add by 20230530====
   // ========== MALL - ORDER 模块 ==========
@@ -163,14 +164,4 @@
   TRADE_ORDER_ITEM_AFTER_SALE_STATUS = 'trade_order_item_after_sale_status', // 订单项 - 售后状态
 
   TERMINAL = 'terminal'
-=======
-  // ========== MALL - PROMOTION 模块 ==========
-  PROMOTION_DISCOUNT_TYPE = 'promotion_discount_type', // 优惠类型
-  PROMOTION_PRODUCT_SCOPE = 'promotion_product_scope', // 营销的商品范围
-  PROMOTION_COUPON_TEMPLATE_VALIDITY_TYPE = 'promotion_coupon_template_validity_type', // 优惠劵模板的有限期类型
-  PROMOTION_COUPON_STATUS = 'promotion_coupon_status', // 优惠劵的状态
-  PROMOTION_COUPON_TAKE_TYPE = 'promotion_coupon_take_type', // 优惠劵的领取方式
-  PROMOTION_ACTIVITY_STATUS = 'promotion_activity_status', // 优惠活动的状态
-  PROMOTION_CONDITION_TYPE = 'promotion_condition_type' // 营销的条件类型枚举
->>>>>>> 51e76ffd
 }