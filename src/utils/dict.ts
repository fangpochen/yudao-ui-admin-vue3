--- conflicted
+++ resolved
@@ -149,7 +149,6 @@
   // ========== MALL - 商品模块 ==========
   PRODUCT_UNIT = 'product_unit', // 商品单位
   PRODUCT_SPU_STATUS = 'product_spu_status', //商品状态
-<<<<<<< HEAD
 
   // ========== MALL - 交易模块 ==========
   EXPRESS_CHARGE_MODE = 'trade_delivery_express_charge_mode', //快递的计费方式
@@ -162,11 +161,8 @@
   PROMOTION_COUPON_TAKE_TYPE = 'promotion_coupon_take_type', // 优惠劵的领取方式
   PROMOTION_ACTIVITY_STATUS = 'promotion_activity_status', // 优惠活动的状态
   PROMOTION_CONDITION_TYPE = 'promotion_condition_type' // 营销的条件类型枚举
-=======
-  // ========== MALL 交易模块 ==========
-  EXPRESS_CHARGE_MODE = 'trade_delivery_express_charge_mode', //快递的计费方式
-  //积分模块//
+  // 积分模块 TODO 芋艿：这里枚举要改下
   POINT_BIZ_TYPE = 'point_biz_type',
   POINT_STATUS = 'point_status'
->>>>>>> b809945c
+
 }