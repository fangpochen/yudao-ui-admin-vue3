/**
 * 数据字典工具类
 */
import { useDictStoreWithOut } from '@/store/modules/dict'
import { ElementPlusInfoType } from '@/types/elementPlus'

const dictStore = useDictStoreWithOut()

/**
 * 获取 dictType 对应的数据字典数组
 *
 * @param dictType 数据类型
 * @returns {*|Array} 数据字典数组
 */
export interface DictDataType {
  dictType: string
  label: string
  value: string | number | boolean
  colorType: ElementPlusInfoType | ''
  cssClass: string
}

export const getDictOptions = (dictType: string) => {
  return dictStore.getDictByType(dictType) || []
}

export const getIntDictOptions = (dictType: string) => {
  const dictOption: DictDataType[] = []
  const dictOptions: DictDataType[] = getDictOptions(dictType)
  dictOptions.forEach((dict: DictDataType) => {
    dictOption.push({
      ...dict,
      value: parseInt(dict.value + '')
    })
  })
  return dictOption
}

export const getStrDictOptions = (dictType: string) => {
  const dictOption: DictDataType[] = []
  const dictOptions: DictDataType[] = getDictOptions(dictType)
  dictOptions.forEach((dict: DictDataType) => {
    dictOption.push({
      ...dict,
      value: dict.value + ''
    })
  })
  return dictOption
}

export const getBoolDictOptions = (dictType: string) => {
  const dictOption: DictDataType[] = []
  const dictOptions: DictDataType[] = getDictOptions(dictType)
  dictOptions.forEach((dict: DictDataType) => {
    dictOption.push({
      ...dict,
      value: dict.value + '' === 'true'
    })
  })
  return dictOption
}

/**
 * 获取指定字典类型的指定值对应的字典对象
 * @param dictType 字典类型
 * @param value 字典值
 * @return DictDataType 字典对象
 */
export const getDictObj = (dictType: string, value: any): DictDataType | undefined => {
  const dictOptions: DictDataType[] = getDictOptions(dictType)
  for (const dict of dictOptions) {
    if (dict.value === value + '') {
      return dict
    }
  }
}

/**
 * 获得字典数据的文本展示
 *
 * @param dictType 字典类型
 * @param value 字典数据的值
 * @return 字典名称
 */
export const getDictLabel = (dictType: string, value: any): string => {
  const dictOptions: DictDataType[] = getDictOptions(dictType)
  const dictLabel = ref('')
  dictOptions.forEach((dict: DictDataType) => {
    if (dict.value === value + '') {
      dictLabel.value = dict.label
    }
  })
  return dictLabel.value
}

export enum DICT_TYPE {
  USER_TYPE = 'user_type',
  COMMON_STATUS = 'common_status',
  SYSTEM_TENANT_PACKAGE_ID = 'system_tenant_package_id',
  TERMINAL = 'terminal', // 终端

  // ========== SYSTEM 模块 ==========
  SYSTEM_USER_SEX = 'system_user_sex',
  SYSTEM_MENU_TYPE = 'system_menu_type',
  SYSTEM_ROLE_TYPE = 'system_role_type',
  SYSTEM_DATA_SCOPE = 'system_data_scope',
  SYSTEM_NOTICE_TYPE = 'system_notice_type',
  SYSTEM_OPERATE_TYPE = 'system_operate_type',
  SYSTEM_LOGIN_TYPE = 'system_login_type',
  SYSTEM_LOGIN_RESULT = 'system_login_result',
  SYSTEM_SMS_CHANNEL_CODE = 'system_sms_channel_code',
  SYSTEM_SMS_TEMPLATE_TYPE = 'system_sms_template_type',
  SYSTEM_SMS_SEND_STATUS = 'system_sms_send_status',
  SYSTEM_SMS_RECEIVE_STATUS = 'system_sms_receive_status',
  SYSTEM_ERROR_CODE_TYPE = 'system_error_code_type',
  SYSTEM_OAUTH2_GRANT_TYPE = 'system_oauth2_grant_type',
  SYSTEM_MAIL_SEND_STATUS = 'system_mail_send_status',
  SYSTEM_NOTIFY_TEMPLATE_TYPE = 'system_notify_template_type',

  // ========== INFRA 模块 ==========
  INFRA_BOOLEAN_STRING = 'infra_boolean_string',
  INFRA_JOB_STATUS = 'infra_job_status',
  INFRA_JOB_LOG_STATUS = 'infra_job_log_status',
  INFRA_API_ERROR_LOG_PROCESS_STATUS = 'infra_api_error_log_process_status',
  INFRA_CONFIG_TYPE = 'infra_config_type',
  INFRA_CODEGEN_TEMPLATE_TYPE = 'infra_codegen_template_type',
  INFRA_CODEGEN_FRONT_TYPE = 'infra_codegen_front_type',
  INFRA_CODEGEN_SCENE = 'infra_codegen_scene',
  INFRA_FILE_STORAGE = 'infra_file_storage',

  // ========== BPM 模块 ==========
  BPM_MODEL_CATEGORY = 'bpm_model_category',
  BPM_MODEL_FORM_TYPE = 'bpm_model_form_type',
  BPM_TASK_ASSIGN_RULE_TYPE = 'bpm_task_assign_rule_type',
  BPM_PROCESS_INSTANCE_STATUS = 'bpm_process_instance_status',
  BPM_PROCESS_INSTANCE_RESULT = 'bpm_process_instance_result',
  BPM_TASK_ASSIGN_SCRIPT = 'bpm_task_assign_script',
  BPM_OA_LEAVE_TYPE = 'bpm_oa_leave_type',

  // ========== PAY 模块 ==========
  PAY_CHANNEL_CODE = 'pay_channel_code_type', // 支付渠道编码类型
  PAY_ORDER_STATUS = 'pay_order_status', // 商户支付订单状态
  PAY_REFUND_STATUS = 'pay_refund_status', // 退款订单状态
  PAY_NOTIFY_STATUS = 'pay_notify_status', // 商户支付回调状态
  PAY_NOTIFY_TYPE = 'pay_notify_type', // 商户支付回调状态

  // ========== MP 模块 ==========
  MP_AUTO_REPLY_REQUEST_MATCH = 'mp_auto_reply_request_match', // 自动回复请求匹配类型
  MP_MESSAGE_TYPE = 'mp_message_type', // 消息类型

  // ========== MALL - 会员模块 ==========
  MEMBER_POINT_BIZ_TYPE = 'member_point_biz_type', // 积分的业务类型
<<<<<<< HEAD
  BROKERAGE_ENABLED_CONDITION = 'brokerage_enabled_condition', // 分佣模式
  BROKERAGE_BIND_MODE = 'brokerage_bind_mode', // 分销关系绑定模式
  BROKERAGE_BANK_NAME = 'brokerage_bank_name', // 佣金提现银行
  BROKERAGE_WITHDRAW_TYPE = 'brokerage_withdraw_type', // 佣金冻结时间
  BROKERAGE_RECORD_BIZ_TYPE = 'brokerage_record_biz_type', // 佣金业务类型
  BROKERAGE_RECORD_STATUS = 'brokerage_record_status', // 佣金状态

=======
  MEMBER_EXPERIENCE_BIZ_TYPE = 'member_experience_biz_type', // 会员经验业务类型
>>>>>>> 2318f176
  // ========== MALL - 商品模块 ==========
  PRODUCT_UNIT = 'product_unit', // 商品单位
  PRODUCT_SPU_STATUS = 'product_spu_status', //商品状态

  // ========== MALL - 交易模块 ==========
  EXPRESS_CHARGE_MODE = 'trade_delivery_express_charge_mode', //快递的计费方式
  TRADE_AFTER_SALE_STATUS = 'trade_after_sale_status', // 售后 - 状态
  TRADE_AFTER_SALE_WAY = 'trade_after_sale_way', // 售后 - 方式
  TRADE_AFTER_SALE_TYPE = 'trade_after_sale_type', // 售后 - 类型
  TRADE_ORDER_TYPE = 'trade_order_type', // 订单 - 类型
  TRADE_ORDER_STATUS = 'trade_order_status', // 订单 - 状态
  TRADE_ORDER_ITEM_AFTER_SALE_STATUS = 'trade_order_item_after_sale_status', // 订单项 - 售后状态
  TRADE_DELIVERY_TYPE = 'trade_delivery_type', // 配送方式

  // ========== MALL - 营销模块 ==========
  PROMOTION_DISCOUNT_TYPE = 'promotion_discount_type', // 优惠类型
  PROMOTION_PRODUCT_SCOPE = 'promotion_product_scope', // 营销的商品范围
  PROMOTION_COUPON_TEMPLATE_VALIDITY_TYPE = 'promotion_coupon_template_validity_type', // 优惠劵模板的有限期类型
  PROMOTION_COUPON_STATUS = 'promotion_coupon_status', // 优惠劵的状态
  PROMOTION_COUPON_TAKE_TYPE = 'promotion_coupon_take_type', // 优惠劵的领取方式
  PROMOTION_ACTIVITY_STATUS = 'promotion_activity_status', // 优惠活动的状态
  PROMOTION_CONDITION_TYPE = 'promotion_condition_type' // 营销的条件类型枚举
}<|MERGE_RESOLUTION|>--- conflicted
+++ resolved
@@ -150,7 +150,8 @@
 
   // ========== MALL - 会员模块 ==========
   MEMBER_POINT_BIZ_TYPE = 'member_point_biz_type', // 积分的业务类型
-<<<<<<< HEAD
+  MEMBER_EXPERIENCE_BIZ_TYPE = 'member_experience_biz_type', // 会员经验业务类型
+  // TODO @疯狂：这块的枚举，是不是要挪到 TRADE 那啦
   BROKERAGE_ENABLED_CONDITION = 'brokerage_enabled_condition', // 分佣模式
   BROKERAGE_BIND_MODE = 'brokerage_bind_mode', // 分销关系绑定模式
   BROKERAGE_BANK_NAME = 'brokerage_bank_name', // 佣金提现银行
@@ -158,9 +159,6 @@
   BROKERAGE_RECORD_BIZ_TYPE = 'brokerage_record_biz_type', // 佣金业务类型
   BROKERAGE_RECORD_STATUS = 'brokerage_record_status', // 佣金状态
 
-=======
-  MEMBER_EXPERIENCE_BIZ_TYPE = 'member_experience_biz_type', // 会员经验业务类型
->>>>>>> 2318f176
   // ========== MALL - 商品模块 ==========
   PRODUCT_UNIT = 'product_unit', // 商品单位
   PRODUCT_SPU_STATUS = 'product_spu_status', //商品状态
