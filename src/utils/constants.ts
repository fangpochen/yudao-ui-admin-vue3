/**
 * Created by 芋道源码
 *
 * 枚举类
 */

// 全局通用状态枚举
export const CommonStatusEnum = {
  ENABLE: 0, // 开启
  DISABLE: 1 // 禁用
}

/**
 * 菜单的类型枚举
 */
export const SystemMenuTypeEnum = {
  DIR: 1, // 目录
  MENU: 2, // 菜单
  BUTTON: 3 // 按钮
}

/**
 * 角色的类型枚举
 */
export const SystemRoleTypeEnum = {
  SYSTEM: 1, // 内置角色
  CUSTOM: 2 // 自定义角色
}

/**
 * 数据权限的范围枚举
 */
export const SystemDataScopeEnum = {
  ALL: 1, // 全部数据权限
  DEPT_CUSTOM: 2, // 指定部门数据权限
  DEPT_ONLY: 3, // 部门数据权限
  DEPT_AND_CHILD: 4, // 部门及以下数据权限
  DEPT_SELF: 5 // 仅本人数据权限
}

/**
 * 代码生成模板类型
 */
export const InfraCodegenTemplateTypeEnum = {
  CRUD: 1, // 基础 CRUD
  TREE: 2, // 树形 CRUD
  SUB: 3 // 主子表 CRUD
}

/**
 * 任务状态的枚举
 */
export const InfraJobStatusEnum = {
  INIT: 0, // 初始化中
  NORMAL: 1, // 运行中
  STOP: 2 // 暂停运行
}

/**
 * API 异常数据的处理状态
 */
export const InfraApiErrorLogProcessStatusEnum = {
  INIT: 0, // 未处理
  DONE: 1, // 已处理
  IGNORE: 2 // 已忽略
}

/**
 * 用户的社交平台的类型枚举
 */
export const SystemUserSocialTypeEnum = {
  DINGTALK: {
    title: '钉钉',
    type: 20,
    source: 'dingtalk',
    img: 'https://s1.ax1x.com/2022/05/22/OzMDRs.png'
  },
  WECHAT_ENTERPRISE: {
    title: '企业微信',
    type: 30,
    source: 'wechat_enterprise',
    img: 'https://s1.ax1x.com/2022/05/22/OzMrzn.png'
  }
}

/**
 * 支付渠道枚举
 */
export const PayChannelEnum = {
  WX_PUB: {
    code: 'wx_pub',
    name: '微信 JSAPI 支付'
  },
  WX_LITE: {
    code: 'wx_lite',
    name: '微信小程序支付'
  },
  WX_APP: {
    code: 'wx_app',
    name: '微信 APP 支付'
  },
  WX_BAR: {
    code: 'wx_bar',
    name: '微信条码支付'
  },
  ALIPAY_PC: {
    code: 'alipay_pc',
    name: '支付宝 PC 网站支付'
  },
  ALIPAY_WAP: {
    code: 'alipay_wap',
    name: '支付宝 WAP 网站支付'
  },
  ALIPAY_APP: {
    code: 'alipay_app',
    name: '支付宝 APP 支付'
  },
  ALIPAY_QR: {
    code: 'alipay_qr',
    name: '支付宝扫码支付'
  },
  ALIPAY_BAR: {
    code: 'alipay_bar',
    name: '支付宝条码支付'
  },
  MOCK: {
    code: 'mock',
    name: '模拟支付'
  }
}

/**
<<<<<<< HEAD
=======
 * 支付的展示模式每局
 */
export const PayDisplayModeEnum = {
  URL: {
    mode: 'url'
  },
  IFRAME: {
    mode: 'iframe'
  },
  FORM: {
    mode: 'form'
  },
  QR_CODE: {
    mode: 'qr_code'
  },
  APP: {
    mode: 'app'
  }
}

/**
 * 支付类型枚举
 */
export const PayType = {
  WECHAT: 'WECHAT',
  ALIPAY: 'ALIPAY',
  MOCK: 'MOCK'
}

/**
>>>>>>> a6eab3cc
 * 支付订单状态枚举
 */
export const PayOrderStatusEnum = {
  WAITING: {
    status: 0,
    name: '未支付'
  },
  SUCCESS: {
    status: 10,
    name: '已支付'
  },
  CLOSED: {
    status: 20,
    name: '未支付'
  }
}

/**
 * 支付订单回调状态枚举
 */
export const PayOrderNotifyStatusEnum = {
  NO: {
    status: 0,
    name: '未通知'
  },
  SUCCESS: {
    status: 10,
    name: '通知成功'
  },
  FAILURE: {
    status: 20,
    name: '通知失败'
  }
}

/**
 * 支付订单退款状态枚举
 */
export const PayOrderRefundStatusEnum = {
  NO: {
    status: 0,
    name: '未退款'
  },
  SOME: {
    status: 10,
    name: '部分退款'
  },
  ALL: {
    status: 20,
    name: '全部退款'
  }
}

/**
 * 支付退款订单状态枚举
 */
export const PayRefundStatusEnum = {
  CREATE: {
    status: 0,
    name: '退款订单生成'
  },
  SUCCESS: {
    status: 1,
    name: '退款成功'
  },
  FAILURE: {
    status: 2,
    name: '退款失败'
  },
  PROCESSING_NOTIFY: {
    status: 3,
    name: '退款中，渠道通知结果'
  },
  PROCESSING_QUERY: {
    status: 4,
    name: '退款中，系统查询结果'
  },
  UNKNOWN_RETRY: {
    status: 5,
    name: '状态未知，请重试'
  },
  UNKNOWN_QUERY: {
    status: 6,
    name: '状态未知，系统查询结果'
  },
  CLOSE: {
    status: 99,
    name: '退款关闭'
  }
}

/**
 * 商品 SPU 状态
 */
export const ProductSpuStatusEnum = {
  RECYCLE: {
    status: -1,
    name: '回收站'
  },
  DISABLE: {
    status: 0,
    name: '下架'
  },
  ENABLE: {
    status: 1,
    name: '上架'
  }
}

/**
 * 优惠劵模板的有限期类型的枚举
 */
export const CouponTemplateValidityTypeEnum = {
  DATE: {
    type: 1,
    name: '固定日期可用'
  },
  TERM: {
    type: 2,
    name: '领取之后可用'
  }
}

/**
 * 营销的商品范围枚举
 */
export const PromotionProductScopeEnum = {
  ALL: {
    scope: 1,
    name: '全部商品参与'
  },
  SPU: {
    scope: 2,
    name: '指定商品参与'
  }
}

/**
 * 营销的条件类型枚举
 */
export const PromotionConditionTypeEnum = {
  PRICE: {
    type: 10,
    name: '满 N 元'
  },
  COUNT: {
    type: 20,
    name: '满 N 件'
  }
}

/**
 * 优惠类型枚举
 */
export const PromotionDiscountTypeEnum = {
  PRICE: {
    type: 1,
    name: '满减'
  },
  PERCENT: {
    type: 2,
    name: '折扣'
  }
}<|MERGE_RESOLUTION|>--- conflicted
+++ resolved
@@ -130,8 +130,6 @@
 }
 
 /**
-<<<<<<< HEAD
-=======
  * 支付的展示模式每局
  */
 export const PayDisplayModeEnum = {
@@ -162,7 +160,6 @@
 }
 
 /**
->>>>>>> a6eab3cc
  * 支付订单状态枚举
  */
 export const PayOrderStatusEnum = {
