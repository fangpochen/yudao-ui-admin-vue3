import { Layout } from '@/utils/routerHelper'

const { t } = useI18n()
/**
 * redirect: noredirect        当设置 noredirect 的时候该路由在面包屑导航中不可被点击
 * name:'router-name'          设定路由的名字，一定要填写不然使用<keep-alive>时会出现各种问题
 * meta : {
 hidden: true              当设置 true 的时候该路由不会再侧边栏出现 如404，login等页面(默认 false)

 alwaysShow: true          当你一个路由下面的 children 声明的路由大于1个时，自动会变成嵌套的模式，
 只有一个时，会将那个子路由当做根路由显示在侧边栏，
 若你想不管路由下面的 children 声明的个数都显示你的根路由，
 你可以设置 alwaysShow: true，这样它就会忽略之前定义的规则，
 一直显示根路由(默认 false)

 title: 'title'            设置该路由在侧边栏和面包屑中展示的名字

 icon: 'svg-name'          设置该路由的图标

 noCache: true             如果设置为true，则不会被 <keep-alive> 缓存(默认 false)

 breadcrumb: false         如果设置为false，则不会在breadcrumb面包屑中显示(默认 true)

 affix: true               如果设置为true，则会一直固定在tag项中(默认 false)

 noTagsView: true          如果设置为true，则不会出现在tag中(默认 false)

 activeMenu: '/dashboard'  显示高亮的路由路径

 followAuth: '/dashboard'  跟随哪个路由进行权限过滤

 canTo: true               设置为true即使hidden为true，也依然可以进行路由跳转(默认 false)
 }
 **/
const remainingRouter: AppRouteRecordRaw[] = [
  {
    path: '/redirect',
    component: Layout,
    name: 'Redirect',
    children: [
      {
        path: '/redirect/:path(.*)',
        name: 'Redirect',
        component: () => import('@/views/Redirect/Redirect.vue'),
        meta: {}
      }
    ],
    meta: {
      hidden: true,
      noTagsView: true
    }
  },
  {
    path: '/',
    component: Layout,
    redirect: '/index',
    name: 'Home',
    meta: {},
    children: [
      {
        path: 'index',
        component: () => import('@/views/Home/Index.vue'),
        name: 'Index',
        meta: {
          title: t('router.home'),
          icon: 'ep:home-filled',
          noCache: false,
          affix: true
        }
      }
    ]
  },
  {
    path: '/user',
    component: Layout,
    name: 'UserInfo',
    meta: {
      hidden: true
    },
    children: [
      {
        path: 'profile',
        component: () => import('@/views/Profile/Index.vue'),
        name: 'Profile',
        meta: {
          canTo: true,
          hidden: true,
          noTagsView: false,
          icon: 'ep:user',
          title: t('common.profile')
        }
      },
      {
        path: 'notify-message',
        component: () => import('@/views/system/notify/my/index.vue'),
        name: 'MyNotifyMessage',
        meta: {
          canTo: true,
          hidden: true,
          noTagsView: false,
          icon: 'ep:message',
          title: '我的站内信'
        }
      }
    ]
  },

  {
    path: '/dict',
    component: Layout,
    name: 'dict',
    meta: {
      hidden: true
    },
    children: [
      {
        path: 'type/data/:dictType',
        component: () => import('@/views/system/dict/data/index.vue'),
        name: 'SystemDictData',
        meta: {
          title: '字典数据',
          noCache: true,
          hidden: true,
          canTo: true,
          icon: '',
          activeMenu: '/system/dict'
        }
      }
    ]
  },

  {
    path: '/codegen',
    component: Layout,
    name: 'CodegenEdit',
    meta: {
      hidden: true
    },
    children: [
      {
        path: 'edit',
        component: () => import('@/views/infra/codegen/EditTable.vue'),
        name: 'InfraCodegenEditTable',
        meta: {
          noCache: true,
          hidden: true,
          canTo: true,
          icon: 'ep:edit',
          title: '修改生成配置',
          activeMenu: 'infra/codegen/index'
        }
      }
    ]
  },
  {
    path: '/job',
    component: Layout,
    name: 'JobL',
    meta: {
      hidden: true
    },
    children: [
      {
        path: 'job-log',
        component: () => import('@/views/infra/job/logger/index.vue'),
        name: 'InfraJobLog',
        meta: {
          noCache: true,
          hidden: true,
          canTo: true,
          icon: 'ep:edit',
          title: '调度日志',
          activeMenu: 'infra/job/index'
        }
      }
    ]
  },
  {
    path: '/login',
    component: () => import('@/views/Login/Login.vue'),
    name: 'Login',
    meta: {
      hidden: true,
      title: t('router.login'),
      noTagsView: true
    }
  },
  {
    path: '/sso',
    component: () => import('@/views/Login/Login.vue'),
    name: 'SSOLogin',
    meta: {
      hidden: true,
      title: t('router.login'),
      noTagsView: true
    }
  },
  {
    path: '/social-login',
    component: () => import('@/views/Login/SocialLogin.vue'),
    name: 'SocialLogin',
    meta: {
      hidden: true,
      title: t('router.socialLogin'),
      noTagsView: true
    }
  },
  {
    path: '/403',
    component: () => import('@/views/Error/403.vue'),
    name: 'NoAccess',
    meta: {
      hidden: true,
      title: '403',
      noTagsView: true
    }
  },
  {
    path: '/404',
    component: () => import('@/views/Error/404.vue'),
    name: 'NoFound',
    meta: {
      hidden: true,
      title: '404',
      noTagsView: true
    }
  },
  {
    path: '/500',
    component: () => import('@/views/Error/500.vue'),
    name: 'Error',
    meta: {
      hidden: true,
      title: '500',
      noTagsView: true
    }
  },
  {
    path: '/bpm',
    component: Layout,
    name: 'bpm',
    meta: {
      hidden: true
    },
    children: [
      {
        path: '/manager/form/edit',
        component: () => import('@/views/bpm/form/editor/index.vue'),
        name: 'BpmFormEditor',
        meta: {
          noCache: true,
          hidden: true,
          canTo: true,
          title: '设计流程表单',
          activeMenu: '/bpm/manager/form'
        }
      },
      {
        path: '/manager/model/edit',
        component: () => import('@/views/bpm/model/editor/index.vue'),
        name: 'BpmModelEditor',
        meta: {
          noCache: true,
          hidden: true,
          canTo: true,
          title: '设计流程',
          activeMenu: '/bpm/manager/model'
        }
      },
      {
        path: '/manager/definition',
        component: () => import('@/views/bpm/definition/index.vue'),
        name: 'BpmProcessDefinition',
        meta: {
          noCache: true,
          hidden: true,
          canTo: true,
          title: '流程定义',
          activeMenu: '/bpm/manager/model'
        }
      },
      {
        path: '/manager/task-assign-rule',
        component: () => import('@/views/bpm/taskAssignRule/index.vue'),
        name: 'BpmTaskAssignRuleList',
        meta: {
          noCache: true,
          hidden: true,
          canTo: true,
          title: '任务分配规则'
        }
      },
      {
        path: '/process-instance/create',
        component: () => import('@/views/bpm/processInstance/create/index.vue'),
        name: 'BpmProcessInstanceCreate',
        meta: {
          noCache: true,
          hidden: true,
          canTo: true,
          title: '发起流程',
          activeMenu: 'bpm/processInstance/create'
        }
      },
      {
        path: '/process-instance/detail',
        component: () => import('@/views/bpm/processInstance/detail/index.vue'),
        name: 'BpmProcessInstanceDetail',
        meta: {
          noCache: true,
          hidden: true,
          canTo: true,
          title: '流程详情',
          activeMenu: 'bpm/processInstance/detail'
        }
      },
      {
        path: '/bpm/oa/leave/create',
        component: () => import('@/views/bpm/oa/leave/create.vue'),
        name: 'OALeaveCreate',
        meta: {
          noCache: true,
          hidden: true,
          canTo: true,
          title: '发起 OA 请假',
          activeMenu: '/bpm/oa/leave'
        }
      },
      {
        path: '/bpm/oa/leave/detail',
        component: () => import('@/views/bpm/oa/leave/detail.vue'),
        name: 'OALeaveDetail',
        meta: {
          noCache: true,
          hidden: true,
          canTo: true,
          title: '查看 OA 请假',
          activeMenu: '/bpm/oa/leave'
        }
      }
    ]
  },
  {
    path: '/mall/product', // 商品中心
    component: Layout,
    name: 'ProductCenter',
    meta: {
      hidden: true
    },
    children: [
      {
        path: 'spu/add',
        component: () => import('@/views/mall/product/spu/form/index.vue'),
        name: 'ProductSpuAdd',
        meta: {
          noCache: true,
          hidden: true,
          canTo: true,
          icon: 'ep:edit',
          title: '商品添加',
          activeMenu: '/mall/product/spu'
        }
      },
      {
        path: 'spu/edit/:id(\\d+)',
        component: () => import('@/views/mall/product/spu/form/index.vue'),
        name: 'ProductSpuEdit',
        meta: {
          noCache: true,
          hidden: true,
          canTo: true,
          icon: 'ep:edit',
          title: '商品编辑',
          activeMenu: '/mall/product/spu'
        }
      },
      {
        path: 'spu/detail/:id(\\d+)',
        component: () => import('@/views/mall/product/spu/form/index.vue'),
        name: 'ProductSpuDetail',
        meta: {
          noCache: true,
          hidden: true,
          canTo: true,
          icon: 'ep:view',
          title: '商品详情',
          activeMenu: '/mall/product/spu'
        }
      },
      {
        path: 'property/value/:propertyId(\\d+)',
        component: () => import('@/views/mall/product/property/value/index.vue'),
        name: 'ProductPropertyValue',
        meta: {
          noCache: true,
          hidden: true,
          canTo: true,
          icon: 'ep:view',
          title: '商品属性值',
          activeMenu: '/product/property'
        }
      }
    ]
  },
  {
    path: '/mall/trade', // 交易中心
    component: Layout,
    name: 'TradeCenter',
    meta: {
      hidden: true
    },
    children: [
      {
        path: 'order/detail/:id(\\d+)',
        component: () => import('@/views/mall/trade/order/detail/index.vue'),
        name: 'TradeOrderDetail',
        meta: { title: '订单详情', icon: 'ep:view', activeMenu: '/mall/trade/order' }
      },
      {
        path: 'after-sale/detail/:id(\\d+)',
        component: () => import('@/views/mall/trade/afterSale/detail/index.vue'),
        name: 'TradeAfterSaleDetail',
        meta: { title: '退款详情', icon: 'ep:view', activeMenu: '/mall/trade/after-sale' }
      }
    ]
  },
  {
    path: '/member',
    component: Layout,
    name: 'MemberCenter',
    meta: { hidden: true },
    children: [
      {
        path: 'user/detail/:id',
        name: 'MemberUserDetail',
        meta: {
          title: '会员详情',
          noCache: true,
          hidden: true
        },
        component: () => import('@/views/member/user/detail/index.vue')
      }
    ]
  },
  {
    path: '/pay',
    component: Layout,
    name: 'pay',
    meta: { hidden: true },
    children: [
      {
        path: 'cashier',
        name: 'PayCashier',
        meta: {
          title: '收银台',
          noCache: true,
          hidden: true
        },
        component: () => import('@/views/pay/cashier/index.vue')
      }
    ]
  },
  {
    path: '/diy',
    name: 'DiyCenter',
    meta: { hidden: true },
    component: Layout,
    children: [
      {
        path: 'template/decorate/:id',
        name: 'DiyTemplateDecorate',
        meta: {
          title: '模板装修',
          noCache: true,
          hidden: true,
          activeMenu: '/mall/promotion/diy/template'
        },
        component: () => import('@/views/mall/promotion/diy/template/decorate.vue')
      },
      {
        path: 'page/decorate/:id',
        name: 'DiyPageDecorate',
        meta: {
          title: '页面装修',
          noCache: true,
          hidden: true,
          activeMenu: '/mall/promotion/diy/page'
        },
        component: () => import('@/views/mall/promotion/diy/page/decorate.vue')
      }
    ]
  },
  {
    path: '/crm',
    component: Layout,
    name: 'CrmCenter',
    meta: { hidden: true },
    children: [
      {
        path: 'customer/detail/:id',
        name: 'CrmCustomerDetail',
        meta: {
          title: '客户详情',
          noCache: true,
          hidden: true,
<<<<<<< HEAD
          activeMenu: '/crm/customer/index'
=======
          activeMenu: '/crm/customer'
>>>>>>> 26bb8473
        },
        component: () => import('@/views/crm/customer/detail/index.vue')
      },
      {
        path: 'contact/detail/:id',
        name: 'CrmContactDetail',
        meta: {
          title: '联系人详情',
          noCache: true,
          hidden: true,
          activeMenu: '/crm/contact'
        },
        component: () => import('@/views/crm/contact/detail/index.vue')
      },
      {
        path: 'product/detail/:id',
        name: 'CrmProductDetail',
        meta: {
          title: '产品详情',
          noCache: true,
          hidden: true,
          activeMenu: '/crm/product'
        },
        component: () => import('@/views/crm/product/detail/index.vue')
      }
    ]
  }
]

export default remainingRouter<|MERGE_RESOLUTION|>--- conflicted
+++ resolved
@@ -503,11 +503,7 @@
           title: '客户详情',
           noCache: true,
           hidden: true,
-<<<<<<< HEAD
           activeMenu: '/crm/customer/index'
-=======
-          activeMenu: '/crm/customer'
->>>>>>> 26bb8473
         },
         component: () => import('@/views/crm/customer/detail/index.vue')
       },
