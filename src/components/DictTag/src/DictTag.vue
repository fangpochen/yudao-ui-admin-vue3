--- conflicted
+++ resolved
@@ -28,20 +28,6 @@
     }
   },
   setup(props) {
-<<<<<<< HEAD
-    const dictData = ref<DictDataType>()
-    const getDictObj = (dictType: string, value: string) => {
-      const dictOptions = getDictOptions(dictType)
-      dictOptions.forEach((dict: DictDataType) => {
-        if (dict.value === value) {
-          if (dict.colorType + '' === 'default') {
-            dict.colorType = 'info'
-          }
-          dictData.value = dict
-        }
-      })
-    }
-=======
     const valueArr: any = computed(() => {
       // 1.是Number类型的情况
       if (isNumber(props.value)) {
@@ -57,7 +43,6 @@
       }
       return []
     })
->>>>>>> b5eb9e73
     const rederDictTag = () => {
       if (!props.type) {
         return null
