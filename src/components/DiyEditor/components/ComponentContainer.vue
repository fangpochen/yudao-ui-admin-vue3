--- conflicted
+++ resolved
@@ -1,7 +1,6 @@
 <template>
   <div :class="['component', { active: active }]">
     <div
-      class="component-inner"
       :style="{
         ...style
       }"
@@ -132,35 +131,14 @@
 .component {
   position: relative;
   cursor: move;
-<<<<<<< HEAD
-  .component-inner {
-    position: relative;
-    z-index: 1;
-  }
-  /* 用于包裹组件，为组件提供 组件名称、工具栏、边框等样式 */
+
   .component-wrap {
-    z-index: 0;
-    // 不可以被点击
-    // component-wrap会遮挡组件，导致组件不能触发鼠标事件，所以这里要先禁用，然后在组件名称、工具栏上开启。
-    pointer-events: none;
-    display: block;
-=======
-
-  .component-wrap {
->>>>>>> 538783ce
     position: absolute;
     top: 0;
     left: -$active-border-width;
     display: block;
     width: 100%;
     height: 100%;
-<<<<<<< HEAD
-    /* 左侧：组件名称 */
-    .component-name {
-      // 可以被点击
-      pointer-events: auto;
-      display: block;
-=======
 
     /* 鼠标放到组件上时 */
     &:hover {
@@ -177,7 +155,6 @@
 
     /* 左侧：组件名称 */
     .component-name {
->>>>>>> 538783ce
       position: absolute;
       top: $active-border-width;
       left: $name-position;
@@ -208,12 +185,6 @@
 
     /* 右侧：组件操作工具栏 */
     .component-toolbar {
-<<<<<<< HEAD
-      // 可以被点击
-      pointer-events: auto;
-      display: none;
-=======
->>>>>>> 538783ce
       position: absolute;
       top: 0;
       right: $toolbar-position;
@@ -238,12 +209,6 @@
     margin-bottom: 4px;
 
     .component-wrap {
-<<<<<<< HEAD
-      z-index: 2;
-      border: $active-border-width solid var(--el-color-primary) !important;
-      box-shadow: 0 0 10px 0 rgba(24, 144, 255, 0.3);
-=======
->>>>>>> 538783ce
       margin-bottom: $active-border-width + $active-border-width;
       border: $active-border-width solid var(--el-color-primary) !important;
       box-shadow: 0 0 10px 0 rgb(24 144 255 / 30%);
@@ -266,18 +231,5 @@
       }
     }
   }
-  /* 鼠标放到组件上时 */
-  &:hover {
-    .component-wrap {
-      z-index: 2;
-      border: $hover-border-width dashed var(--el-color-primary);
-      box-shadow: 0 0 5px 0 rgba(24, 144, 255, 0.3);
-      .component-name {
-        /* 防止加了边框之后，位置移动 */
-        left: $name-position - $hover-border-width;
-        top: $hover-border-width;
-      }
-    }
-  }
 }
 </style>