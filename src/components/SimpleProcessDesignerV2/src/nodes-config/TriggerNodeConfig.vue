--- conflicted
+++ resolved
@@ -403,8 +403,10 @@
             response: []
           }
     configForm.value.formSettings = undefined
-<<<<<<< HEAD
-  } else if (configForm.value.type === TriggerTypeEnum.ASYNC_HTTP_REQUEST) {
+    return
+  } 
+  
+  if (configForm.value.type === TriggerTypeEnum.ASYNC_HTTP_REQUEST) {
     configForm.value.httpRequestSetting =
       originalSetting?.type === TriggerTypeEnum.ASYNC_HTTP_REQUEST && originalSetting.httpRequestSetting
         ? originalSetting.httpRequestSetting
@@ -415,13 +417,10 @@
             response: []
           }
     configForm.value.formSettings = undefined
-  }else if (configForm.value.type === TriggerTypeEnum.FORM_UPDATE) {
-=======
     return
   }
 
   if (configForm.value.type === TriggerTypeEnum.FORM_UPDATE) {
->>>>>>> 92fe34ce
     configForm.value.formSettings =
       originalSetting?.type === TriggerTypeEnum.FORM_UPDATE && originalSetting.formSettings
         ? originalSetting.formSettings
@@ -433,15 +432,10 @@
             }
           ]
     configForm.value.httpRequestSetting = undefined
-<<<<<<< HEAD
-  } else if (configForm.value.type === TriggerTypeEnum.FORM_DELETE) {
-=======
     return
   }
 
   if (configForm.value.type === TriggerTypeEnum.FORM_DELETE) {
-    console.log('originalSetting?.type', originalSetting?.type)
->>>>>>> 92fe34ce
     configForm.value.formSettings =
       originalSetting?.type === TriggerTypeEnum.FORM_DELETE && originalSetting.formSettings
         ? originalSetting.formSettings
