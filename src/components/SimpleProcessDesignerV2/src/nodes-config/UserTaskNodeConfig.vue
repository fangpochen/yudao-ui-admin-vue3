--- conflicted
+++ resolved
@@ -381,13 +381,10 @@
   DEFAULT_BUTTON_SETTING,
   OPERATION_BUTTON_NAME,
   ButtonSetting,
-<<<<<<< HEAD
   MULTI_LEVEL_DEPT,
-  CANDIDATE_STRATEGY
-=======
+  CANDIDATE_STRATEGY,
   ASSIGN_START_USER_HANDLER_TYPES,
   TimeoutHandlerType
->>>>>>> 0ce9ecec
 } from '../consts'
 
 import {
@@ -571,7 +568,7 @@
   configForm.value.candidateStrategy = node.candidateStrategy!
   // 解析候选人参数
   parseCandidateParam(node.candidateStrategy!, node?.candidateParam)
-  if (configForm.value.deptIds && configForm.value.deptIds.length > 1) {
+  if (configForm.value.userIds && configForm.value.userIds.length > 1) {
     notAllowedMultiApprovers.value = true
   } else {
     notAllowedMultiApprovers.value = false
