// @ts-ignore
import { DictDataVO } from '@/api/system/dict/types'
import { TaskStatusEnum } from '@/api/bpm/task'
/**
 * 节点类型
 */
export enum NodeType {
  /**
   * 结束节点
   */
  END_EVENT_NODE = 1,
  /**
   * 发起人节点
   */
  START_USER_NODE = 10,
  /**
   * 审批人节点
   */
  USER_TASK_NODE = 11,

  /**
   * 抄送人节点
   */
  COPY_TASK_NODE = 12,

  /**
   * 办理人节点
   */
  TRANSACTOR_NODE = 13,

  /**
   * 延迟器节点
   */
  DELAY_TIMER_NODE = 14,

  /**
   * 触发器节点
   */
  TRIGGER_NODE = 15,

  /**
   * 子流程节点
   */
  CHILD_PROCESS_NODE = 20,

  /**
   * 条件节点
   */
  CONDITION_NODE = 50,
  /**
   * 条件分支节点 (对应排他网关)
   */
  CONDITION_BRANCH_NODE = 51,
  /**
   * 并行分支节点 (对应并行网关)
   */
  PARALLEL_BRANCH_NODE = 52,

  /**
   * 包容分支节点 (对应包容网关)
   */
  INCLUSIVE_BRANCH_NODE = 53,
  /**
   * 路由分支节点
   */
  ROUTER_BRANCH_NODE = 54
}

export enum NodeId {
  /**
   * 发起人节点 Id
   */
  START_USER_NODE_ID = 'StartUserNode',

  /**
   * 发起人节点 Id
   */
  END_EVENT_NODE_ID = 'EndEvent'
}

/**
 *  节点结构定义
 */
export interface SimpleFlowNode {
  id: string
  type: NodeType
  name: string
  showText?: string
  // 孩子节点
  childNode?: SimpleFlowNode
  // 条件节点
  conditionNodes?: SimpleFlowNode[]
  // 审批类型
  approveType?: ApproveType
  // 候选人策略
  candidateStrategy?: number
  // 候选人参数
  candidateParam?: string
  // 多人审批方式
  approveMethod?: ApproveMethodType
  //通过比例
  approveRatio?: number
  // 审批按钮设置
  buttonsSetting?: any[]
  // 表单权限
  fieldsPermission?: Array<Record<string, any>>
  // 审批任务超时处理
  timeoutHandler?: TimeoutHandler
  // 审批任务拒绝处理
  rejectHandler?: RejectHandler
  // 审批人为空的处理
  assignEmptyHandler?: AssignEmptyHandler
  // 审批节点的审批人与发起人相同时，对应的处理类型
  assignStartUserHandlerType?: number
  // 创建任务监听器
  taskCreateListener?: ListenerHandler
  // 创建任务监听器
  taskAssignListener?: ListenerHandler
  // 创建任务监听器
  taskCompleteListener?: ListenerHandler
  // 条件设置
  conditionSetting?: ConditionSetting
  // 活动的状态，用于前端节点状态展示
  activityStatus?: TaskStatusEnum
  // 延迟设置
  delaySetting?: DelaySetting
  // 路由分支
  routerGroups?: RouterSetting[]
  defaultFlowId?: string
  // 签名
  signEnable?: boolean
  // 审批意见
  reasonRequire?: boolean
  // 触发器设置
  triggerSetting?: TriggerSetting
  // 子流程
  childProcessSetting?: ChildProcessSetting
}
// 候选人策略枚举 （ 用于审批节点。抄送节点 )
export enum CandidateStrategy {
  /**
   * 指定角色
   */
  ROLE = 10,
  /**
   * 部门成员
   */
  DEPT_MEMBER = 20,
  /**
   * 部门的负责人
   */
  DEPT_LEADER = 21,
  /**
   * 连续多级部门的负责人
   */
  MULTI_LEVEL_DEPT_LEADER = 23,
  /**
   * 指定岗位
   */
  POST = 22,
  /**
   * 指定用户
   */
  USER = 30,
  /**
   * 发起人自选
   */
  START_USER_SELECT = 35,
  /**
   * 发起人自己
   */
  START_USER = 36,
  /**
   * 发起人部门负责人
   */
  START_USER_DEPT_LEADER = 37,
  /**
   * 发起人连续多级部门的负责人
   */
  START_USER_MULTI_LEVEL_DEPT_LEADER = 38,
  /**
   * 指定用户组
   */
  USER_GROUP = 40,
  /**
   * 表单内用户字段
   */
  FORM_USER = 50,
  /**
   * 表单内部门负责人
   */
  FORM_DEPT_LEADER = 51,
  /**
   * 流程表达式
   */
  EXPRESSION = 60
}

// 多人审批方式类型枚举 （ 用于审批节点 ）
export enum ApproveMethodType {
  /**
   * 随机挑选一人审批
   */
  RANDOM_SELECT_ONE_APPROVE = 1,

  /**
   * 多人会签(按通过比例)
   */
  APPROVE_BY_RATIO = 2,

  /**
   * 多人或签(通过只需一人，拒绝只需一人)
   */
  ANY_APPROVE = 3,
  /**
   * 多人依次审批
   */
  SEQUENTIAL_APPROVE = 4
}

/**
 * 审批拒绝结构定义
 */
export type RejectHandler = {
  // 审批拒绝类型
  type: RejectHandlerType
  // 退回节点 Id
  returnNodeId?: string
}

/**
 * 审批超时结构定义
 */
export type TimeoutHandler = {
  // 是否开启超时处理
  enable: boolean
  // 超时执行的动作
  type?: number
  // 超时时间设置
  timeDuration?: string
  // 执行动作是自动提醒, 最大提醒次数
  maxRemindCount?: number
}

/**
 * 审批人为空的结构定义
 */
export type AssignEmptyHandler = {
  // 审批人为空的处理类型
  type: AssignEmptyHandlerType
  // 指定用户的编号数组
  userIds?: number[]
}

/**
 * 监听器的结构定义
 */
export type ListenerHandler = {
  enable: boolean
  path?: string
  header?: HttpRequestParam[]
  body?: HttpRequestParam[]
}
export type HttpRequestParam = {
  key: string
  type: number
  value: string
}
export enum BpmHttpRequestParamTypeEnum {
  /**
   * 固定值
   */
  FIXED_VALUE = 1,
  /**
   * 表单
   */
  FROM_FORM = 2
}
export const BPM_HTTP_REQUEST_PARAM_TYPES = [
  {
    value: 1,
    label: '固定值'
  },
  {
    value: 2,
    label: '表单'
  }
]

// 审批拒绝类型枚举
export enum RejectHandlerType {
  /**
   * 结束流程
   */
  FINISH_PROCESS = 1,
  /**
   * 驳回到指定节点
   */
  RETURN_USER_TASK = 2
}
// 用户任务超时处理类型枚举
export enum TimeoutHandlerType {
  /**
   * 自动提醒
   */
  REMINDER = 1,
  /**
   * 自动同意
   */
  APPROVE = 2,
  /**
   * 自动拒绝
   */
  REJECT = 3
}
// 用户任务的审批人为空时，处理类型枚举
export enum AssignEmptyHandlerType {
  /**
   * 自动通过
   */
  APPROVE = 1,
  /**
   * 自动拒绝
   */
  REJECT = 2,
  /**
   * 指定人员审批
   */
  ASSIGN_USER,
  /**
   * 转交给流程管理员
   */
  ASSIGN_ADMIN = 4
}
// 用户任务的审批人与发起人相同时，处理类型枚举
export enum AssignStartUserHandlerType {
  /**
   * 由发起人对自己审批
   */
  START_USER_AUDIT = 1,
  /**
   * 自动跳过【参考飞书】：1）如果当前节点还有其他审批人，则交由其他审批人进行审批；2）如果当前节点没有其他审批人，则该节点自动通过
   */
  SKIP = 2,
  /**
   * 转交给部门负责人审批
   */
  ASSIGN_DEPT_LEADER = 3
}

// 用户任务的审批类型。 【参考飞书】
export enum ApproveType {
  /**
   * 人工审批
   */
  USER = 1,
  /**
   * 自动通过
   */
  AUTO_APPROVE = 2,
  /**
   * 自动拒绝
   */
  AUTO_REJECT = 3
}

// 时间单位枚举
export enum TimeUnitType {
  /**
   * 分钟
   */
  MINUTE = 1,
  /**
   * 小时
   */
  HOUR = 2,
  /**
   * 天
   */
  DAY = 3
}

/**
 * 条件节点设置结构定义，用于条件节点
 */
export type ConditionSetting = {
  // 条件类型
  conditionType?: ConditionType
  // 条件表达式
  conditionExpression?: string
  // 条件组
  conditionGroups?: ConditionGroup
  // 是否默认的条件
  defaultFlow?: boolean
}

// 条件配置类型 （ 用于条件节点配置 ）
export enum ConditionType {
  /**
   * 条件表达式
   */
  EXPRESSION = 1,

  /**
   * 条件规则
   */
  RULE = 2
}
/**
 * 表单权限的枚举
 */
export enum FieldPermissionType {
  /**
   * 只读
   */
  READ = '1',
  /**
   * 编辑
   */
  WRITE = '2',
  /**
   * 隐藏
   */
  NONE = '3'
}
/**
 * 操作按钮权限结构定义
 */
export type ButtonSetting = {
  id: OperationButtonType
  displayName: string
  enable: boolean
}

// 操作按钮类型枚举 (用于审批节点)
export enum OperationButtonType {
  /**
   * 通过
   */
  APPROVE = 1,
  /**
   * 拒绝
   */
  REJECT = 2,
  /**
   * 转办
   */
  TRANSFER = 3,
  /**
   * 委派
   */
  DELEGATE = 4,
  /**
   * 加签
   */
  ADD_SIGN = 5,
  /**
   * 退回
   */
  RETURN = 6,
  /**
   * 抄送
   */
  COPY = 7
}

/**
 * 条件规则结构定义
 */
export type ConditionRule = {
  opCode: string
  leftSide: string
  rightSide: string
}

/**
 * 条件组结构定义
 */
export type ConditionGroup = {
  // 条件组的逻辑关系是否为且
  and: boolean
  // 条件数组
  conditions: Condition[]
}
/**
 * 条件组默认值
 */
export const DEFAULT_CONDITION_GROUP_VALUE = {
  and: true,
  conditions: [
    {
      and: true,
      rules: [
        {
          opCode: '==',
          leftSide: '',
          rightSide: ''
        }
      ]
    }
  ]
}

/**
 * 条件结构定义
 */
export type Condition = {
  // 条件规则的逻辑关系是否为且
  and: boolean
  rules: ConditionRule[]
}

export const NODE_DEFAULT_TEXT = new Map<number, string>()
NODE_DEFAULT_TEXT.set(NodeType.USER_TASK_NODE, '请配置审批人')
NODE_DEFAULT_TEXT.set(NodeType.COPY_TASK_NODE, '请配置抄送人')
NODE_DEFAULT_TEXT.set(NodeType.CONDITION_NODE, '请设置条件')
NODE_DEFAULT_TEXT.set(NodeType.START_USER_NODE, '请设置发起人')
NODE_DEFAULT_TEXT.set(NodeType.DELAY_TIMER_NODE, '请设置延迟器')
NODE_DEFAULT_TEXT.set(NodeType.ROUTER_BRANCH_NODE, '请设置路由节点')
NODE_DEFAULT_TEXT.set(NodeType.TRIGGER_NODE, '请设置触发器')
NODE_DEFAULT_TEXT.set(NodeType.TRANSACTOR_NODE, '请设置办理人')
NODE_DEFAULT_TEXT.set(NodeType.CHILD_PROCESS_NODE, '请设置子流程')

export const NODE_DEFAULT_NAME = new Map<number, string>()
NODE_DEFAULT_NAME.set(NodeType.USER_TASK_NODE, '审批人')
NODE_DEFAULT_NAME.set(NodeType.COPY_TASK_NODE, '抄送人')
NODE_DEFAULT_NAME.set(NodeType.CONDITION_NODE, '条件')
NODE_DEFAULT_NAME.set(NodeType.START_USER_NODE, '发起人')
NODE_DEFAULT_NAME.set(NodeType.DELAY_TIMER_NODE, '延迟器')
NODE_DEFAULT_NAME.set(NodeType.ROUTER_BRANCH_NODE, '路由分支')
NODE_DEFAULT_NAME.set(NodeType.TRIGGER_NODE, '触发器')
NODE_DEFAULT_NAME.set(NodeType.TRANSACTOR_NODE, '办理人')
NODE_DEFAULT_NAME.set(NodeType.CHILD_PROCESS_NODE, '子流程')

// 候选人策略。暂时不从字典中取。 后续可能调整。控制显示顺序
export const CANDIDATE_STRATEGY: DictDataVO[] = [
  { label: '指定成员', value: CandidateStrategy.USER },
  { label: '指定角色', value: CandidateStrategy.ROLE },
  { label: '指定岗位', value: CandidateStrategy.POST },
  { label: '部门成员', value: CandidateStrategy.DEPT_MEMBER },
  { label: '部门负责人', value: CandidateStrategy.DEPT_LEADER },
  { label: '连续多级部门负责人', value: CandidateStrategy.MULTI_LEVEL_DEPT_LEADER },
  { label: '指定岗位', value: CandidateStrategy.MULTI_LEVEL_DEPT_LEADER },
  { label: '发起人自选', value: CandidateStrategy.START_USER_SELECT },
  { label: '发起人本人', value: CandidateStrategy.START_USER },
  { label: '发起人部门负责人', value: CandidateStrategy.START_USER_DEPT_LEADER },
  { label: '发起人连续部门负责人', value: CandidateStrategy.START_USER_MULTI_LEVEL_DEPT_LEADER },
  { label: '用户组', value: CandidateStrategy.USER_GROUP },
  { label: '表单内用户字段', value: CandidateStrategy.FORM_USER },
  { label: '表单内部门负责人', value: CandidateStrategy.FORM_DEPT_LEADER },
  { label: '流程表达式', value: CandidateStrategy.EXPRESSION }
]
// 审批节点 的审批类型
export const APPROVE_TYPE: DictDataVO[] = [
  { label: '人工审批', value: ApproveType.USER },
  { label: '自动通过', value: ApproveType.AUTO_APPROVE },
  { label: '自动拒绝', value: ApproveType.AUTO_REJECT }
]

export const APPROVE_METHODS: DictDataVO[] = [
  { label: '按顺序依次审批', value: ApproveMethodType.SEQUENTIAL_APPROVE },
  { label: '会签（可同时审批，至少 % 人必须审批通过）', value: ApproveMethodType.APPROVE_BY_RATIO },
  { label: '或签(可同时审批，有一人通过即可)', value: ApproveMethodType.ANY_APPROVE },
  { label: '随机挑选一人审批', value: ApproveMethodType.RANDOM_SELECT_ONE_APPROVE }
]

export const CONDITION_CONFIG_TYPES: DictDataVO[] = [
  { label: '条件规则', value: ConditionType.RULE },
  { label: '条件表达式', value: ConditionType.EXPRESSION }
]

// 时间单位类型
export const TIME_UNIT_TYPES: DictDataVO[] = [
  { label: '分钟', value: TimeUnitType.MINUTE },
  { label: '小时', value: TimeUnitType.HOUR },
  { label: '天', value: TimeUnitType.DAY }
]
// 超时处理执行动作类型
export const TIMEOUT_HANDLER_TYPES: DictDataVO[] = [
  { label: '自动提醒', value: 1 },
  { label: '自动同意', value: 2 },
  { label: '自动拒绝', value: 3 }
]
export const REJECT_HANDLER_TYPES: DictDataVO[] = [
  { label: '终止流程', value: RejectHandlerType.FINISH_PROCESS },
  { label: '驳回到指定节点', value: RejectHandlerType.RETURN_USER_TASK }
  // { label: '结束任务', value: RejectHandlerType.FINISH_TASK }
]
export const ASSIGN_EMPTY_HANDLER_TYPES: DictDataVO[] = [
  { label: '自动通过', value: 1 },
  { label: '自动拒绝', value: 2 },
  { label: '指定成员审批', value: 3 },
  { label: '转交给流程管理员', value: 4 }
]
export const ASSIGN_START_USER_HANDLER_TYPES: DictDataVO[] = [
  { label: '由发起人对自己审批', value: 1 },
  { label: '自动跳过', value: 2 },
  { label: '转交给部门负责人审批', value: 3 }
]

// 比较运算符
export const COMPARISON_OPERATORS: DictDataVO = [
  {
    value: '==',
    label: '等于'
  },
  {
    value: '!=',
    label: '不等于'
  },
  {
    value: '>',
    label: '大于'
  },
  {
    value: '>=',
    label: '大于等于'
  },
  {
    value: '<',
    label: '小于'
  },
  {
    value: '<=',
    label: '小于等于'
  }
]
// 审批操作按钮名称
export const OPERATION_BUTTON_NAME = new Map<number, string>()
OPERATION_BUTTON_NAME.set(OperationButtonType.APPROVE, '通过')
OPERATION_BUTTON_NAME.set(OperationButtonType.REJECT, '拒绝')
OPERATION_BUTTON_NAME.set(OperationButtonType.TRANSFER, '转办')
OPERATION_BUTTON_NAME.set(OperationButtonType.DELEGATE, '委派')
OPERATION_BUTTON_NAME.set(OperationButtonType.ADD_SIGN, '加签')
OPERATION_BUTTON_NAME.set(OperationButtonType.RETURN, '退回')
OPERATION_BUTTON_NAME.set(OperationButtonType.COPY, '抄送')

// 默认的按钮权限设置
export const DEFAULT_BUTTON_SETTING: ButtonSetting[] = [
  { id: OperationButtonType.APPROVE, displayName: '通过', enable: true },
  { id: OperationButtonType.REJECT, displayName: '拒绝', enable: true },
  { id: OperationButtonType.TRANSFER, displayName: '转办', enable: true },
  { id: OperationButtonType.DELEGATE, displayName: '委派', enable: true },
  { id: OperationButtonType.ADD_SIGN, displayName: '加签', enable: true },
  { id: OperationButtonType.RETURN, displayName: '退回', enable: true }
]

// 办理人默认的按钮权限设置
export const TRANSACTOR_DEFAULT_BUTTON_SETTING: ButtonSetting[] = [
  { id: OperationButtonType.APPROVE, displayName: '办理', enable: true },
  { id: OperationButtonType.REJECT, displayName: '拒绝', enable: false },
  { id: OperationButtonType.TRANSFER, displayName: '转办', enable: false },
  { id: OperationButtonType.DELEGATE, displayName: '委派', enable: false },
  { id: OperationButtonType.ADD_SIGN, displayName: '加签', enable: false },
  { id: OperationButtonType.RETURN, displayName: '退回', enable: false }
]

// 发起人的按钮权限。暂时定死，不可以编辑
export const START_USER_BUTTON_SETTING: ButtonSetting[] = [
  { id: OperationButtonType.APPROVE, displayName: '提交', enable: true },
  { id: OperationButtonType.REJECT, displayName: '拒绝', enable: false },
  { id: OperationButtonType.TRANSFER, displayName: '转办', enable: false },
  { id: OperationButtonType.DELEGATE, displayName: '委派', enable: false },
  { id: OperationButtonType.ADD_SIGN, displayName: '加签', enable: false },
  { id: OperationButtonType.RETURN, displayName: '退回', enable: false }
]

export const MULTI_LEVEL_DEPT: DictDataVO = [
  { label: '第 1 级部门', value: 1 },
  { label: '第 2 级部门', value: 2 },
  { label: '第 3 级部门', value: 3 },
  { label: '第 4 级部门', value: 4 },
  { label: '第 5 级部门', value: 5 },
  { label: '第 6 级部门', value: 6 },
  { label: '第 7 级部门', value: 7 },
  { label: '第 8 级部门', value: 8 },
  { label: '第 9 级部门', value: 9 },
  { label: '第 10 级部门', value: 10 },
  { label: '第 11 级部门', value: 11 },
  { label: '第 12 级部门', value: 12 },
  { label: '第 13 级部门', value: 13 },
  { label: '第 14 级部门', value: 14 },
  { label: '第 15 级部门', value: 15 }
]

/**
 * 流程实例的变量枚举
 */
export enum ProcessVariableEnum {
  /**
   * 发起用户 ID
   */
  START_USER_ID = 'PROCESS_START_USER_ID',
  /**
   * 发起时间
   */
  START_TIME = 'PROCESS_START_TIME',
  /**
   * 流程定义名称
   */
  PROCESS_DEFINITION_NAME = 'PROCESS_DEFINITION_NAME'
}

/**
 * 延迟设置
 */
export type DelaySetting = {
  // 延迟类型
  delayType: number
  // 延迟时间表达式
  delayTime: string
}
/**
 * 延迟类型
 */
export enum DelayTypeEnum {
  /**
   * 固定时长
   */
  FIXED_TIME_DURATION = 1,
  /**
   * 固定日期时间
   */
  FIXED_DATE_TIME = 2
}
export const DELAY_TYPE = [
  { label: '固定时长', value: DelayTypeEnum.FIXED_TIME_DURATION },
  { label: '固定日期', value: DelayTypeEnum.FIXED_DATE_TIME }
]

/**
 * 路由分支结构定义
 */
export type RouterSetting = {
  nodeId: string
  conditionType: ConditionType
  conditionExpression: string
  conditionGroups: ConditionGroup
}

// ==================== 触发器相关定义 ====================
/**
 * 触发器节点结构定义
 */
export type TriggerSetting = {
  type: TriggerTypeEnum
  httpRequestSetting?: HttpRequestTriggerSetting
  formSettings?: FormTriggerSetting[]
}

/**
 * 触发器类型枚举
 */
export enum TriggerTypeEnum {
  /**
   * 发送 HTTP 请求触发器
   */
  HTTP_REQUEST = 1,
  /**
   * 表单数据更新触发器
   */
<<<<<<< HEAD
  FORM_UPDATE = 2
=======
  FORM_UPDATE = 2,
  /**
   * 表单数据删除触发器
   */
  FORM_DELETE = 3,
  /**
   * 发起异步 HTTP 请求
   */
  ASYNC_HTTP_REQUEST = 4
>>>>>>> a061265d
}

/**
 * HTTP 请求触发器结构定义
 */
export type HttpRequestTriggerSetting = {
  // 请求 URL
  url: string
  // 请求头参数设置
  header?: HttpRequestParam[]
  // 请求体参数设置
  body?: HttpRequestParam[]
  // 请求响应设置
  response?: Record<string, string>[]
}

/**
 * 流程表单触发器配置结构定义
 */
export type FormTriggerSetting = {
  // 条件类型
  conditionType?: ConditionType
  // 条件表达式
  conditionExpression?: string
  // 条件组
  conditionGroups?: ConditionGroup
  // 更新表单字段配置
  updateFormFields?: Record<string, any>,
  // 删除表单字段配置
  deleteFields?: string[] 
}

export const TRIGGER_TYPES: DictDataVO[] = [
  { label: 'HTTP 请求', value: TriggerTypeEnum.HTTP_REQUEST },
<<<<<<< HEAD
  { label: '修改表单数据', value: TriggerTypeEnum.FORM_UPDATE }
]

/**
 * 子流程节点结构定义
 */
export type ChildProcessSetting = {
  calledProcessDefinitionKey: string
  calledProcessDefinitionName: string
  async: boolean,
  inVariables?: IOParameter[],
  outVariables?: IOParameter[],
  skipStartUserNode: boolean,
  startUserSetting: StartUserSetting,
}

export type IOParameter = {
  source: string
  sourceExpression: string
  target: string
  targetExpression: string
}

export type StartUserSetting = {
  type: number
  formField?: string
  emptyType?: number
}
=======
  { label: '异步 HTTP 请求', value: TriggerTypeEnum.ASYNC_HTTP_REQUEST },
  { label: '修改表单数据', value: TriggerTypeEnum.FORM_UPDATE },
  { label: '删除表单数据', value: TriggerTypeEnum.FORM_DELETE } 
]
>>>>>>> a061265d
<|MERGE_RESOLUTION|>--- conflicted
+++ resolved
@@ -759,9 +759,6 @@
   /**
    * 表单数据更新触发器
    */
-<<<<<<< HEAD
-  FORM_UPDATE = 2
-=======
   FORM_UPDATE = 2,
   /**
    * 表单数据删除触发器
@@ -771,7 +768,6 @@
    * 发起异步 HTTP 请求
    */
   ASYNC_HTTP_REQUEST = 4
->>>>>>> a061265d
 }
 
 /**
@@ -801,13 +797,14 @@
   // 更新表单字段配置
   updateFormFields?: Record<string, any>,
   // 删除表单字段配置
-  deleteFields?: string[] 
+  deleteFields?: string[]
 }
 
 export const TRIGGER_TYPES: DictDataVO[] = [
   { label: 'HTTP 请求', value: TriggerTypeEnum.HTTP_REQUEST },
-<<<<<<< HEAD
-  { label: '修改表单数据', value: TriggerTypeEnum.FORM_UPDATE }
+  { label: '异步 HTTP 请求', value: TriggerTypeEnum.ASYNC_HTTP_REQUEST },
+  { label: '修改表单数据', value: TriggerTypeEnum.FORM_UPDATE },
+  { label: '删除表单数据', value: TriggerTypeEnum.FORM_DELETE }
 ]
 
 /**
@@ -834,10 +831,4 @@
   type: number
   formField?: string
   emptyType?: number
-}
-=======
-  { label: '异步 HTTP 请求', value: TriggerTypeEnum.ASYNC_HTTP_REQUEST },
-  { label: '修改表单数据', value: TriggerTypeEnum.FORM_UPDATE },
-  { label: '删除表单数据', value: TriggerTypeEnum.FORM_DELETE } 
-]
->>>>>>> a061265d
+}