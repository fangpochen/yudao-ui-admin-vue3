<template>
  <div v-loading="loading" class="overflow-auto">
    <SimpleProcessModel
      ref="simpleProcessModelRef"
      v-if="processNodeTree"
      :flow-node="processNodeTree"
      :readonly="false"
      @save="saveSimpleFlowModel"
    />
    <Dialog v-model="errorDialogVisible" title="保存失败" width="400" :fullscreen="false">
      <div class="mb-2">以下节点内容不完善，请修改后保存</div>
      <div
        class="mb-3 b-rounded-1 bg-gray-100 p-2 line-height-normal"
        v-for="(item, index) in errorNodes"
        :key="index"
      >
        {{ item.name }} : {{ NODE_DEFAULT_TEXT.get(item.type) }}
      </div>
      <template #footer>
        <el-button type="primary" @click="errorDialogVisible = false">知道了</el-button>
      </template>
    </Dialog>
  </div>
</template>

<script setup lang="ts">
import SimpleProcessModel from './SimpleProcessModel.vue'
import { updateBpmSimpleModel, getBpmSimpleModel } from '@/api/bpm/simple'
import { SimpleFlowNode, NodeType, NodeId, NODE_DEFAULT_TEXT } from './consts'
import { getModel } from '@/api/bpm/model'
import { getForm, FormVO } from '@/api/bpm/form'
import { handleTree } from '@/utils/tree'
import * as RoleApi from '@/api/system/role'
import * as DeptApi from '@/api/system/dept'
import * as PostApi from '@/api/system/post'
import * as UserApi from '@/api/system/user'
import * as UserGroupApi from '@/api/bpm/userGroup'

defineOptions({
  name: 'SimpleProcessDesigner'
})

const emits = defineEmits(['success']) // 保存成功事件

const props = defineProps({
  modelId: {
    type: String,
    required: false
  },
  modelKey: {
    type: String,
    required: false
  },
  modelName: {
    type: String,
    required: false
  },
<<<<<<< HEAD
  // 可发起流程的人员编号
  startUserIds : {
    type: Array,
=======
  value: {
    type: [String, Object],
>>>>>>> f3b28f43
    required: false
  }
})

const loading = ref(false)
const formFields = ref<string[]>([])
const formType = ref(20)
const roleOptions = ref<RoleApi.RoleVO[]>([]) // 角色列表
const postOptions = ref<PostApi.PostVO[]>([]) // 岗位列表
const userOptions = ref<UserApi.UserVO[]>([]) // 用户列表
const deptOptions = ref<DeptApi.DeptVO[]>([]) // 部门列表
const deptTreeOptions = ref()
const userGroupOptions = ref<UserGroupApi.UserGroupVO[]>([]) // 用户组列表

// 添加当前值的引用
const currentValue = ref<SimpleFlowNode | undefined>()

provide('formFields', formFields)
provide('formType', formType)
provide('roleList', roleOptions)
provide('postList', postOptions)
provide('userList', userOptions)
provide('deptList', deptOptions)
provide('userGroupList', userGroupOptions)
provide('deptTree', deptTreeOptions)
provide('startUserIds', props.startUserIds)

const message = useMessage() // 国际化
const processNodeTree = ref<SimpleFlowNode | undefined>()
const errorDialogVisible = ref(false)
let errorNodes: SimpleFlowNode[] = []

// 添加更新模型的方法
const updateModel = () => {
  if (!processNodeTree.value) {
    processNodeTree.value = {
      name: '发起人',
      type: NodeType.START_USER_NODE,
      id: NodeId.START_USER_NODE_ID,
      childNode: {
        id: NodeId.END_EVENT_NODE_ID,
        name: '结束',
        type: NodeType.END_EVENT_NODE
      }
    }
    // 初始化时也触发一次保存
    saveSimpleFlowModel(processNodeTree.value)
  }
}

// 加载流程数据
const loadProcessData = async (data: any) => {
  try {
    if (data) {
      const parsedData = typeof data === 'string' ? JSON.parse(data) : data
      processNodeTree.value = parsedData
      currentValue.value = parsedData
      // 确保数据加载后刷新视图
      await nextTick()
      if (simpleProcessModelRef.value?.refresh) {
        await simpleProcessModelRef.value.refresh()
      }
    }
  } catch (error) {
    console.error('加载流程数据失败:', error)
  }
}

// 监听属性变化
watch(
  () => props.value,
  async (newValue, oldValue) => {
    if (newValue && newValue !== oldValue) {
      await loadProcessData(newValue)
    }
  },
  { immediate: true, deep: true }
)

// 监听流程节点树变化，自动保存
watch(
  () => processNodeTree.value,
  async (newValue, oldValue) => {
    if (newValue && oldValue && JSON.stringify(newValue) !== JSON.stringify(oldValue)) {
      await saveSimpleFlowModel(newValue)
    }
  },
  { deep: true }
)

const saveSimpleFlowModel = async (simpleModelNode: SimpleFlowNode) => {
  if (!simpleModelNode) {
    return
  }

  // 校验节点
  errorNodes = []
  validateNode(simpleModelNode, errorNodes)
  if (errorNodes.length > 0) {
    errorDialogVisible.value = true
    return
  }

  try {
    if (props.modelId) {
      // 编辑模式
      const data = {
        id: props.modelId,
        simpleModel: simpleModelNode
      }
      await updateBpmSimpleModel(data)
    }
    // 无论是编辑还是新建模式，都更新当前值并触发事件
    currentValue.value = simpleModelNode
    emits('success', simpleModelNode)
  } catch (error) {
    console.error('保存失败:', error)
  }
}

// 校验节点设置。 暂时以 showText 为空 未节点错误配置
const validateNode = (node: SimpleFlowNode | undefined, errorNodes: SimpleFlowNode[]) => {
  if (node) {
    const { type, showText, conditionNodes } = node
    if (type == NodeType.END_EVENT_NODE) {
      return
    }
    if (type == NodeType.START_USER_NODE) {
      // 发起人节点暂时不用校验，直接校验孩子节点
      validateNode(node.childNode, errorNodes)
    }

    if (
      type === NodeType.USER_TASK_NODE ||
      type === NodeType.COPY_TASK_NODE ||
      type === NodeType.CONDITION_NODE
    ) {
      if (!showText) {
        errorNodes.push(node)
      }
      validateNode(node.childNode, errorNodes)
    }

    if (
      type == NodeType.CONDITION_BRANCH_NODE ||
      type == NodeType.PARALLEL_BRANCH_NODE ||
      type == NodeType.INCLUSIVE_BRANCH_NODE
    ) {
      // 分支节点
      // 1. 先校验各个分支
      conditionNodes?.forEach((item) => {
        validateNode(item, errorNodes)
      })
      // 2. 校验孩子节点
      validateNode(node.childNode, errorNodes)
    }
  }
}

onMounted(async () => {
  try {
    loading.value = true
    // 获取表单字段
    if (props.modelId) {
      const bpmnModel = await getModel(props.modelId)
      if (bpmnModel) {
        formType.value = bpmnModel.formType
        if (formType.value === 10) {
          const bpmnForm = (await getForm(bpmnModel.formId)) as unknown as FormVO
          formFields.value = bpmnForm?.fields
          console.log('formFields.value', formFields.value)
        }
      }
    }
    // 获得角色列表
    roleOptions.value = await RoleApi.getSimpleRoleList()
    // 获得岗位列表
    postOptions.value = await PostApi.getSimplePostList()
    // 获得用户列表
    userOptions.value = await UserApi.getSimpleUserList()
    // 获得部门列表
    deptOptions.value = await DeptApi.getSimpleDeptList()
    deptTreeOptions.value = handleTree(deptOptions.value as DeptApi.DeptVO[], 'id')
    // 获取用户组列表
    userGroupOptions.value = await UserGroupApi.getUserGroupSimpleList()

    // 加载流程数据
    if (props.modelId) {
      // 获取 SIMPLE 设计器模型
      const result = await getBpmSimpleModel(props.modelId)
      if (result) {
        await loadProcessData(result)
      } else {
        updateModel()
      }
    } else if (props.value) {
      await loadProcessData(props.value)
    } else {
      updateModel()
    }
  } finally {
    loading.value = false
  }
})

const simpleProcessModelRef = ref()

/** 获取当前流程数据 */
const getCurrentFlowData = async () => {
  try {
    if (simpleProcessModelRef.value) {
      const data = await simpleProcessModelRef.value.getCurrentFlowData()
      if (data) {
        currentValue.value = data
        return data
      }
    }
    return currentValue.value
  } catch (error) {
    console.error('获取流程数据失败:', error)
    return currentValue.value
  }
}

// 刷新方法
const refresh = async () => {
  try {
    if (currentValue.value) {
      await loadProcessData(currentValue.value)
    }
  } catch (error) {
    console.error('刷新失败:', error)
  }
}

defineExpose({
  getCurrentFlowData,
  updateModel,
  loadProcessData,
  refresh
})
</script><|MERGE_RESOLUTION|>--- conflicted
+++ resolved
@@ -55,14 +55,13 @@
     type: String,
     required: false
   },
-<<<<<<< HEAD
   // 可发起流程的人员编号
   startUserIds : {
     type: Array,
-=======
+    required: false
+  },
   value: {
     type: [String, Object],
->>>>>>> f3b28f43
     required: false
   }
 })
@@ -233,7 +232,6 @@
         if (formType.value === 10) {
           const bpmnForm = (await getForm(bpmnModel.formId)) as unknown as FormVO
           formFields.value = bpmnForm?.fields
-          console.log('formFields.value', formFields.value)
         }
       }
     }
