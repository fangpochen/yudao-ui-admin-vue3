--- conflicted
+++ resolved
@@ -80,12 +80,8 @@
   if (
     bpmnElementSourceRef.value &&
     bpmnElementSourceRef.value.default &&
-<<<<<<< HEAD
     bpmnElementSourceRef.value.default.id === bpmnElement.value.id &&
     flowConditionForm.value.type == 'default'
-=======
-    bpmnElementSourceRef.value.default.id === bpmnElement.value.id
->>>>>>> 265302d7
   ) {
     // 默认
     flowConditionForm.value = { type: 'default' }
