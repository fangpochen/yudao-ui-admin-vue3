<template>
  <ContentWrap>
    <!-- 搜索工作栏 -->
    <el-form
      class="-mb-15px"
      :model="queryParams"
      ref="queryFormRef"
      :inline="true"
      label-width="68px"
    >
      <el-form-item label="用户昵称" prop="nickname">
        <el-input
          v-model="queryParams.nickname"
          placeholder="请输入用户昵称"
          clearable
          @keyup.enter="handleQuery"
          class="!w-240px"
        />
      </el-form-item>
      <el-form-item label="手机号" prop="mobile">
        <el-input
          v-model="queryParams.mobile"
          placeholder="请输入手机号"
          clearable
          @keyup.enter="handleQuery"
          class="!w-240px"
        />
      </el-form-item>
      <el-form-item label="注册时间" prop="createTime">
        <el-date-picker
          v-model="queryParams.createTime"
          value-format="YYYY-MM-DD HH:mm:ss"
          type="daterange"
          start-placeholder="开始日期"
          end-placeholder="结束日期"
          :default-time="[new Date('1 00:00:00'), new Date('1 23:59:59')]"
          class="!w-240px"
        />
      </el-form-item>
      <el-form-item label="登录时间" prop="loginDate">
        <el-date-picker
          v-model="queryParams.loginDate"
          value-format="YYYY-MM-DD HH:mm:ss"
          type="daterange"
          start-placeholder="开始日期"
          end-placeholder="结束日期"
          :default-time="[new Date('1 00:00:00'), new Date('1 23:59:59')]"
          class="!w-240px"
        />
      </el-form-item>
      <el-form-item label="用户标签" prop="tagIds">
        <MemberTagSelect v-model="queryParams.tagIds" />
      </el-form-item>
      <el-form-item label="用户等级" prop="levelId">
        <MemberLevelSelect v-model="queryParams.levelId" />
      </el-form-item>
      <el-form-item label="用户分组" prop="groupId">
        <MemberGroupSelect v-model="queryParams.groupId" />
      </el-form-item>
      <el-form-item>
        <el-button @click="handleQuery"><Icon icon="ep:search" class="mr-5px" /> 搜索</el-button>
        <el-button @click="resetQuery"><Icon icon="ep:refresh" class="mr-5px" /> 重置</el-button>
      </el-form-item>
    </el-form>
  </ContentWrap>

  <!-- 列表 -->
  <ContentWrap>
    <el-table v-loading="loading" :data="list" :stripe="true" :show-overflow-tooltip="true">
      <el-table-column label="用户编号" align="center" prop="id" width="120px" />
      <el-table-column label="头像" align="center" prop="avatar" width="80px">
        <template #default="scope">
          <img :src="scope.row.avatar" style="width: 40px" />
        </template>
      </el-table-column>
      <el-table-column label="手机号" align="center" prop="mobile" width="120px" />
      <el-table-column label="昵称" align="center" prop="nickname" width="80px" />
      <el-table-column label="等级" align="center" prop="levelName" width="100px" />
      <el-table-column label="分组" align="center" prop="groupName" width="100px" />
      <el-table-column
        label="用户标签"
        align="center"
        prop="tagNames"
        :show-overflow-tooltip="false"
      >
        <template #default="scope">
          <el-tag v-for="(tagName, index) in scope.row.tagNames" :key="index" class="mr-5px">
            {{ tagName }}
          </el-tag>
        </template>
      </el-table-column>
      <el-table-column label="积分" align="center" prop="point" width="100px" />
      <el-table-column label="状态" align="center" prop="status" width="100px">
        <template #default="scope">
          <dict-tag :type="DICT_TYPE.COMMON_STATUS" :value="scope.row.status" />
        </template>
      </el-table-column>
      <el-table-column
        label="登录时间"
        align="center"
        prop="loginDate"
        :formatter="dateFormatter"
        width="180px"
      />
      <el-table-column
        label="注册时间"
        align="center"
        prop="createTime"
        :formatter="dateFormatter"
        width="180px"
      />
      <el-table-column label="操作" align="center" width="140px" fixed="right">
        <template #default="scope">
          <el-button
            link
            type="primary"
            @click="goMemberDetail(scope.row.id)"
            v-hasPermi="['member:user:update']"
          >
            详情
          </el-button>
          <!-- todo 放到更多菜单中 -->
          <el-button
            link
            type="primary"
            @click="updateLevelFormRef.open(scope.row.id)"
            v-hasPermi="['member:user:update-level']"
          >
            修改等级
          </el-button>
        </template>
      </el-table-column>
    </el-table>
    <!-- 分页 -->
    <Pagination
      :total="total"
      v-model:page="queryParams.pageNo"
      v-model:limit="queryParams.pageSize"
      @pagination="getList"
    />
  </ContentWrap>
<<<<<<< HEAD

  <!-- 表单弹窗：添加/修改 -->
  <UserForm ref="formRef" @success="getList" />
  <!-- 修改用户等级弹窗 -->
  <UpdateLevelForm ref="updateLevelFormRef" @success="getList" />
=======
>>>>>>> 28951fb3
</template>
<script setup lang="ts">
import { dateFormatter } from '@/utils/formatTime'
import * as UserApi from '@/api/member/user'
import { DICT_TYPE } from '@/utils/dict'
import MemberTagSelect from '@/views/member/tag/components/MemberTagSelect.vue'
import MemberLevelSelect from '@/views/member/level/components/MemberLevelSelect.vue'
import MemberGroupSelect from '@/views/member/group/components/MemberGroupSelect.vue'
import UpdateLevelForm from '@/views/member/user/UpdateLevelForm.vue'

defineOptions({ name: 'MemberUser' })

const loading = ref(true) // 列表的加载中
const total = ref(0) // 列表的总页数
const list = ref([]) // 列表的数据
const queryParams = reactive({
  pageNo: 1,
  pageSize: 10,
  nickname: null,
  mobile: null,
  loginDate: [],
  createTime: [],
  tagIds: [],
  levelId: null,
  groupId: null
})
const queryFormRef = ref() // 搜索的表单
const updateLevelFormRef = ref() // 修改会员等级表单

/** 查询列表 */
const getList = async () => {
  loading.value = true
  try {
    const data = await UserApi.getUserPage(queryParams)
    list.value = data.list
    total.value = data.total
  } finally {
    loading.value = false
  }
}

/** 搜索按钮操作 */
const handleQuery = () => {
  queryParams.pageNo = 1
  getList()
}

/** 重置按钮操作 */
const resetQuery = () => {
  queryFormRef.value.resetFields()
  handleQuery()
}

const { push } = useRouter()
const goMemberDetail = (id: number) => {
  push({ name: 'MemberUserDetail', params: { member_id: id } })
}

/** 初始化 **/
onMounted(() => {
  getList()
})
</script><|MERGE_RESOLUTION|>--- conflicted
+++ resolved
@@ -115,9 +115,16 @@
             link
             type="primary"
             @click="goMemberDetail(scope.row.id)"
+          >
+            详情
+          </el-button>
+          <el-button
+            link
+            type="primary"
+            @click="openForm('update', scope.row.id)"
             v-hasPermi="['member:user:update']"
           >
-            详情
+            编辑
           </el-button>
           <!-- todo 放到更多菜单中 -->
           <el-button
@@ -139,14 +146,11 @@
       @pagination="getList"
     />
   </ContentWrap>
-<<<<<<< HEAD
 
   <!-- 表单弹窗：添加/修改 -->
   <UserForm ref="formRef" @success="getList" />
   <!-- 修改用户等级弹窗 -->
   <UpdateLevelForm ref="updateLevelFormRef" @success="getList" />
-=======
->>>>>>> 28951fb3
 </template>
 <script setup lang="ts">
 import { dateFormatter } from '@/utils/formatTime'
