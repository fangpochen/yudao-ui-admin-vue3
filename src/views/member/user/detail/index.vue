<template>
  <div v-loading="loading">
    <el-row :gutter="10">
      <!-- 左上角：基本信息 -->
      <el-col :span="14" class="detail-info-item">
        <UserBasicInfo :user="user">
          <template #header>
            <div class="card-header">
              <CardTitle title="基本信息" />
              <el-button size="small" text type="primary" @click="openForm('update')">
                编辑
              </el-button>
            </div>
          </template>
        </UserBasicInfo>
      </el-col>
      <!-- 右上角：账户信息 -->
      <el-col :span="10" class="detail-info-item">
        <el-card class="h-full" shadow="never">
          <template #header>
            <CardTitle title="账户信息" />
          </template>
          <UserAccountInfo :user="user" :wallet="wallet"/>
        </el-card>
      </el-col>
      <!-- 下边：账户明细 -->
      <!-- TODO 芋艿：【订单管理】【售后管理】【收藏记录】-->
      <el-card header="账户明细" shadow="never" style="width: 100%; margin-top: 20px">
        <template #header>
          <CardTitle title="账户明细" />
        </template>
        <el-tabs>
          <el-tab-pane label="积分">
            <UserPointList :user-id="id" />
          </el-tab-pane>
          <el-tab-pane label="签到" lazy>
            <UserSignList :user-id="id" />
          </el-tab-pane>
          <el-tab-pane label="成长值" lazy>
            <UserExperienceRecordList :user-id="id" />
          </el-tab-pane>
<<<<<<< HEAD
          <el-tab-pane label="余额" lazy>
            <WalletTransactionList :user-id="id" />
=======
          <!-- TODO @jason：增加一个余额变化； -->
          <el-tab-pane label="余额" lazy>
            <UserBalanceList :wallet-id="wallet.id" />
>>>>>>> fc5e37dd
          </el-tab-pane>
          <el-tab-pane label="收货地址" lazy>
            <UserAddressList :user-id="id" />
          </el-tab-pane>
          <el-tab-pane label="订单管理" lazy>
            <UserOrderList :user-id="id" />
          </el-tab-pane>
          <el-tab-pane label="售后管理" lazy>
<<<<<<< HEAD
            <TradeAfterSale :user-id="id" />
=======
            <UserAfterSaleList :user-id="id" />
>>>>>>> fc5e37dd
          </el-tab-pane>
          <el-tab-pane label="收藏记录" lazy>
            <UserFavoriteList :user-id="id" />
          </el-tab-pane>
          <el-tab-pane label="优惠劵" lazy>
            <UserCouponList :user-id="id" />
          </el-tab-pane>
          <el-tab-pane label="推广用户" lazy>
            <UserBrokerageList :bind-user-id="id" />
          </el-tab-pane>
        </el-tabs>
      </el-card>
    </el-row>
  </div>

  <!-- 表单弹窗：添加/修改 -->
  <UserForm ref="formRef" @success="getUserData(id)" />
</template>
<<<<<<< HEAD
<script lang="ts" setup>
=======
<script setup lang="ts">
import * as WalletApi from '@/api/pay/wallet/balance'
>>>>>>> fc5e37dd
import * as UserApi from '@/api/member/user'
import { useTagsViewStore } from '@/store/modules/tagsView'
import UserForm from '@/views/member/user/UserForm.vue'
import UserAccountInfo from './UserAccountInfo.vue'
import UserAddressList from './UserAddressList.vue'
import UserBasicInfo from './UserBasicInfo.vue'
import UserBrokerageList from './UserBrokerageList.vue'
import UserCouponList from './UserCouponList.vue'
import UserExperienceRecordList from './UserExperienceRecordList.vue'
import UserOrderList from './UserOrderList.vue'
import UserPointList from './UserPointList.vue'
import UserSignList from './UserSignList.vue'
import UserFavoriteList from './UserFavoriteList.vue'
<<<<<<< HEAD
import WalletTransactionList from '@/views/pay/wallet/transaction/WalletTransactionList.vue'
import TradeAfterSale from '@/views/mall/trade/afterSale/index.vue'
=======
import UserAfterSaleList from './UserAftersaleList.vue'
>>>>>>> fc5e37dd
import { CardTitle } from '@/components/Card/index'
import { ElMessage } from 'element-plus'

defineOptions({ name: 'MemberDetail' })

const loading = ref(true) // 加载中
const user = ref<UserApi.UserVO>({} as UserApi.UserVO)

/** 添加/修改操作 */
const formRef = ref()
const openForm = (type: string) => {
  formRef.value.open(type, id)
}

/** 获得用户 */
const getUserData = async (id: number) => {
  loading.value = true
  try {
    user.value = await UserApi.getUser(id)
  } finally {
    loading.value = false
  }
}

/** 初始化 */
const { currentRoute } = useRouter() // 路由
const { delView } = useTagsViewStore() // 视图操作
const route = useRoute()
const id = Number(route.params.id)
/* 用户钱包相关信息 */
const WALLET_INIT_DATA = {
  balance: 0,
  totalExpense: 0,
  totalRecharge: 0
} as WalletApi.WalletVO // 钱包初始化数据
const wallet = ref<WalletApi.WalletVO>(WALLET_INIT_DATA) // 钱包信息

/** 查询用户钱包信息 */
const getUserWallet = async () => {
  if (!id) {
    wallet.value = WALLET_INIT_DATA
    return
  }
  const params = { userId: id }
  wallet.value = (await WalletApi.getWallet(params)) || WALLET_INIT_DATA
}

onMounted(() => {
  if (!id) {
    ElMessage.warning('参数错误，会员编号不能为空！')
    delView(unref(currentRoute))
    return
  }
  getUserData(id)
  getUserWallet()
})
</script>
<style lang="css" scoped>
.detail-info-item:first-child {
  padding-left: 0 !important;
}

/* first-child 不生效有没有大佬给看下q.q */
.detail-info-item:nth-child(2) {
  padding-right: 0 !important;
}

.card-header {
  display: flex;
  justify-content: space-between;
  align-items: center;
}
</style><|MERGE_RESOLUTION|>--- conflicted
+++ resolved
@@ -20,7 +20,7 @@
           <template #header>
             <CardTitle title="账户信息" />
           </template>
-          <UserAccountInfo :user="user" :wallet="wallet"/>
+          <UserAccountInfo :user="user" :wallet="wallet" />
         </el-card>
       </el-col>
       <!-- 下边：账户明细 -->
@@ -39,14 +39,8 @@
           <el-tab-pane label="成长值" lazy>
             <UserExperienceRecordList :user-id="id" />
           </el-tab-pane>
-<<<<<<< HEAD
-          <el-tab-pane label="余额" lazy>
-            <WalletTransactionList :user-id="id" />
-=======
-          <!-- TODO @jason：增加一个余额变化； -->
           <el-tab-pane label="余额" lazy>
             <UserBalanceList :wallet-id="wallet.id" />
->>>>>>> fc5e37dd
           </el-tab-pane>
           <el-tab-pane label="收货地址" lazy>
             <UserAddressList :user-id="id" />
@@ -55,11 +49,7 @@
             <UserOrderList :user-id="id" />
           </el-tab-pane>
           <el-tab-pane label="售后管理" lazy>
-<<<<<<< HEAD
-            <TradeAfterSale :user-id="id" />
-=======
             <UserAfterSaleList :user-id="id" />
->>>>>>> fc5e37dd
           </el-tab-pane>
           <el-tab-pane label="收藏记录" lazy>
             <UserFavoriteList :user-id="id" />
@@ -78,12 +68,8 @@
   <!-- 表单弹窗：添加/修改 -->
   <UserForm ref="formRef" @success="getUserData(id)" />
 </template>
-<<<<<<< HEAD
 <script lang="ts" setup>
-=======
-<script setup lang="ts">
 import * as WalletApi from '@/api/pay/wallet/balance'
->>>>>>> fc5e37dd
 import * as UserApi from '@/api/member/user'
 import { useTagsViewStore } from '@/store/modules/tagsView'
 import UserForm from '@/views/member/user/UserForm.vue'
@@ -97,12 +83,8 @@
 import UserPointList from './UserPointList.vue'
 import UserSignList from './UserSignList.vue'
 import UserFavoriteList from './UserFavoriteList.vue'
-<<<<<<< HEAD
-import WalletTransactionList from '@/views/pay/wallet/transaction/WalletTransactionList.vue'
-import TradeAfterSale from '@/views/mall/trade/afterSale/index.vue'
-=======
 import UserAfterSaleList from './UserAftersaleList.vue'
->>>>>>> fc5e37dd
+import UserBalanceList from './UserBalanceList.vue'
 import { CardTitle } from '@/components/Card/index'
 import { ElMessage } from 'element-plus'
 
