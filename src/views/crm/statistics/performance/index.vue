<!-- 数据统计 - 员工业绩分析 -->
<template>
  <ContentWrap>
    <!-- 搜索工作栏 -->
    <el-form
      class="-mb-15px"
      :model="queryParams"
      ref="queryFormRef"
      :inline="true"
      label-width="68px"
    >
      <el-form-item label="选择年份" prop="orderDate">
        <el-date-picker
          v-model="queryParams.times[0]"
          class="!w-240px"
          type="year"
          value-format="YYYY"
          :default-time="[new Date().getFullYear()]"
        />
      </el-form-item>
      <el-form-item label="归属部门" prop="deptId">
        <el-tree-select
          v-model="queryParams.deptId"
          class="!w-240px"
          :data="deptList"
          :props="defaultProps"
          check-strictly
          node-key="id"
          placeholder="请选择归属部门"
          @change="queryParams.userId = undefined"
        />
      </el-form-item>
      <el-form-item label="员工" prop="userId">
        <el-select v-model="queryParams.userId" class="!w-240px" placeholder="员工" clearable>
          <el-option
            v-for="(user, index) in userListByDeptId"
            :label="user.nickname"
            :value="user.id"
            :key="index"
          />
        </el-select>
      </el-form-item>
      <el-form-item>
        <el-button @click="handleQuery"> <Icon icon="ep:search" class="mr-5px" /> 搜索 </el-button>
        <el-button @click="resetQuery"> <Icon icon="ep:refresh" class="mr-5px" /> 重置 </el-button>
      </el-form-item>
    </el-form>
  </ContentWrap>

  <!-- 员工业绩统计 -->
  <el-col>
    <el-tabs v-model="activeTab">
      <!-- 员工合同统计 -->
      <el-tab-pane label="员工合同数量统计" name="ContractCountPerformance" lazy>
        <ContractCountPerformance :query-params="queryParams" ref="ContractCountPerformanceRef" />
      </el-tab-pane>
      <!-- 员工合同金额统计 -->
      <el-tab-pane label="员工合同金额统计" name="ContractPricePerformance" lazy>
        <ContractPricePerformance :query-params="queryParams" ref="ContractPricePerformanceRef" />
      </el-tab-pane>
      <!-- 员工回款金额统计 -->
<<<<<<< HEAD
      <el-tab-pane label="员工回款金额统计" name="followupType" lazy>
        <ReceivablePricePerformance
          :query-params="queryParams"
          ref="ReceivablePricePerformanceRef"
        />
=======
      <el-tab-pane label="员工回款金额统计" name="ReceivablePricePerformance" lazy>
        <ReceivablePricePerformance :query-params="queryParams" ref="ReceivablePricePerformanceRef" />
>>>>>>> f4dd1bed
      </el-tab-pane>
    </el-tabs>
  </el-col>
</template>

<script lang="ts" setup>
import * as DeptApi from '@/api/system/dept'
import * as UserApi from '@/api/system/user'
import { useUserStore } from '@/store/modules/user'
import { beginOfDay, defaultShortcuts, endOfDay, formatDate } from '@/utils/formatTime'
import { defaultProps, handleTree } from '@/utils/tree'
import ContractCountPerformance from './components/ContractCountPerformance.vue'
import ContractPricePerformance from './components/ContractPricePerformance.vue'
import ReceivablePricePerformance from './components/ReceivablePricePerformance.vue'

defineOptions({ name: 'CrmStatisticsPerformance' })

const queryParams = reactive({
  deptId: useUserStore().getUser.deptId,
  userId: undefined,
  times: [
    // 默认显示当年的数据
    formatDate(beginOfDay(new Date(new Date().getTime() - 3600 * 1000 * 24 * 7)))
  ]
})

const queryFormRef = ref() // 搜索的表单
const deptList = ref<Tree[]>([]) // 部门树形结构
const userList = ref<UserApi.UserVO[]>([]) // 全量用户清单
// 根据选择的部门筛选员工清单
const userListByDeptId = computed(() =>
  queryParams.deptId
    ? userList.value.filter((u: UserApi.UserVO) => u.deptId === queryParams.deptId)
    : []
)

// 活跃标签
const activeTab = ref('ContractCountPerformance')
// 1.员工合同数量统计
const ContractCountPerformanceRef = ref()
// 2.员工合同金额统计
const ContractPricePerformanceRef = ref()
// 3.员工回款金额统计
const ReceivablePricePerformanceRef = ref()

/** 搜索按钮操作 */
const handleQuery =  () => {
  // 从 queryParams.times[0] 中获取到了年份
  const selectYear = parseInt(queryParams.times[0])

  // 创建一个新的 Date 对象，设置为指定的年份的第一天
  const fullDate = new Date(selectYear, 0, 1, 0, 0, 0)

  // 将完整的日期时间格式化为需要的字符串形式，比如 2004-01-01 00:00:00
  queryParams.times[0] = `${fullDate.getFullYear()}-${
    String(fullDate.getMonth() + 1).padStart(2, '0')
  }-${String(fullDate.getDate()).padStart(2, '0')} ${String(fullDate.getHours()).padStart(2, '0')}:${String(fullDate.getMinutes()).padStart(2, '0')}:${String(fullDate.getSeconds()).padStart(2, '0')}`

  switch (activeTab.value) {
    case 'ContractCountPerformance':
      ContractCountPerformanceRef.value?.loadData?.()
      break
    case 'ContractPricePerformance':
      ContractPricePerformanceRef.value?.loadData?.()
      break
    case 'ReceivablePricePerformance':
      ReceivablePricePerformanceRef.value?.loadData?.()
      break
  }
}

// 当 activeTab 改变时，刷新当前活动的 tab
watch(activeTab, () => {
  handleQuery()
})

/** 重置按钮操作 */
const resetQuery = () => {
  queryFormRef.value.resetFields()
  handleQuery()
}

// 加载部门树
onMounted(async () => {
  deptList.value = handleTree(await DeptApi.getSimpleDeptList())
  userList.value = handleTree(await UserApi.getSimpleUserList())
})
</script><|MERGE_RESOLUTION|>--- conflicted
+++ resolved
@@ -59,16 +59,8 @@
         <ContractPricePerformance :query-params="queryParams" ref="ContractPricePerformanceRef" />
       </el-tab-pane>
       <!-- 员工回款金额统计 -->
-<<<<<<< HEAD
-      <el-tab-pane label="员工回款金额统计" name="followupType" lazy>
-        <ReceivablePricePerformance
-          :query-params="queryParams"
-          ref="ReceivablePricePerformanceRef"
-        />
-=======
       <el-tab-pane label="员工回款金额统计" name="ReceivablePricePerformance" lazy>
         <ReceivablePricePerformance :query-params="queryParams" ref="ReceivablePricePerformanceRef" />
->>>>>>> f4dd1bed
       </el-tab-pane>
     </el-tabs>
   </el-col>
@@ -84,7 +76,7 @@
 import ContractPricePerformance from './components/ContractPricePerformance.vue'
 import ReceivablePricePerformance from './components/ReceivablePricePerformance.vue'
 
-defineOptions({ name: 'CrmStatisticsPerformance' })
+defineOptions({ name: 'CrmStatisticsCustomer' })
 
 const queryParams = reactive({
   deptId: useUserStore().getUser.deptId,
