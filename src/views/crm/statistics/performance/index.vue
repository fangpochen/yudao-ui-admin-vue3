--- conflicted
+++ resolved
@@ -60,10 +60,7 @@
       </el-tab-pane>
       <!-- 员工回款金额统计 -->
       <el-tab-pane label="员工回款金额统计" name="ReceivablePricePerformance" lazy>
-        <ReceivablePricePerformance
-          :query-params="queryParams"
-          ref="ReceivablePricePerformanceRef"
-        />
+        <ReceivablePricePerformance :query-params="queryParams" ref="ReceivablePricePerformanceRef" />
       </el-tab-pane>
     </el-tabs>
   </el-col>
@@ -73,7 +70,7 @@
 import * as DeptApi from '@/api/system/dept'
 import * as UserApi from '@/api/system/user'
 import { useUserStore } from '@/store/modules/user'
-import { beginOfDay, formatDate } from '@/utils/formatTime'
+import { beginOfDay, defaultShortcuts, endOfDay, formatDate } from '@/utils/formatTime'
 import { defaultProps, handleTree } from '@/utils/tree'
 import ContractCountPerformance from './components/ContractCountPerformance.vue'
 import ContractPricePerformance from './components/ContractPricePerformance.vue'
@@ -101,7 +98,6 @@
     : []
 )
 
-// TODO @scholar：改成尾注释，保证 vue 内容短一点；变量名小写
 // 活跃标签
 const activeTab = ref('ContractCountPerformance')
 // 1.员工合同数量统计
@@ -112,7 +108,7 @@
 const ReceivablePricePerformanceRef = ref()
 
 /** 搜索按钮操作 */
-const handleQuery = () => {
+const handleQuery =  () => {
   // 从 queryParams.times[0] 中获取到了年份
   const selectYear = parseInt(queryParams.times[0])
 
@@ -121,16 +117,8 @@
   const nextFullDate = new Date(selectYear+1, 0, 1, 0, 0, 0) //查询时间范围结束时间，2025-01-01 00:00:00
 
   // 将完整的日期时间格式化为需要的字符串形式，比如 2004-01-01 00:00:00
-<<<<<<< HEAD
-  // TODO @scholar：看看，是不是可以使用 year 哈
-  queryParams.times[0] = `${fullDate.getFullYear()}-${String(fullDate.getMonth() + 1).padStart(
-    2,
-    '0'
-  )}-${String(fullDate.getDate()).padStart(2, '0')} ${String(fullDate.getHours()).padStart(2, '0')}:${String(fullDate.getMinutes()).padStart(2, '0')}:${String(fullDate.getSeconds()).padStart(2, '0')}`
-=======
   queryParams.times[0] = dayjs(fullDate).format('YYYY-MM-DD HH:mm:ss')
   queryParams.times[1] = dayjs(nextFullDate).format('YYYY-MM-DD HH:mm:ss')
->>>>>>> f01dc0a5
 
   switch (activeTab.value) {
     case 'ContractCountPerformance':
