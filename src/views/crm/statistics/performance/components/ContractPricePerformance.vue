<!-- 员工业绩统计 -->
<template>
  <!-- Echarts图 -->
  <el-card shadow="never">
    <el-skeleton :loading="loading" animated>
      <Echart :height="500" :options="echartsOption" />
    </el-skeleton>
  </el-card>

  <!-- 统计列表 TODO @scholar：统计列表的展示不对 -->
  <el-card shadow="never" class="mt-16px">
    <el-table v-loading="loading" :data="tableData">
      <el-table-column
        v-for="item in columnsData"
        :key="item.prop"
        :label="item.label"
        :prop="item.prop"
        align="center"
      >
        <template #default="scope">
          {{ scope.row[item.prop] }}
        </template>
      </el-table-column>
    </el-table>
  </el-card>
</template>
<script setup lang="ts">
import { EChartsOption } from 'echarts'
import {
  StatisticsPerformanceApi,
  StatisticsPerformanceRespVO
} from '@/api/crm/statistics/performance'

defineOptions({ name: 'ContractPricePerformance' })
const props = defineProps<{ queryParams: any }>() // 搜索参数

const loading = ref(false) // 加载中
const list = ref<StatisticsPerformanceRespVO[]>([]) // 列表的数据

/** 柱状图配置：纵向 */
const echartsOption = reactive<EChartsOption>({
  grid: {
    left: 20,
    right: 20,
    bottom: 20,
    containLabel: true
  },
  legend: {},
  series: [
    {
      name: '当月合同金额（元）',
      type: 'line',
      data: []
    },
    {
      name: '上月合同金额（元）',
      type: 'line',
      data: []
    },
    {
      name: '去年同月合同金额（元）',
      type: 'line',
      data: []
    },
    {
      name: '同比增长率（%）',
      type: 'line',
      yAxisIndex: 1,
      data: []
    },
    {
      name: '环比增长率（%）',
      type: 'line',
      yAxisIndex: 1,
      data: []
    }
  ],
  toolbox: {
    feature: {
      dataZoom: {
        xAxisIndex: false // 数据区域缩放：Y 轴不缩放
      },
      brush: {
        type: ['lineX', 'clear'] // 区域缩放按钮、还原按钮
      },
      saveAsImage: { show: true, name: '客户总量分析' } // 保存为图片
    }
  },
  tooltip: {
    trigger: 'axis',
    axisPointer: {
      type: 'shadow'
    }
  },
  yAxis: [
    {
      type: 'value',
      name: '金额（元）',
      axisTick: {
        show: false
      },
      axisLabel: {
        color: '#BDBDBD',
        formatter: '{value}'
      },
      /** 坐标轴轴线相关设置 */
      axisLine: {
        lineStyle: {
          color: '#BDBDBD'
        }
      },
      splitLine: {
        show: true,
        lineStyle: {
          color: '#e6e6e6'
        }
      }
    },
    {
      type: 'value',
      name: '',
      axisTick: {
        alignWithLabel: true,
        lineStyle: {
          width: 0
        }
      },
      axisLabel: {
        color: '#BDBDBD',
        formatter: '{value}%'
      },
      /** 坐标轴轴线相关设置 */
      axisLine: {
        lineStyle: {
          color: '#BDBDBD'
        }
      },
      splitLine: {
        show: true,
        lineStyle: {
          color: '#e6e6e6'
        }
      }
    }
  ],
  xAxis: {
    type: 'category',
    name: '日期',
    data: []
  }
}) as EChartsOption

/** 获取统计数据 */
const loadData = async () => {
  // 1. 加载统计数据
  loading.value = true
  const performanceList = await StatisticsPerformanceApi.getContractPricePerformance(
    props.queryParams
  )

  // 2.1 更新 Echarts 数据
  if (echartsOption.xAxis && echartsOption.xAxis['data']) {
    echartsOption.xAxis['data'] = performanceList.map((s: StatisticsPerformanceRespVO) => s.time)
  }
  if (echartsOption.series && echartsOption.series[0] && echartsOption.series[0]['data']) {
    echartsOption.series[0]['data'] = performanceList.map(
      (s: StatisticsPerformanceRespVO) => s.currentMonthCount
    )
  }
  if (echartsOption.series && echartsOption.series[1] && echartsOption.series[1]['data']) {
    echartsOption.series[1]['data'] = performanceList.map(
      (s: StatisticsPerformanceRespVO) => s.lastMonthCount
    )
    echartsOption.series[3]['data'] = performanceList.map((s: StatisticsPerformanceRespVO) =>
      s.lastMonthCount !== 0 ? ((s.currentMonthCount / s.lastMonthCount) * 100).toFixed(2) : 'NULL'
    )
  }
  if (echartsOption.series && echartsOption.series[2] && echartsOption.series[2]['data']) {
    echartsOption.series[2]['data'] = performanceList.map(
      (s: StatisticsPerformanceRespVO) => s.lastYearCount
    )
    echartsOption.series[4]['data'] = performanceList.map((s: StatisticsPerformanceRespVO) =>
      s.lastYearCount !== 0 ? ((s.currentMonthCount / s.lastYearCount) * 100).toFixed(2) : 'NULL'
    )
  }

  // 2.2 更新列表数据
  list.value = performanceList
  convertListData()
  loading.value = false
}

// 初始化数据
const columnsData = reactive([])
const tableData = reactive([
  { title: '当月合同金额统计（元）' },
  { title: '上月合同金额统计（元）' },
  { title: '去年当月合同金额统计（元）' },
  { title: '同比增长率（%）' },
  { title: '环比增长率（%）' }
])

// 定义 init 方法
<<<<<<< HEAD
const init = () => {
  const columnObj = { label: '日期', prop: 'title' }
=======
const convertListData = () => {
  const columnObj = {label: '日期', prop: 'title'}
  columnsData.splice(0, columnsData.length)//清空数组
>>>>>>> f4dd1bed
  columnsData.push(columnObj)

  list.value.forEach((item, index) => {
    const columnObj = { label: item.time, prop: 'prop' + index }
    columnsData.push(columnObj)
    tableData[0]['prop' + index] = item.currentMonthCount
    tableData[1]['prop' + index] = item.lastMonthCount
    tableData[2]['prop' + index] = item.lastYearCount
<<<<<<< HEAD
    tableData[3]['prop' + index] =
      item.lastYearCount !== 0 ? (item.currentMonthCount / item.lastYearCount).toFixed(2) : 'NULL'
    tableData[4]['prop' + index] =
      item.lastMonthCount !== 0 ? (item.currentMonthCount / item.lastMonthCount).toFixed(2) : 'NULL'
=======
    tableData[3]['prop' + index] = item.lastMonthCount !== 0 ? (item.currentMonthCount / item.lastMonthCount).toFixed(2) : 'NULL'
    tableData[4]['prop' + index] = item.lastYearCount !== 0 ? (item.currentMonthCount / item.lastYearCount).toFixed(2) : 'NULL'
>>>>>>> f4dd1bed
  })
}

defineExpose({ loadData })

/** 初始化 */
onMounted(async () => {
  await loadData()
})
</script><|MERGE_RESOLUTION|>--- conflicted
+++ resolved
@@ -7,18 +7,12 @@
     </el-skeleton>
   </el-card>
 
-  <!-- 统计列表 TODO @scholar：统计列表的展示不对 -->
+  <!-- 统计列表 -->
   <el-card shadow="never" class="mt-16px">
     <el-table v-loading="loading" :data="tableData">
-      <el-table-column
-        v-for="item in columnsData"
-        :key="item.prop"
-        :label="item.label"
-        :prop="item.prop"
-        align="center"
-      >
+      <el-table-column v-for="item in columnsData" :key="item.prop" :label="item.label" :prop="item.prop" align="center">
         <template #default="scope">
-          {{ scope.row[item.prop] }}
+          {{scope.row[item.prop]}}
         </template>
       </el-table-column>
     </el-table>
@@ -29,7 +23,7 @@
 import {
   StatisticsPerformanceApi,
   StatisticsPerformanceRespVO
-} from '@/api/crm/statistics/performance'
+} from "@/api/crm/statistics/performance"
 
 defineOptions({ name: 'ContractPricePerformance' })
 const props = defineProps<{ queryParams: any }>() // 搜索参数
@@ -92,30 +86,29 @@
       type: 'shadow'
     }
   },
-  yAxis: [
-    {
-      type: 'value',
-      name: '金额（元）',
-      axisTick: {
-        show: false
-      },
-      axisLabel: {
-        color: '#BDBDBD',
-        formatter: '{value}'
-      },
-      /** 坐标轴轴线相关设置 */
-      axisLine: {
-        lineStyle: {
-          color: '#BDBDBD'
-        }
-      },
-      splitLine: {
-        show: true,
-        lineStyle: {
-          color: '#e6e6e6'
-        }
+  yAxis: [{
+    type: 'value',
+    name: '金额（元）',
+    axisTick: {
+      show: false
+    },
+    axisLabel: {
+      color: '#BDBDBD',
+      formatter: '{value}'
+    },
+    /** 坐标轴轴线相关设置 */
+    axisLine: {
+      lineStyle: {
+        color: '#BDBDBD'
       }
     },
+    splitLine: {
+      show: true,
+      lineStyle: {
+        color: '#e6e6e6'
+      }
+    }
+  },
     {
       type: 'value',
       name: '',
@@ -141,8 +134,7 @@
           color: '#e6e6e6'
         }
       }
-    }
-  ],
+    }],
   xAxis: {
     type: 'category',
     name: '日期',
@@ -160,7 +152,9 @@
 
   // 2.1 更新 Echarts 数据
   if (echartsOption.xAxis && echartsOption.xAxis['data']) {
-    echartsOption.xAxis['data'] = performanceList.map((s: StatisticsPerformanceRespVO) => s.time)
+    echartsOption.xAxis['data'] = performanceList.map(
+      (s: StatisticsPerformanceRespVO) => s.time
+    )
   }
   if (echartsOption.series && echartsOption.series[0] && echartsOption.series[0]['data']) {
     echartsOption.series[0]['data'] = performanceList.map(
@@ -171,16 +165,16 @@
     echartsOption.series[1]['data'] = performanceList.map(
       (s: StatisticsPerformanceRespVO) => s.lastMonthCount
     )
-    echartsOption.series[3]['data'] = performanceList.map((s: StatisticsPerformanceRespVO) =>
-      s.lastMonthCount !== 0 ? ((s.currentMonthCount / s.lastMonthCount) * 100).toFixed(2) : 'NULL'
+    echartsOption.series[3]['data'] = performanceList.map(
+      (s: StatisticsPerformanceRespVO) => s.lastMonthCount !== 0 ? (s.currentMonthCount / s.lastMonthCount*100).toFixed(2) : 'NULL'
     )
   }
   if (echartsOption.series && echartsOption.series[2] && echartsOption.series[2]['data']) {
     echartsOption.series[2]['data'] = performanceList.map(
       (s: StatisticsPerformanceRespVO) => s.lastYearCount
     )
-    echartsOption.series[4]['data'] = performanceList.map((s: StatisticsPerformanceRespVO) =>
-      s.lastYearCount !== 0 ? ((s.currentMonthCount / s.lastYearCount) * 100).toFixed(2) : 'NULL'
+    echartsOption.series[4]['data'] = performanceList.map(
+      (s: StatisticsPerformanceRespVO) => s.lastYearCount !== 0 ? (s.currentMonthCount / s.lastYearCount*100).toFixed(2) : 'NULL'
     )
   }
 
@@ -188,44 +182,28 @@
   list.value = performanceList
   convertListData()
   loading.value = false
+
 }
 
 // 初始化数据
-const columnsData = reactive([])
-const tableData = reactive([
-  { title: '当月合同金额统计（元）' },
-  { title: '上月合同金额统计（元）' },
-  { title: '去年当月合同金额统计（元）' },
-  { title: '同比增长率（%）' },
-  { title: '环比增长率（%）' }
-])
+const columnsData = reactive([]);
+const tableData = reactive([{title: '当月合同金额统计（元）'}, {title: '上月合同金额统计（元）'}, {title: '去年当月合同金额统计（元）'},
+  {title: '同比增长率（%）'}, {title: '环比增长率（%）'}])
 
 // 定义 init 方法
-<<<<<<< HEAD
-const init = () => {
-  const columnObj = { label: '日期', prop: 'title' }
-=======
 const convertListData = () => {
   const columnObj = {label: '日期', prop: 'title'}
   columnsData.splice(0, columnsData.length)//清空数组
->>>>>>> f4dd1bed
   columnsData.push(columnObj)
 
   list.value.forEach((item, index) => {
-    const columnObj = { label: item.time, prop: 'prop' + index }
+    const columnObj = {label: item.time, prop: 'prop' + index}
     columnsData.push(columnObj)
     tableData[0]['prop' + index] = item.currentMonthCount
     tableData[1]['prop' + index] = item.lastMonthCount
     tableData[2]['prop' + index] = item.lastYearCount
-<<<<<<< HEAD
-    tableData[3]['prop' + index] =
-      item.lastYearCount !== 0 ? (item.currentMonthCount / item.lastYearCount).toFixed(2) : 'NULL'
-    tableData[4]['prop' + index] =
-      item.lastMonthCount !== 0 ? (item.currentMonthCount / item.lastMonthCount).toFixed(2) : 'NULL'
-=======
     tableData[3]['prop' + index] = item.lastMonthCount !== 0 ? (item.currentMonthCount / item.lastMonthCount).toFixed(2) : 'NULL'
     tableData[4]['prop' + index] = item.lastYearCount !== 0 ? (item.currentMonthCount / item.lastYearCount).toFixed(2) : 'NULL'
->>>>>>> f4dd1bed
   })
 }
 
