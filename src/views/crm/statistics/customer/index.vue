<!-- 数据统计 - 员工客户分析 -->
<template>
  <ContentWrap>
    <!-- 搜索工作栏 -->
    <el-form
      ref="queryFormRef"
      :inline="true"
      :model="queryParams"
      class="-mb-15px"
      label-width="68px"
    >
      <el-form-item label="时间范围" prop="orderDate">
        <el-date-picker
          v-model="queryParams.times"
          :default-time="[new Date('1 00:00:00'), new Date('1 23:59:59')]"
          :shortcuts="defaultShortcuts"
          class="!w-240px"
          end-placeholder="结束日期"
          start-placeholder="开始日期"
          type="daterange"
          value-format="YYYY-MM-DD HH:mm:ss"
        />
      </el-form-item>
      <el-form-item label="时间间隔" prop="interval">
        <el-select v-model="queryParams.interval" class="!w-240px" placeholder="间隔类型">
          <el-option
            v-for="dict in getIntDictOptions(DICT_TYPE.DATE_INTERVAL)"
            :key="dict.value"
            :label="dict.label"
            :value="dict.value"
          />
        </el-select>
      </el-form-item>
      <el-form-item label="归属部门" prop="deptId">
        <el-tree-select
          v-model="queryParams.deptId"
          :data="deptList"
          :props="defaultProps"
          check-strictly
          class="!w-240px"
          node-key="id"
          placeholder="请选择归属部门"
          @change="queryParams.userId = undefined"
        />
      </el-form-item>
      <el-form-item label="员工" prop="userId">
        <el-select v-model="queryParams.userId" class="!w-240px" clearable placeholder="员工">
          <el-option
            v-for="(user, index) in userListByDeptId"
            :key="index"
            :label="user.nickname"
            :value="user.id"
          />
        </el-select>
      </el-form-item>
      <el-form-item>
        <el-button @click="handleQuery">
          <Icon class="mr-5px" icon="ep:search" />
          搜索
        </el-button>
        <el-button @click="resetQuery">
          <Icon class="mr-5px" icon="ep:refresh" />
          重置
        </el-button>
      </el-form-item>
    </el-form>
  </ContentWrap>

  <!-- 客户统计 -->
  <el-col>
    <el-tabs v-model="activeTab">
      <!-- 客户总量分析 -->
      <el-tab-pane label="客户总量分析" lazy name="customerSummary">
        <CustomerSummary ref="customerSummaryRef" :query-params="queryParams" />
      </el-tab-pane>
      <!-- 客户跟进次数分析 -->
<<<<<<< HEAD
      <el-tab-pane label="客户跟进次数分析" name="followUpSummary" lazy>
        <CustomerFollowUpSummary :query-params="queryParams" ref="followUpSummaryRef" />
      </el-tab-pane>
      <!-- 客户跟进方式分析 -->
      <el-tab-pane label="客户跟进方式分析" name="followUpType" lazy>
        <CustomerFollowUpType :query-params="queryParams" ref="followUpTypeRef" />
=======
      <el-tab-pane label="客户跟进次数分析" lazy name="followupSummary">
        <CustomerFollowupSummary ref="followupSummaryRef" :query-params="queryParams" />
      </el-tab-pane>
      <!-- 客户跟进方式分析 -->
      <el-tab-pane label="客户跟进方式分析" lazy name="followupType">
        <CustomerFollowupType ref="followupTypeRef" :query-params="queryParams" />
>>>>>>> 3820710c
      </el-tab-pane>
      <!-- 客户转化率分析 -->
      <el-tab-pane label="客户转化率分析" lazy name="conversionStat">
        <CustomerConversionStat ref="conversionStatRef" :query-params="queryParams" />
      </el-tab-pane>
      <!-- 成交周期分析 -->
      <el-tab-pane label="成交周期分析" lazy name="dealCycle">
        <CustomerDealCycle ref="dealCycleRef" :query-params="queryParams" />
      </el-tab-pane>
      <!-- 城市分布分析 -->
      <el-tab-pane label="城市分布分析" lazy name="addressRef">
        <CustomerAddress ref="addressRef" :query-params="queryParams" />
      </el-tab-pane>
      <!-- 客户级别分析 -->
      <el-tab-pane label="客户级别分析" lazy name="levelRef">
        <CustomerLevel ref="levelRef" :query-params="queryParams" />
      </el-tab-pane>
      <!-- 客户来源分析 -->
      <el-tab-pane label="客户来源分析" lazy name="sourceRef">
        <CustomerSource ref="sourceRef" :query-params="queryParams" />
      </el-tab-pane>
      <!-- 客户行业分析 -->
      <el-tab-pane label="客户行业分析" lazy name="industryRef">
        <CustomerIndustry ref="industryRef" :query-params="queryParams" />
      </el-tab-pane>
    </el-tabs>
  </el-col>
</template>

<script lang="ts" setup>
import * as DeptApi from '@/api/system/dept'
import * as UserApi from '@/api/system/user'
import { useUserStore } from '@/store/modules/user'
import { beginOfDay, defaultShortcuts, endOfDay, formatDate } from '@/utils/formatTime'
import { defaultProps, handleTree } from '@/utils/tree'
import CustomerSummary from './components/CustomerSummary.vue'
import CustomerFollowUpSummary from './components/CustomerFollowUpSummary.vue'
import CustomerFollowUpType from './components/CustomerFollowUpType.vue'
import CustomerConversionStat from './components/CustomerConversionStat.vue'
import CustomerDealCycle from './components/CustomerDealCycle.vue'
<<<<<<< HEAD
import { DICT_TYPE, getIntDictOptions } from '@/utils/dict'
=======
import CustomerAddress from './components/CustomerAddress.vue'
import CustomerIndustry from './components/CustomerIndustry.vue'
import CustomerSource from './components/CustomerSource.vue'
import CustomerLevel from './components/CustomerLevel.vue'
>>>>>>> 3820710c

defineOptions({ name: 'CrmStatisticsCustomer' })

const queryParams = reactive({
  interval: 1,
  deptId: useUserStore().getUser.deptId,
  userId: undefined,
  times: [
    // 默认显示最近一周的数据
    formatDate(beginOfDay(new Date(new Date().getTime() - 3600 * 1000 * 24 * 7))),
    formatDate(endOfDay(new Date(new Date().getTime() - 3600 * 1000 * 24)))
  ]
})

const queryFormRef = ref() // 搜索的表单
const deptList = ref<Tree[]>([]) // 部门树形结构
const userList = ref<UserApi.UserVO[]>([]) // 全量用户清单

/** 根据选择的部门筛选员工清单 */
const userListByDeptId = computed(() =>
  queryParams.deptId
    ? userList.value.filter((u: UserApi.UserVO) => u.deptId === queryParams.deptId)
    : []
)

<<<<<<< HEAD
const activeTab = ref('customerSummary') // 活跃标签
const customerSummaryRef = ref() // 1. 客户总量分析
const followUpSummaryRef = ref() // 2. 客户跟进次数分析
const followUpTypeRef = ref() // 3. 客户跟进方式分析
const conversionStatRef = ref() // 4. 客户转化率分析
// 5. TODO 公海客户分析
// 缺 crm_owner_record 表 TODO @dhb52：可以先做界面 + 接口，接口数据直接写死返回，相当于 mock 出来
const dealCycleRef = ref() // 6. 成交周期分析

=======
// 活跃标签
const activeTab = ref('customerSummary')
// 1.客户总量分析
const customerSummaryRef = ref()
// 2.客户跟进次数分析
const followupSummaryRef = ref()
// 3.客户跟进方式分析
const followupTypeRef = ref()
// 4.客户转化率分析
const conversionStatRef = ref()
// 5.公海客户分析
// 缺 crm_owner_record 表
// 6.成交周期分析
const dealCycleRef = ref()
const addressRef = ref()
// 客户级别
const levelRef = ref()
// 客户来源
const sourceRef = ref()
// 客户行业
const industryRef = ref()
>>>>>>> 3820710c
/** 搜索按钮操作 */
const handleQuery = () => {
  switch (activeTab.value) {
    case 'customerSummary': // 客户总量分析
      customerSummaryRef.value?.loadData?.()
      break
    case 'followUpSummary': // 客户跟进次数分析
      followUpSummaryRef.value?.loadData?.()
      break
    case 'followUpType': // 客户跟进方式分析
      followUpTypeRef.value?.loadData?.()
      break
    case 'conversionStat': // 客户转化率分析
      conversionStatRef.value?.loadData?.()
      break
    case 'dealCycle': // 成交周期分析
      dealCycleRef.value?.loadData?.()
      break
    case 'addressRef':
      addressRef.value?.loadData?.()
      break
    case 'levelRef':
      levelRef.value?.loadData?.()
      break
    case 'sourceRef':
      sourceRef.value?.loadData?.()
      break
    case 'industryRef':
      industryRef.value?.loadData?.()
      break
  }
}

/** 当 activeTab 改变时，刷新当前活动的 tab */
watch(activeTab, () => {
  handleQuery()
})

/** 重置按钮操作 */
const resetQuery = () => {
  queryFormRef.value.resetFields()
  handleQuery()
}

/** 初始化 */
onMounted(async () => {
  deptList.value = handleTree(await DeptApi.getSimpleDeptList())
  userList.value = handleTree(await UserApi.getSimpleUserList())
})
</script><|MERGE_RESOLUTION|>--- conflicted
+++ resolved
@@ -3,22 +3,22 @@
   <ContentWrap>
     <!-- 搜索工作栏 -->
     <el-form
+      class="-mb-15px"
+      :model="queryParams"
       ref="queryFormRef"
       :inline="true"
-      :model="queryParams"
-      class="-mb-15px"
       label-width="68px"
     >
       <el-form-item label="时间范围" prop="orderDate">
         <el-date-picker
           v-model="queryParams.times"
-          :default-time="[new Date('1 00:00:00'), new Date('1 23:59:59')]"
           :shortcuts="defaultShortcuts"
           class="!w-240px"
           end-placeholder="结束日期"
           start-placeholder="开始日期"
           type="daterange"
           value-format="YYYY-MM-DD HH:mm:ss"
+          :default-time="[new Date('1 00:00:00'), new Date('1 23:59:59')]"
         />
       </el-form-item>
       <el-form-item label="时间间隔" prop="interval">
@@ -34,34 +34,28 @@
       <el-form-item label="归属部门" prop="deptId">
         <el-tree-select
           v-model="queryParams.deptId"
+          class="!w-240px"
           :data="deptList"
           :props="defaultProps"
           check-strictly
-          class="!w-240px"
           node-key="id"
           placeholder="请选择归属部门"
           @change="queryParams.userId = undefined"
         />
       </el-form-item>
       <el-form-item label="员工" prop="userId">
-        <el-select v-model="queryParams.userId" class="!w-240px" clearable placeholder="员工">
+        <el-select v-model="queryParams.userId" class="!w-240px" placeholder="员工" clearable>
           <el-option
             v-for="(user, index) in userListByDeptId"
-            :key="index"
             :label="user.nickname"
             :value="user.id"
+            :key="index"
           />
         </el-select>
       </el-form-item>
       <el-form-item>
-        <el-button @click="handleQuery">
-          <Icon class="mr-5px" icon="ep:search" />
-          搜索
-        </el-button>
-        <el-button @click="resetQuery">
-          <Icon class="mr-5px" icon="ep:refresh" />
-          重置
-        </el-button>
+        <el-button @click="handleQuery"> <Icon icon="ep:search" class="mr-5px" /> 搜索 </el-button>
+        <el-button @click="resetQuery"> <Icon icon="ep:refresh" class="mr-5px" /> 重置 </el-button>
       </el-form-item>
     </el-form>
   </ContentWrap>
@@ -70,29 +64,20 @@
   <el-col>
     <el-tabs v-model="activeTab">
       <!-- 客户总量分析 -->
-      <el-tab-pane label="客户总量分析" lazy name="customerSummary">
-        <CustomerSummary ref="customerSummaryRef" :query-params="queryParams" />
+      <el-tab-pane label="客户总量分析" name="customerSummary" lazy>
+        <CustomerSummary :query-params="queryParams" ref="customerSummaryRef" />
       </el-tab-pane>
       <!-- 客户跟进次数分析 -->
-<<<<<<< HEAD
       <el-tab-pane label="客户跟进次数分析" name="followUpSummary" lazy>
         <CustomerFollowUpSummary :query-params="queryParams" ref="followUpSummaryRef" />
       </el-tab-pane>
       <!-- 客户跟进方式分析 -->
       <el-tab-pane label="客户跟进方式分析" name="followUpType" lazy>
         <CustomerFollowUpType :query-params="queryParams" ref="followUpTypeRef" />
-=======
-      <el-tab-pane label="客户跟进次数分析" lazy name="followupSummary">
-        <CustomerFollowupSummary ref="followupSummaryRef" :query-params="queryParams" />
-      </el-tab-pane>
-      <!-- 客户跟进方式分析 -->
-      <el-tab-pane label="客户跟进方式分析" lazy name="followupType">
-        <CustomerFollowupType ref="followupTypeRef" :query-params="queryParams" />
->>>>>>> 3820710c
       </el-tab-pane>
       <!-- 客户转化率分析 -->
-      <el-tab-pane label="客户转化率分析" lazy name="conversionStat">
-        <CustomerConversionStat ref="conversionStatRef" :query-params="queryParams" />
+      <el-tab-pane label="客户转化率分析" name="conversionStat" lazy>
+        <CustomerConversionStat :query-params="queryParams" ref="conversionStatRef" />
       </el-tab-pane>
       <!-- 成交周期分析 -->
       <el-tab-pane label="成交周期分析" lazy name="dealCycle">
@@ -129,14 +114,11 @@
 import CustomerFollowUpType from './components/CustomerFollowUpType.vue'
 import CustomerConversionStat from './components/CustomerConversionStat.vue'
 import CustomerDealCycle from './components/CustomerDealCycle.vue'
-<<<<<<< HEAD
 import { DICT_TYPE, getIntDictOptions } from '@/utils/dict'
-=======
 import CustomerAddress from './components/CustomerAddress.vue'
 import CustomerIndustry from './components/CustomerIndustry.vue'
 import CustomerSource from './components/CustomerSource.vue'
 import CustomerLevel from './components/CustomerLevel.vue'
->>>>>>> 3820710c
 
 defineOptions({ name: 'CrmStatisticsCustomer' })
 
@@ -162,7 +144,6 @@
     : []
 )
 
-<<<<<<< HEAD
 const activeTab = ref('customerSummary') // 活跃标签
 const customerSummaryRef = ref() // 1. 客户总量分析
 const followUpSummaryRef = ref() // 2. 客户跟进次数分析
@@ -171,22 +152,6 @@
 // 5. TODO 公海客户分析
 // 缺 crm_owner_record 表 TODO @dhb52：可以先做界面 + 接口，接口数据直接写死返回，相当于 mock 出来
 const dealCycleRef = ref() // 6. 成交周期分析
-
-=======
-// 活跃标签
-const activeTab = ref('customerSummary')
-// 1.客户总量分析
-const customerSummaryRef = ref()
-// 2.客户跟进次数分析
-const followupSummaryRef = ref()
-// 3.客户跟进方式分析
-const followupTypeRef = ref()
-// 4.客户转化率分析
-const conversionStatRef = ref()
-// 5.公海客户分析
-// 缺 crm_owner_record 表
-// 6.成交周期分析
-const dealCycleRef = ref()
 const addressRef = ref()
 // 客户级别
 const levelRef = ref()
@@ -194,7 +159,7 @@
 const sourceRef = ref()
 // 客户行业
 const industryRef = ref()
->>>>>>> 3820710c
+
 /** 搜索按钮操作 */
 const handleQuery = () => {
   switch (activeTab.value) {
