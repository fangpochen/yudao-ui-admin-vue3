<template>
  <Dialog :title="dialogTitle" v-model="dialogVisible" :width="820">
    <el-form
      ref="formRef"
      :model="formData"
      :rules="formRules"
      label-width="110px"
      v-loading="formLoading"
    >
      <el-row :gutter="20">
        <el-col :span="12">
          <el-form-item label="姓名" prop="name">
            <el-input input-style="width:190px;" v-model="formData.name" placeholder="请输入姓名" />
          </el-form-item>
        </el-col>
        <el-col :span="12">
          <el-form-item label="负责人" prop="ownerUserId">
            <el-select
              v-model="formData.ownerUserId"
              placeholder="请选择负责人"
              value-key="id"
              lable-key="nickname"
            >
              <el-option
                v-for="item in userList"
                :key="item.id"
                :label="item.nickname"
                :value="item.id"
              />
            </el-select>
          </el-form-item>
        </el-col>
      </el-row>
      <el-row>
        <el-col :span="12">
<<<<<<< HEAD
          <el-form-item label="客户" prop="customerName">
            <el-select v-model="formData.customerId" placeholder="请选择客户" value-key="id" lable-key="name">
              <el-option v-for="item in customerList" :key="item.id" :label="item.name" :value="item.id" />
=======
          <el-form-item label="客户名称" prop="customerName">
            <el-select
              v-model="formData.customerId"
              placeholder="请选择客户"
              value-key="id"
              lable-key="name"
            >
              <el-option
                v-for="item in customerList"
                :key="item.id"
                :label="item.name"
                :value="item.id"
              />
>>>>>>> d69134ad
            </el-select>
          </el-form-item>
        </el-col>
        <el-col :span="12"
          ><el-form-item label="性别" prop="sex">
            <el-select v-model="formData.sex" placeholder="请选择">
              <el-option
                v-for="dict in getIntDictOptions(DICT_TYPE.SYSTEM_USER_SEX)"
                :key="dict.value"
                :label="dict.label"
                :value="dict.value"
              />
            </el-select> </el-form-item
        ></el-col>
      </el-row>
      <el-row>
        <el-col :span="12">
          <el-form-item label="手机号" prop="mobile">
            <el-input
              input-style="width:190px;"
              v-model="formData.mobile"
              placeholder="请输入手机号"
            />
          </el-form-item>
        </el-col>
        <el-col :span="12">
          <el-form-item label="座机" prop="telephone">
            <el-input v-model="formData.telephone" placeholder="请输入座机" style="width: 215px" />
          </el-form-item>
        </el-col>
      </el-row>
      <el-row>
        <el-col :span="12">
          <el-form-item label="邮箱" prop="email">
            <el-input
              input-style="width:190px;"
              v-model="formData.email"
              placeholder="请输入邮箱"
            />
          </el-form-item>
        </el-col>
        <el-col :span="12">
          <el-form-item label="QQ" prop="qq">
            <el-input v-model="formData.qq" placeholder="请输入QQ" style="width: 215px" />
          </el-form-item>
        </el-col>
      </el-row>
      <el-row>
        <el-col :span="12">
          <el-form-item label="微信" prop="wechat">
            <el-input
              input-style="width:190px;"
              v-model="formData.wechat"
              placeholder="请输入微信"
            />
          </el-form-item>
        </el-col>
        <el-col :span="12">
          <el-form-item label="下次联系时间" prop="nextTime">
            <el-date-picker
              v-model="formData.nextTime"
              type="date"
              value-format="x"
              placeholder="选择下次联系时间"
            />
          </el-form-item>
        </el-col>
      </el-row>
      <el-row>
        <el-col :span="12">
          <el-form-item label="所在地" prop="areaId">
            <el-tree-select
              v-model="formData.areaId"
              :data="areaList"
              :props="defaultProps"
              :render-after-expand="true"
            />
          </el-form-item>
        </el-col>
        <el-col :span="12">
          <el-form-item label="地址" prop="address">
            <el-input
              input-style="width:190px;"
              v-model="formData.address"
              placeholder="请输入地址"
            />
          </el-form-item>
        </el-col> </el-row
      ><el-row>
        <el-col :span="12">
          <el-form-item label="直属上级" prop="parentId">
            <el-select v-model="formData.parentId" placeholder="请选择">
              <el-option
                v-for="item in allContactList"
                :key="item.id"
                :label="item.name"
                :value="item.id"
                :disabled="item.id == formData.id"
              />
            </el-select>
          </el-form-item>
        </el-col>
        <el-col :span="12">
          <el-form-item label="职位" prop="post">
            <el-input input-style="width:190px;" v-model="formData.post" placeholder="请输入职位" />
          </el-form-item>
        </el-col> </el-row
      ><el-row>
        <el-col :span="12"
          ><el-form-item label="是否关键决策人" prop="master" style="width: 400px">
            <el-radio-group v-model="formData.master">
              <el-radio
                v-for="dict in getBoolDictOptions(DICT_TYPE.INFRA_BOOLEAN_STRING)"
                :key="dict.value"
                :label="dict.value"
              >
                {{ dict.label }}
              </el-radio>
            </el-radio-group>
          </el-form-item>
        </el-col>
      </el-row>
      <el-row>
        <el-col :span="24"
          ><el-form-item label="备注" prop="remark">
            <el-input v-model="formData.remark" placeholder="请输入备注" />
          </el-form-item>
        </el-col>
      </el-row>
    </el-form>
    <template #footer>
      <el-button @click="submitForm" type="primary" :disabled="formLoading">确 定</el-button>
      <el-button @click="dialogVisible = false">取 消</el-button>
    </template>
  </Dialog>
</template>
<script setup lang="ts">
import * as ContactApi from '@/api/crm/contact'
import { DICT_TYPE, getIntDictOptions, getBoolDictOptions } from '@/utils/dict'
import * as UserApi from '@/api/system/user'
import * as CustomerApi from '@/api/crm/customer'
import * as AreaApi from '@/api/system/area'
import { defaultProps } from '@/utils/tree'

const { t } = useI18n() // 国际化
const message = useMessage() // 消息弹窗
const dialogVisible = ref(false) // 弹窗的是否展示
const dialogTitle = ref('') // 弹窗的标题
const formLoading = ref(false) // 表单的加载中：1）修改时的数据加载；2）提交的按钮禁用
const formType = ref('') // 表单的类型：create - 新增；update - 修改
const areaList = ref([]) // 地区列表
const formData = ref({
  nextTime: undefined,
  mobile: undefined,
  telephone: undefined,
  email: undefined,
  customerId: undefined,
  customerName: undefined,
  address: undefined,
  remark: undefined,
  ownerUserId: undefined,
  lastTime: undefined,
  id: undefined,
  parentId: undefined,
  name: undefined,
  post: undefined,
  qq: undefined,
  wechat: undefined,
  sex: undefined,
  master: false,
  areaId: undefined
})
const formRules = reactive({
  name: [{ required: true, message: '姓名不能为空', trigger: 'blur' }],
  customerId: [{ required: true, message: '客户不能为空', trigger: 'blur' }],
  ownerUserId: [{ required: true, message: '负责人不能为空', trigger: 'blur' }]
})
const formRef = ref() // 表单 Ref
const ownerUserList = ref<any[]>([])
const userList = ref<UserApi.UserVO[]>([]) // 用户列表
// TODO 芋艿：统一的客户选择面板
const customerList = ref<CustomerApi.CustomerVO[]>([]) // 客户列表
const allContactList = ref([]) // 所有联系人列表
/** 打开弹窗 */
const open = async (type: string, id?: number) => {
  dialogVisible.value = true
  dialogTitle.value = t('action.' + type)
  formType.value = type
  resetForm()
  allContactList.value = await ContactApi.simpleAllList()
  userList.value = await UserApi.getSimpleUserList()
  customerList.value = await CustomerApi.queryAllList()
  areaList.value = await AreaApi.getAreaTree()
  // 修改时，设置数据
  if (id) {
    formLoading.value = true
    try {
      formData.value = await ContactApi.getContact(id)
    } finally {
      formLoading.value = false
    }
  }
}
defineExpose({ open }) // 提供 open 方法，用于打开弹窗
/** 提交表单 */
const emit = defineEmits(['success']) // 定义 success 事件，用于操作成功后的回调
const submitForm = async () => {
  // owerSelectValue(ownerUserList)
  // 校验表单
  if (!formRef) return
  const valid = await formRef.value.validate()
  if (!valid) return
  // 提交请求
  formLoading.value = true
  try {
    const data = formData.value as unknown as ContactApi.ContactVO
    if (formType.value === 'create') {
      await ContactApi.createContact(data)
      message.success(t('common.createSuccess'))
    } else {
      await ContactApi.updateContact(data)
      message.success(t('common.updateSuccess'))
    }
    dialogVisible.value = false
    // 发送操作成功的事件
    emit('success')
  } finally {
    formLoading.value = false
  }
}

/** 重置表单 */
const resetForm = () => {
  formData.value = {
    nextTime: undefined,
    mobile: undefined,
    telephone: undefined,
    email: undefined,
    customerId: undefined,
    address: undefined,
    remark: undefined,
    ownerUserId: undefined,
    lastTime: undefined,
    id: undefined,
    parentId: undefined,
    name: undefined,
    post: undefined,
    qq: undefined,
    wechat: undefined,
    sex: undefined,
    master: false
  }
  formRef.value?.resetFields()
  ownerUserList.value = []
}
</script><|MERGE_RESOLUTION|>--- conflicted
+++ resolved
@@ -33,11 +33,6 @@
       </el-row>
       <el-row>
         <el-col :span="12">
-<<<<<<< HEAD
-          <el-form-item label="客户" prop="customerName">
-            <el-select v-model="formData.customerId" placeholder="请选择客户" value-key="id" lable-key="name">
-              <el-option v-for="item in customerList" :key="item.id" :label="item.name" :value="item.id" />
-=======
           <el-form-item label="客户名称" prop="customerName">
             <el-select
               v-model="formData.customerId"
@@ -51,7 +46,6 @@
                 :label="item.name"
                 :value="item.id"
               />
->>>>>>> d69134ad
             </el-select>
           </el-form-item>
         </el-col>
