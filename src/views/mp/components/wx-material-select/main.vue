--- conflicted
+++ resolved
@@ -13,24 +13,15 @@
           <img class="material-img" :src="item.url" />
           <p class="item-name">{{ item.name }}</p>
           <el-row class="ope-row">
-<<<<<<< HEAD
-            <el-button type="success" @click="selectMaterialFun(item)">
-              选择 <Icon icon="ep:circle-check" />
-=======
             <el-button type="success" @click="selectMaterialFun(item)"
-              >选择 <Icon icon="ep:circle-check" />
->>>>>>> be95015c
+            >选择 <Icon icon="ep:circle-check" />
             </el-button>
           </el-row>
         </div>
       </div>
       <!-- 分页组件 -->
-<<<<<<< HEAD
-      <Pagination
-=======
       <pagination
         v-show="total > 0"
->>>>>>> be95015c
         :total="total"
         v-model:page="queryParams.pageNo"
         v-model:limit="queryParams.pageSize"
@@ -39,10 +30,7 @@
     </div>
     <!-- 类型：voice -->
     <div v-else-if="objData.type === 'voice'">
-<<<<<<< HEAD
-=======
       <!-- 列表 -->
->>>>>>> be95015c
       <el-table v-loading="loading" :data="list">
         <el-table-column label="编号" align="center" prop="mediaId" />
         <el-table-column label="文件名" align="center" prop="name" />
@@ -51,19 +39,6 @@
             <WxVoicePlayer :url="scope.row.url" />
           </template>
         </el-table-column>
-<<<<<<< HEAD
-        <el-table-column
-          label="上传时间"
-          align="center"
-          prop="createTime"
-          width="180"
-          :formatter="dateFormatter"
-        />
-        <el-table-column label="操作" align="center" fixed="right">
-          <template #default="scope">
-            <el-button type="text" @click="selectMaterialFun(scope.row)">
-              选择 <Icon icon="ep:plus" />
-=======
         <el-table-column label="上传时间" align="center" prop="createTime" width="180">
           <template #default="scope">
             <span>{{ formatDate(scope.row.createTime) }}</span>
@@ -77,19 +52,14 @@
         >
           <template #default="scope">
             <el-button type="text" @click="selectMaterialFun(scope.row)"
-              >选择<Icon icon="ep:plus" />
->>>>>>> be95015c
+            >选择<Icon icon="ep:plus" />
             </el-button>
           </template>
         </el-table-column>
       </el-table>
       <!-- 分页组件 -->
-<<<<<<< HEAD
-      <Pagination
-=======
       <pagination
         v-show="total > 0"
->>>>>>> be95015c
         :total="total"
         v-model:page="queryParams.pageNo"
         v-model:limit="queryParams.pageSize"
@@ -109,19 +79,6 @@
             <WxVideoPlayer :url="scope.row.url" />
           </template>
         </el-table-column>
-<<<<<<< HEAD
-        <el-table-column
-          label="上传时间"
-          align="center"
-          prop="createTime"
-          width="180"
-          :formatter="dateFormatter"
-        />
-        <el-table-column label="操作" align="center">
-          <template #default="scope">
-            <el-button type="text" @click="selectMaterialFun(scope.row)"
-              >选择<Icon icon="ep:circle-plus" />
-=======
         <el-table-column label="上传时间" align="center" prop="createTime" width="180">
           <template #default="scope">
             <span>{{ formatDate(scope.row.createTime) }}</span>
@@ -135,19 +92,14 @@
         >
           <template #default="scope">
             <el-button type="text" @click="selectMaterialFun(scope.row)"
-              >选择<Icon icon="akar-icons:circle-plus" />
->>>>>>> be95015c
+            >选择<Icon icon="akar-icons:circle-plus" />
             </el-button>
           </template>
         </el-table-column>
       </el-table>
       <!-- 分页组件 -->
-<<<<<<< HEAD
-      <Pagination
-=======
       <pagination
         v-show="total > 0"
->>>>>>> be95015c
         :total="total"
         v-model:page="queryParams.pageNo"
         v-model:limit="queryParams.pageSize"
@@ -162,23 +114,15 @@
             <WxNews :articles="item.content.newsItem" />
             <el-row class="ope-row">
               <el-button type="success" @click="selectMaterialFun(item)">
-<<<<<<< HEAD
-                选择 <Icon icon="ep:circle-check" />
-=======
                 选择<Icon icon="ep:circle-check" />
->>>>>>> be95015c
               </el-button>
             </el-row>
           </div>
         </div>
       </div>
       <!-- 分页组件 -->
-<<<<<<< HEAD
-      <Pagination
-=======
       <pagination
         v-show="total > 0"
->>>>>>> be95015c
         :total="total"
         v-model:page="queryParams.pageNo"
         v-model:limit="queryParams.pageSize"
@@ -187,6 +131,7 @@
     </div>
   </div>
 </template>
+
 <script lang="ts" name="WxMaterialSelect">
 import WxNews from '@/views/mp/components/wx-news/main.vue'
 import WxVoicePlayer from '@/views/mp/components/wx-voice-play/main.vue'
@@ -194,7 +139,7 @@
 import { getMaterialPage } from '@/api/mp/material'
 import { getFreePublishPage } from '@/api/mp/freePublish'
 import { getDraftPage } from '@/api/mp/draft'
-import { dateFormatter } from '@/utils/formatTime'
+import { dateFormatter, formatDate } from '@/utils/formatTime'
 import { defineComponent, PropType } from 'vue'
 
 export default defineComponent({
@@ -298,6 +243,7 @@
       selectMaterialFun,
       getMaterialPageFun,
       getPage,
+      formatDate,
       newsTypeRef,
       queryParams,
       objDataRef,
