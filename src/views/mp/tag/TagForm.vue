<template>
  <Dialog v-model="dialogVisible" :title="dialogTitle">
    <el-form
      ref="formRef"
      v-loading="formLoading"
      :model="formData"
      :rules="formRules"
      label-width="80px"
    >
      <el-form-item label="标签名称" prop="name">
        <el-input v-model="formData.name" placeholder="请输入标签名称" />
      </el-form-item>
    </el-form>
    <template #footer>
      <el-button :disabled="formLoading" type="primary" @click="submitForm">确 定</el-button>
      <el-button @click="dialogVisible = false">取 消</el-button>
    </template>
  </Dialog>
</template>
<script lang="ts" name="MpTagForm" setup>
import * as MpTagApi from '@/api/mp/tag'
<<<<<<< HEAD
=======
import type { FormInstance, FormRules } from 'element-plus'
>>>>>>> 1a1bfe0e

const { t } = useI18n() // 国际化
const message = useMessage() // 消息弹窗

const dialogVisible = ref(false) // 弹窗的是否展示
const dialogTitle = ref('') // 弹窗的标题
const formLoading = ref(false) // 表单的加载中：1）修改时的数据加载；2）提交的按钮禁用
const formType = ref<'create' | 'update' | ''>('') // 表单的类型：create - 新增；update - 修改
const formData = ref({
  accountId: -1,
  name: ''
})
const formRules: FormRules = {
  name: [{ required: true, message: '请输入标签名称', trigger: 'blur' }]
}
const formRef = ref<FormInstance | null>(null) // 表单 Ref

const emit = defineEmits<{
  (e: 'success'): void
}>()

/** 打开弹窗 */
const open = async (type: 'create' | 'update', accountId: number, id?: number) => {
  dialogVisible.value = true
  dialogTitle.value = t('action.' + type)
  formType.value = type
  resetForm()
  formData.value.accountId = accountId
  // 修改时，设置数据
  if (id) {
    formLoading.value = true
    try {
      formData.value = await MpTagApi.getTag(id)
    } finally {
      formLoading.value = false
    }
  }
}
defineExpose({ open }) // 提供 open 方法，用于打开弹窗

/** 提交表单 */
const submitForm = async () => {
  // 校验表单
  if (!formRef) return
  const valid = await formRef.value?.validate()
  if (!valid) return
  // 提交请求
  formLoading.value = true
  try {
    const data = formData.value as MpTagApi.TagVO
    if (formType.value === 'create') {
      await MpTagApi.createTag(data)
      message.success(t('common.createSuccess'))
    } else {
      await MpTagApi.updateTag(data)
      message.success(t('common.updateSuccess'))
    }
    dialogVisible.value = false
    // 发送操作成功的事件
    emit('success')
  } finally {
    formLoading.value = false
  }
}

/** 重置表单 */
const resetForm = () => {
  formData.value = {
    accountId: -1,
    name: ''
  }
  formRef.value?.resetFields()
}
</script><|MERGE_RESOLUTION|>--- conflicted
+++ resolved
@@ -19,10 +19,7 @@
 </template>
 <script lang="ts" name="MpTagForm" setup>
 import * as MpTagApi from '@/api/mp/tag'
-<<<<<<< HEAD
-=======
 import type { FormInstance, FormRules } from 'element-plus'
->>>>>>> 1a1bfe0e
 
 const { t } = useI18n() // 国际化
 const message = useMessage() // 消息弹窗
