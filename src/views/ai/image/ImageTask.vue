--- conflicted
+++ resolved
@@ -33,12 +33,8 @@
 
 const message = useMessage() // 消息弹窗
 
-<<<<<<< HEAD
-const imageList = ref<ImageDetailVO[]>([]) // image 列表
-const watchImageList = ref<ImageDetailVO[]>([]) // 监听的 image list，一般是生成中，需要轮训
-=======
 const imageList = ref<ImageRespVO[]>([]) // image 列表
->>>>>>> 39d3995e
+const watchImageList = ref<ImageRespVO[]>([]) // 监听的 image list，一般是生成中，需要轮训
 const imageListInterval = ref<any>() // image 列表定时器，刷新列表
 const isShowImageDetail = ref<boolean>(false) // 是否显示 task 详情
 const showImageDetailId = ref<number>(0) // 是否显示 task 详情
