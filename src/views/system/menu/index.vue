--- conflicted
+++ resolved
@@ -53,6 +53,10 @@
           <Icon class="mr-5px" icon="ep:plus" />
           新增
         </el-button>
+        <el-button plain type="danger" @click="toggleExpandAll">
+          <Icon class="mr-5px" icon="ep:sort" />
+          展开/折叠
+        </el-button>
         <el-button plain @click="refreshMenu">
           <Icon class="mr-5px" icon="ep:refresh" />
           刷新菜单缓存
@@ -63,24 +67,6 @@
 
   <!-- 列表 -->
   <ContentWrap>
-<<<<<<< HEAD
-    <div style="height: 700px">
-      <!-- AutoResizer 自动调节大小 -->
-      <el-auto-resizer>
-        <template #default="{ height, width }">
-          <!-- Virtualized Table 虚拟化表格：高性能，解决表格在大数据量下的卡顿问题 -->
-          <el-table-v2
-            v-loading="loading"
-            :columns="columns"
-            :data="list"
-            :width="width"
-            :height="height"
-            expand-column-key="name"
-          />
-        </template>
-      </el-auto-resizer>
-    </div>
-=======
     <el-auto-resizer>
       <template #default="{ width }">
         <el-table-v2
@@ -95,7 +81,6 @@
         />
       </template>
     </el-auto-resizer>
->>>>>>> 5832fd68
   </ContentWrap>
 
   <!-- 表单弹窗：添加/修改 -->
@@ -107,18 +92,10 @@
 import * as MenuApi from '@/api/system/menu'
 import { MenuVO } from '@/api/system/menu'
 import MenuForm from './MenuForm.vue'
-<<<<<<< HEAD
-import { CACHE_KEY, useCache } from '@/hooks/web/useCache'
-import { h } from 'vue'
-import { Column, ElButton } from 'element-plus'
-import { Icon } from '@/components/Icon'
-import { hasPermission } from '@/directives/permission/hasPermi'
-=======
 import DictTag from '@/components/DictTag/src/DictTag.vue'
 import { Icon } from '@/components/Icon'
 import { ElButton, TableV2FixedDir } from 'element-plus'
 import { checkPermi } from '@/utils/permission'
->>>>>>> 5832fd68
 import { CommonStatusEnum } from '@/utils/constants'
 import { CACHE_KEY, useCache } from '@/hooks/web/useCache'
 
@@ -241,101 +218,6 @@
 const { t } = useI18n() // 国际化
 const message = useMessage() // 消息弹窗
 
-// 表格的 column 字段
-const columns: Column[] = [
-  {
-    dataKey: 'name',
-    title: '菜单名称',
-    width: 250
-  },
-  {
-    dataKey: 'icon',
-    title: '图标',
-    width: 150,
-    cellRenderer: ({ rowData }) => {
-      return h(Icon, {
-        icon: rowData.icon
-      })
-    }
-  },
-  {
-    dataKey: 'sort',
-    title: '排序',
-    width: 100
-  },
-  {
-    dataKey: 'permission',
-    title: '权限标识',
-    width: 240
-  },
-  {
-    dataKey: 'component',
-    title: '组件路径',
-    width: 240
-  },
-  {
-    dataKey: 'componentName',
-    title: '组件名称',
-    width: 240
-  },
-  {
-    dataKey: 'status',
-    title: '状态',
-    width: 160,
-    cellRenderer: ({ rowData }) => {
-      return h(ElSwitch, {
-        modelValue: rowData.status,
-        activeValue: CommonStatusEnum.ENABLE,
-        inactiveValue: CommonStatusEnum.DISABLE,
-        loading: menuStatusUpdating.value[rowData.id],
-        disabled: !hasPermission(['system:menu:update']),
-        onChange: (val) => handleStatusChanged(rowData, val as number)
-      })
-    }
-  },
-  {
-    dataKey: 'operation',
-    title: '操作',
-    width: 200,
-    cellRenderer: ({ rowData }) => {
-      return h(
-        'div',
-        [
-          hasPermission(['system:menu:update']) &&
-            h(
-              ElButton,
-              {
-                link: true,
-                type: 'primary',
-                onClick: () => openForm('update', rowData.id)
-              },
-              '修改'
-            ),
-          hasPermission(['system:menu:create']) &&
-            h(
-              ElButton,
-              {
-                link: true,
-                type: 'primary',
-                onClick: () => openForm('create', undefined, rowData.id)
-              },
-              '新增'
-            ),
-          hasPermission(['system:menu:delete']) &&
-            h(
-              ElButton,
-              {
-                link: true,
-                type: 'danger',
-                onClick: () => handleDelete(rowData.id)
-              },
-              '删除'
-            )
-        ].filter(Boolean)
-      )
-    }
-  }
-]
 const loading = ref(true) // 列表的加载中
 const list = ref<any[]>([]) // 列表的数据
 const queryParams = reactive({
@@ -343,6 +225,8 @@
   status: undefined
 })
 const queryFormRef = ref() // 搜索的表单
+const isExpandAll = ref(false) // 是否展开，默认全部折叠
+const refreshTable = ref(true) // 重新渲染表格状态
 
 // 添加展开行控制
 const expandedRowKeys = ref<number[]>([])
@@ -375,8 +259,6 @@
   formRef.value.open(type, id, parentId)
 }
 
-<<<<<<< HEAD
-=======
 /** 展开/折叠操作 */
 const toggleExpandAll = () => {
   if (!isExpandAll.value) {
@@ -389,7 +271,6 @@
   isExpandAll.value = !isExpandAll.value
 }
 
->>>>>>> 5832fd68
 /** 刷新菜单缓存按钮操作 */
 const refreshMenu = async () => {
   try {
