<template>
  <div class="flex">
    <el-card class="w-1/5 user" :gutter="12" shadow="always">
      <template #header>
        <div class="card-header">
          <span>部门列表</span>
          <XTextButton title="修改部门" @click="handleDeptEdit()" />
        </div>
      </template>
      <el-input v-model="filterText" placeholder="搜索部门" />
      <el-scrollbar height="650">
        <el-tree
          ref="treeRef"
          node-key="id"
          default-expand-all
          :data="deptOptions"
          :props="defaultProps"
          :highlight-current="true"
          :filter-node-method="filterNode"
          :expand-on-click-node="false"
          @node-click="handleDeptNodeClick"
        />
      </el-scrollbar>
    </el-card>
    <el-card class="w-4/5 user" style="margin-left: 10px" :gutter="12" shadow="hover">
      <template #header>
        <div class="card-header">
          <span>{{ tableTitle }}</span>
        </div>
      </template>
      <!-- 列表 -->
      <XTable @register="registerTable">
        <template #toolbar_buttons>
          <!-- 操作：新增 -->
          <XButton
            type="primary"
            preIcon="ep:zoom-in"
            :title="t('action.add')"
            v-hasPermi="['system:user:create']"
            @click="handleCreate()"
          />
          <!-- 操作：导入用户 -->
          <XButton
            type="warning"
            preIcon="ep:upload"
            :title="t('action.import')"
            v-hasPermi="['system:user:import']"
            @click="importDialogVisible = true"
          />
          <!-- 操作：导出用户 -->
          <XButton
            type="warning"
            preIcon="ep:download"
            :title="t('action.export')"
            v-hasPermi="['system:user:export']"
            @click="exportList('用户数据.xls')"
          />
        </template>
        <template #status_default="{ row }">
          <el-switch
            v-model="row.status"
            :active-value="0"
            :inactive-value="1"
            @change="handleStatusChange(row)"
          />
        </template>
        <template #actionbtns_default="{ row }">
          <!-- 操作：编辑 -->
          <XTextButton
            preIcon="ep:edit"
            :title="t('action.edit')"
            v-hasPermi="['system:user:update']"
            @click="handleUpdate(row.id)"
          />
          <!-- 操作：详情 -->
          <XTextButton
            preIcon="ep:view"
            :title="t('action.detail')"
            v-hasPermi="['system:user:update']"
            @click="handleDetail(row.id)"
          />
          <el-dropdown
            class="p-0.5"
            v-hasPermi="[
              'system:user:update-password',
              'system:permission:assign-user-role',
              'system:user:delete'
            ]"
          >
            <XTextButton :title="t('action.more')" postIcon="ep:arrow-down" />
            <template #dropdown>
              <el-dropdown-menu>
                <el-dropdown-item>
                  <!-- 操作：重置密码 -->
                  <XTextButton
                    preIcon="ep:key"
                    title="重置密码"
                    v-hasPermi="['system:user:update-password']"
                    @click="handleResetPwd(row)"
                  />
                </el-dropdown-item>
                <el-dropdown-item>
                  <!-- 操作：分配角色 -->
                  <XTextButton
                    preIcon="ep:key"
                    title="分配角色"
                    v-hasPermi="['system:permission:assign-user-role']"
                    @click="handleRole(row)"
                  />
                </el-dropdown-item>
                <el-dropdown-item>
                  <!-- 操作：删除 -->
                  <XTextButton
                    preIcon="ep:delete"
                    :title="t('action.del')"
                    v-hasPermi="['system:user:delete']"
                    @click="deleteData(row.id)"
                  />
                </el-dropdown-item>
              </el-dropdown-menu>
            </template>
          </el-dropdown>
        </template>
      </XTable>
    </el-card>
  </div>
  <XModal v-model="dialogVisible" :title="dialogTitle">
    <!-- 对话框(添加 / 修改) -->
    <Form
      v-if="['create', 'update'].includes(actionType)"
      :rules="rules"
      :schema="allSchemas.formSchema"
      ref="formRef"
    >
      <template #deptId="form">
        <el-tree-select
          node-key="id"
          v-model="form['deptId']"
          :props="defaultProps"
          :data="deptOptions"
          check-strictly
        />
      </template>
      <template #postIds="form">
        <el-select v-model="form['postIds']" multiple :placeholder="t('common.selectText')">
          <el-option
            v-for="item in postOptions"
            :key="item.id"
            :label="item.name"
            :value="(item.id as unknown as number)"
          />
        </el-select>
      </template>
    </Form>
    <!-- 对话框(详情) -->
    <Descriptions
      v-if="actionType === 'detail'"
      :schema="allSchemas.detailSchema"
      :data="detailData"
    >
      <template #deptId="{ row }">
        <el-tag>{{ dataFormater(row.deptId) }}</el-tag>
      </template>
      <template #postIds="{ row }">
        <template v-if="row.postIds !== ''">
          <el-tag v-for="(post, index) in row.postIds" :key="index" index="">
            <template v-for="postObj in postOptions">
              {{ post === postObj.id ? postObj.name : '' }}
            </template>
          </el-tag>
        </template>
        <template v-else> </template>
      </template>
    </Descriptions>
    <!-- 操作按钮 -->
    <template #footer>
      <!-- 按钮：保存 -->
      <XButton
        v-if="['create', 'update'].includes(actionType)"
        type="primary"
        :title="t('action.save')"
        :loading="loading"
        @click="submitForm()"
      />
      <!-- 按钮：关闭 -->
      <XButton :loading="loading" :title="t('dialog.close')" @click="dialogVisible = false" />
    </template>
  </XModal>
  <!-- 分配用户角色 -->
  <XModal v-model="roleDialogVisible" title="分配角色">
    <el-form :model="userRole" label-width="140px" :inline="true">
      <el-form-item label="用户名称">
        <el-tag>{{ userRole.username }}</el-tag>
      </el-form-item>
      <el-form-item label="用户昵称">
        <el-tag>{{ userRole.nickname }}</el-tag>
      </el-form-item>
      <el-form-item label="角色">
        <el-transfer
          v-model="userRole.roleIds"
          :titles="['角色列表', '已选择']"
          :props="{
            key: 'id',
            label: 'name'
          }"
          :data="roleOptions"
        />
      </el-form-item>
    </el-form>
    <!-- 操作按钮 -->
    <template #footer>
      <!-- 按钮：保存 -->
      <XButton type="primary" :title="t('action.save')" :loading="loading" @click="submitRole()" />
      <!-- 按钮：关闭 -->
      <XButton :title="t('dialog.close')" @click="roleDialogVisible = false" />
    </template>
  </XModal>
  <!-- 导入 -->
  <XModal v-model="importDialogVisible" :title="importDialogTitle">
    <el-form class="drawer-multiColumn-form" label-width="150px">
      <el-form-item label="模板下载 :">
        <XButton type="primary" prefix="ep:download" title="点击下载" @click="handleImportTemp()" />
      </el-form-item>
      <el-form-item label="文件上传 :">
        <el-upload
          ref="uploadRef"
          :action="updateUrl + '?updateSupport=' + updateSupport"
          :headers="uploadHeaders"
          :drag="true"
          :limit="1"
          :multiple="true"
          :show-file-list="true"
          :disabled="uploadDisabled"
          :before-upload="beforeExcelUpload"
          :on-exceed="handleExceed"
          :on-success="handleFileSuccess"
          :on-error="excelUploadError"
          :auto-upload="false"
          accept="application/vnd.ms-excel,application/vnd.openxmlformats-officedocument.spreadsheetml.sheet"
        >
          <Icon icon="ep:upload-filled" />
          <div class="el-upload__text">将文件拖到此处，或<em>点击上传</em></div>
          <template #tip>
            <div class="el-upload__tip">请上传 .xls , .xlsx 标准格式文件</div>
          </template>
        </el-upload>
      </el-form-item>
      <el-form-item label="是否更新已经存在的用户数据:">
        <el-checkbox v-model="updateSupport" />
      </el-form-item>
    </el-form>
    <template #footer>
      <!-- 按钮：保存 -->
      <XButton
        type="warning"
        preIcon="ep:upload-filled"
        :title="t('action.save')"
        @click="submitFileForm()"
      />
      <!-- 按钮：关闭 -->
      <XButton :title="t('dialog.close')" @click="importDialogVisible = false" />
    </template>
  </XModal>
</template>
<script setup lang="ts" name="User">
import type { ElTree, UploadRawFile, UploadInstance } from 'element-plus'
import { handleTree, defaultProps } from '@/utils/tree'
import download from '@/utils/download'
import { CommonStatusEnum } from '@/utils/constants'
import { getAccessToken, getTenantId } from '@/utils/auth'
import type { FormExpose } from '@/components/Form'
import { rules, allSchemas } from './user.data'
import * as UserApi from '@/api/system/user'
import { listSimpleDeptApi } from '@/api/system/dept'
import { listSimpleRolesApi } from '@/api/system/role'
import { listSimplePostsApi, PostVO } from '@/api/system/post'
import {
  aassignUserRoleApi,
  listUserRolesApi,
  PermissionAssignUserRoleReqVO
} from '@/api/system/permission'

const { t } = useI18n() // 国际化
const message = useMessage() // 消息弹窗

const queryParams = reactive({
  deptId: null
})
// ========== 列表相关 ==========
const tableTitle = ref('用户列表')
// 列表相关的变量
const [registerTable, { reload, deleteData, exportList }] = useXTable({
  allSchemas: allSchemas,
  params: queryParams,
  getListApi: UserApi.getUserPageApi,
  deleteApi: UserApi.deleteUserApi,
  exportListApi: UserApi.exportUserApi
})
// ========== 创建部门树结构 ==========
const filterText = ref('')
const deptOptions = ref<Tree[]>([]) // 树形结构
const treeRef = ref<InstanceType<typeof ElTree>>()
const getTree = async () => {
  const res = await listSimpleDeptApi()
  deptOptions.value.push(...handleTree(res))
}
const filterNode = (value: string, data: Tree) => {
  if (!value) return true
  return data.name.includes(value)
}
const handleDeptNodeClick = async (row: { [key: string]: any }) => {
  queryParams.deptId = row.id
  await reload()
}
const { push } = useRouter()
const handleDeptEdit = () => {
  push('/system/dept')
}
watch(filterText, (val) => {
  treeRef.value!.filter(val)
})
// ========== CRUD 相关 ==========
const loading = ref(false) // 遮罩层
const actionType = ref('') // 操作按钮的类型
const dialogVisible = ref(false) // 是否显示弹出层
const dialogTitle = ref('edit') // 弹出层标题
const formRef = ref<FormExpose>() // 表单 Ref
const postOptions = ref<PostVO[]>([]) //岗位列表

// 获取岗位列表
const getPostOptions = async () => {
  const res = await listSimplePostsApi()
  postOptions.value.push(...res)
}
<<<<<<< HEAD

=======
>>>>>>> 73de9874
const dataFormater = (val) => {
  return deptFormater(deptOptions.value, val)
}
//部门回显
const deptFormater = (ary, val: any) => {
  var o = ''
  if (ary && val) {
    for (const v of ary) {
      if (v.id == val) {
        o = v.name
        if (o) return o
      } else if (v.children?.length) {
        o = deptFormater(v.children, val)
        if (o) return o
      }
    }
    return o
  } else {
    return val
  }
}

// 设置标题
const setDialogTile = async (type: string) => {
  dialogTitle.value = t('action.' + type)
  actionType.value = type
  dialogVisible.value = true
}

// 新增操作
const handleCreate = async () => {
  setDialogTile('create')
  // 重置表单
  await nextTick()
  if (allSchemas.formSchema[0].field !== 'username') {
    unref(formRef)?.addSchema(
      {
        field: 'username',
        label: '用户账号',
        component: 'Input'
      },
      0
    )
    unref(formRef)?.addSchema(
      {
        field: 'password',
        label: '用户密码',
        component: 'InputPassword'
      },
      1
    )
  }
}

// 修改操作
const handleUpdate = async (rowId: number) => {
  setDialogTile('update')
  await nextTick()
  unref(formRef)?.delSchema('username')
  unref(formRef)?.delSchema('password')
  // 设置数据
  const res = await UserApi.getUserApi(rowId)
  unref(formRef)?.setValues(res)
}
const detailData = ref()

// 详情操作
const handleDetail = async (rowId: number) => {
  // 设置数据
  const res = await UserApi.getUserApi(rowId)
  detailData.value = res
  await setDialogTile('detail')
}

// 提交按钮
const submitForm = async () => {
  // 提交请求
  const elForm = unref(formRef)?.getElFormRef()
  if (!elForm) return
  elForm.validate(async (valid) => {
    if (valid) {
      try {
        const data = unref(formRef)?.formModel as UserApi.UserVO
        if (actionType.value === 'create') {
          await UserApi.createUserApi(data)
          loading.value = true
          message.success(t('common.createSuccess'))
        } else {
          await UserApi.updateUserApi(data)
          loading.value = true
          message.success(t('common.updateSuccess'))
        }
        dialogVisible.value = false
      } finally {
        // unref(formRef)?.setSchema(allSchemas.formSchema)
        // 刷新列表
        await reload()
        loading.value = false
      }
    }
  })
}
// 改变用户状态操作
const handleStatusChange = async (row: UserApi.UserVO) => {
  const text = row.status === CommonStatusEnum.ENABLE ? '启用' : '停用'
  message
    .confirm('确认要"' + text + '""' + row.username + '"用户吗?', t('common.reminder'))
    .then(async () => {
      row.status =
        row.status === CommonStatusEnum.ENABLE ? CommonStatusEnum.ENABLE : CommonStatusEnum.DISABLE
      await UserApi.updateUserStatusApi(row.id, row.status)
      message.success(text + '成功')
      // 刷新列表
      await reload()
    })
    .catch(() => {
      row.status =
        row.status === CommonStatusEnum.ENABLE ? CommonStatusEnum.DISABLE : CommonStatusEnum.ENABLE
    })
}
// 重置密码
const handleResetPwd = (row: UserApi.UserVO) => {
  message.prompt('请输入"' + row.username + '"的新密码', t('common.reminder')).then(({ value }) => {
    UserApi.resetUserPwdApi(row.id, value).then(() => {
      message.success('修改成功，新密码是：' + value)
    })
  })
}
// 分配角色
const roleDialogVisible = ref(false)
const roleOptions = ref()
const userRole = reactive({
  id: 0,
  username: '',
  nickname: '',
  roleIds: []
})
const handleRole = async (row: UserApi.UserVO) => {
  userRole.id = row.id
  userRole.username = row.username
  userRole.nickname = row.nickname
  // 获得角色拥有的权限集合
  const roles = await listUserRolesApi(row.id)
  userRole.roleIds = roles
  // 获取角色列表
  const roleOpt = await listSimpleRolesApi()
  roleOptions.value = roleOpt
  roleDialogVisible.value = true
}
// 提交
const submitRole = async () => {
  const data = ref<PermissionAssignUserRoleReqVO>({
    userId: userRole.id,
    roleIds: userRole.roleIds
  })
  await aassignUserRoleApi(data.value)
  message.success(t('common.updateSuccess'))
  roleDialogVisible.value = false
}
// ========== 导入相关 ==========
// TODO @星语：这个要不要把导入用户，封装成一个小组件？可选哈
const importDialogVisible = ref(false)
const uploadDisabled = ref(false)
const importDialogTitle = ref('用户导入')
const updateSupport = ref(0)
let updateUrl = import.meta.env.VITE_BASE_URL + import.meta.env.VITE_API_URL + '/system/user/import'
const uploadHeaders = ref()
// 下载导入模版
const handleImportTemp = async () => {
  const res = await UserApi.importUserTemplateApi()
  download.excel(res, '用户导入模版.xls')
}
// 文件上传之前判断
const beforeExcelUpload = (file: UploadRawFile) => {
  const isExcel =
    file.type === 'application/vnd.ms-excel' ||
    file.type === 'application/vnd.openxmlformats-officedocument.spreadsheetml.sheet'
  const isLt5M = file.size / 1024 / 1024 < 5
  if (!isExcel) message.error('上传文件只能是 xls / xlsx 格式!')
  if (!isLt5M) message.error('上传文件大小不能超过 5MB!')
  return isExcel && isLt5M
}
// 文件上传
const uploadRef = ref<UploadInstance>()
const submitFileForm = () => {
  uploadHeaders.value = {
    Authorization: 'Bearer ' + getAccessToken(),
    'tenant-id': getTenantId()
  }
  uploadDisabled.value = true
  uploadRef.value!.submit()
}
// 文件上传成功
const handleFileSuccess = async (response: any): Promise<void> => {
  if (response.code !== 0) {
    message.error(response.msg)
    return
  }
  importDialogVisible.value = false
  uploadDisabled.value = false
  const data = response.data
  let text = '上传成功数量：' + data.createUsernames.length + ';'
  for (let username of data.createUsernames) {
    text += '< ' + username + ' >'
  }
  text += '更新成功数量：' + data.updateUsernames.length + ';'
  for (const username of data.updateUsernames) {
    text += '< ' + username + ' >'
  }
  text += '更新失败数量：' + Object.keys(data.failureUsernames).length + ';'
  for (const username in data.failureUsernames) {
    text += '< ' + username + ': ' + data.failureUsernames[username] + ' >'
  }
  message.alert(text)
  await reload()
}
// 文件数超出提示
const handleExceed = (): void => {
  message.error('最多只能上传一个文件！')
}
// 上传错误提示
const excelUploadError = (): void => {
  message.error('导入数据失败，请您重新上传！')
}
// ========== 初始化 ==========
onMounted(async () => {
  await getPostOptions()
  await getTree()
})
</script>

<style scoped>
.user {
  height: 780px;
  max-height: 800px;
}
.card-header {
  display: flex;
  justify-content: space-between;
  align-items: center;
}
</style><|MERGE_RESOLUTION|>--- conflicted
+++ resolved
@@ -332,10 +332,6 @@
   const res = await listSimplePostsApi()
   postOptions.value.push(...res)
 }
-<<<<<<< HEAD
-
-=======
->>>>>>> 73de9874
 const dataFormater = (val) => {
   return deptFormater(deptOptions.value, val)
 }
