<template>
  <!-- 搜索 -->
  <content-wrap>
    <el-form
      class="-mb-15px"
      :model="queryParams"
      ref="queryFormRef"
      :inline="true"
      label-width="68px"
    >
      <el-form-item label="应用名" prop="name">
        <el-input
          v-model="queryParams.name"
          placeholder="请输入应用名"
          clearable
          @keyup.enter="handleQuery"
        />
      </el-form-item>
      <el-form-item label="状态" prop="status">
        <el-select v-model="queryParams.status" placeholder="请选择状态" clearable size="small">
          <el-option
            v-for="dict in getDictOptions(DICT_TYPE.COMMON_STATUS)"
            :key="dict.value"
            :label="dict.label"
            :value="dict.value"
          />
        </el-select>
      </el-form-item>
      <el-form-item>
        <el-button @click="handleQuery"><Icon icon="ep:search" class="mr-5px" /> 搜索</el-button>
        <el-button @click="resetQuery"><Icon icon="ep:refresh" class="mr-5px" /> 重置</el-button>
        <el-button type="primary" @click="openModal('create')" v-hasPermi="['infra:config:create']">
          <Icon icon="ep:plus" class="mr-5px" /> 新增
        </el-button>
      </el-form-item>
    </el-form>
  </content-wrap>

  <!-- 列表 -->
  <content-wrap>
    <el-table v-loading="loading" :data="list">
      <el-table-column label="客户端编号" align="center" prop="clientId" />
      <el-table-column label="客户端密钥" align="center" prop="secret" />
      <el-table-column label="应用名" align="center" prop="name" />
      <el-table-column label="应用图标" align="center" prop="logo">
        <template #default="scope">
          <img width="40px" height="40px" :src="scope.row.logo" />
        </template>
      </el-table-column>
      <el-table-column label="状态" align="center" prop="status">
        <template #default="scope">
          <dict-tag :type="DICT_TYPE.COMMON_STATUS" :value="scope.row.status" />
        </template>
      </el-table-column>
      <el-table-column label="访问令牌的有效期" align="center" prop="accessTokenValiditySeconds">
        <template #default="scope">{{ scope.row.accessTokenValiditySeconds }} 秒</template>
      </el-table-column>
      <el-table-column label="刷新令牌的有效期" align="center" prop="refreshTokenValiditySeconds">
        <template #default="scope">{{ scope.row.refreshTokenValiditySeconds }} 秒</template>
      </el-table-column>
      <el-table-column label="授权类型" align="center" prop="authorizedGrantTypes">
        <template #default="scope">
          <el-tag
            :disable-transitions="true"
            :key="index"
            v-for="(authorizedGrantType, index) in scope.row.authorizedGrantTypes"
            :index="index"
          >
            {{ authorizedGrantType }}
          </el-tag>
        </template>
      </el-table-column>
      <el-table-column
        label="创建时间"
        align="center"
        prop="createTime"
        width="180"
        :formatter="dateFormatter"
      />
      <el-table-column label="操作" align="center">
        <template #default="scope">
          <el-button
            link
            type="primary"
            @click="openModal('update', scope.row.id)"
            v-hasPermi="['infra:config:update']"
          >
            编辑
          </el-button>
          <el-button
            link
            type="danger"
            @click="handleDelete(scope.row.id)"
            v-hasPermi="['infra:config:delete']"
          >
            删除
          </el-button>
        </template>
      </el-table-column>
    </el-table>
    <!-- 分页 -->
    <Pagination
      :total="total"
      v-model:page="queryParams.pageNo"
      v-model:limit="queryParams.pageSize"
      @pagination="getList"
    />
  </content-wrap>

  <!-- 表单弹窗：添加/修改 -->
  <ClientForm ref="modalRef" @success="getList" />
</template>
<script setup lang="ts">
import { DICT_TYPE, getDictOptions } from '@/utils/dict'
import { dateFormatter } from '@/utils/formatTime'
import * as ClientApi from '@/api/system/oauth2/client'
<<<<<<< HEAD

const { t } = useI18n() // 国际化
=======
import ClientForm from './form.vue'
>>>>>>> e0b57b80
const message = useMessage() // 消息弹窗
const { t } = useI18n() // 国际化

const loading = ref(true) // 列表的加载中
const total = ref(0) // 列表的总页数
const list = ref([]) // 列表的数据
const queryParams = reactive({
  pageNo: 1,
  pageSize: 10,
  name: null,
  status: null
})
const queryFormRef = ref() // 搜索的表单

/** 查询参数列表 */
const getList = async () => {
  loading.value = true
  try {
    const data = await ClientApi.getOAuth2ClientPageApi(queryParams)
    list.value = data.list
    total.value = data.total
  } finally {
    loading.value = false
  }
}

/** 搜索按钮操作 */
const handleQuery = () => {
  queryParams.pageNo = 1
  getList()
}

/** 重置按钮操作 */
const resetQuery = () => {
  queryFormRef.value.resetFields()
  handleQuery()
}

/** 添加/修改操作 */
const modalRef = ref()
const openModal = (type: string, id?: number) => {
  modalRef.value.openModal(type, id)
}

/** 删除按钮操作 */
const handleDelete = async (id: number) => {
  try {
    // 删除的二次确认
    await message.delConfirm()
    // 发起删除
    await ClientApi.deleteOAuth2ClientApi(id)
    message.success(t('common.delSuccess'))
    // 刷新列表
    await getList()
  } catch {}
}

/** 初始化 **/
onMounted(() => {
  getList()
})
</script><|MERGE_RESOLUTION|>--- conflicted
+++ resolved
@@ -114,12 +114,7 @@
 import { DICT_TYPE, getDictOptions } from '@/utils/dict'
 import { dateFormatter } from '@/utils/formatTime'
 import * as ClientApi from '@/api/system/oauth2/client'
-<<<<<<< HEAD
-
-const { t } = useI18n() // 国际化
-=======
 import ClientForm from './form.vue'
->>>>>>> e0b57b80
 const message = useMessage() // 消息弹窗
 const { t } = useI18n() // 国际化
 
