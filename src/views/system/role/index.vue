<template>
  <ContentWrap>
    <!-- 列表 -->
    <XTable @register="registerTable">
      <!-- 操作：新增 -->
      <template #toolbar_buttons>
        <XButton
          type="primary"
          preIcon="ep:zoom-in"
          :title="t('action.add')"
          v-hasPermi="['system:role:create']"
          @click="handleCreate()"
        />
      </template>
      <template #actionbtns_default="{ row }">
        <!-- 操作：编辑 -->
        <XTextButton
          preIcon="ep:edit"
          :title="t('action.edit')"
          v-hasPermi="['system:role:update']"
          @click="handleUpdate(row.id)"
        />
        <!-- 操作：详情 -->
        <XTextButton
          preIcon="ep:view"
          :title="t('action.detail')"
          v-hasPermi="['system:role:query']"
          @click="handleDetail(row.id)"
        />
        <!-- 操作：菜单权限 -->
        <XTextButton
          preIcon="ep:basketball"
          title="菜单权限"
          v-hasPermi="['system:permission:assign-role-menu']"
          @click="handleScope('menu', row)"
        />
        <!-- 操作：数据权限 -->
        <XTextButton
          preIcon="ep:coin"
          title="数据权限"
          v-hasPermi="['system:permission:assign-role-data-scope']"
          @click="handleScope('data', row)"
        />
        <!-- 操作：删除 -->
        <XTextButton
          preIcon="ep:delete"
          :title="t('action.del')"
          v-hasPermi="['system:role:delete']"
          @click="deleteData(row.id)"
        />
      </template>
    </XTable>
  </ContentWrap>

  <XModal v-model="dialogVisible" :title="dialogTitle">
    <!-- 对话框(添加 / 修改) -->
    <Form
      v-if="['create', 'update'].includes(actionType)"
      :schema="allSchemas.formSchema"
      :rules="rules"
      ref="formRef"
    />
    <!-- 对话框(详情) -->
    <Descriptions
      v-if="actionType === 'detail'"
      :schema="allSchemas.detailSchema"
      :data="detailData"
    />
    <!-- 操作按钮 -->
    <template #footer>
      <XButton
        v-if="['create', 'update'].includes(actionType)"
        type="primary"
        :title="t('action.save')"
        :loading="actionLoading"
        @click="submitForm()"
      />
      <XButton :loading="actionLoading" :title="t('dialog.close')" @click="dialogVisible = false" />
    </template>
  </XModal>

  <XModal v-model="dialogScopeVisible" :title="dialogScopeTitle">
    <el-form :model="dataScopeForm" label-width="140px" :inline="true">
      <el-form-item label="角色名称">
        <el-tag>{{ dataScopeForm.name }}</el-tag>
      </el-form-item>
      <el-form-item label="角色标识">
        <el-tag>{{ dataScopeForm.code }}</el-tag>
      </el-form-item>
      <!-- 分配角色的数据权限对话框 -->
      <el-form-item label="权限范围" v-if="actionScopeType === 'data'">
        <el-select v-model="dataScopeForm.dataScope">
          <el-option
            v-for="item in dataScopeDictDatas"
            :key="item.value"
            :label="item.label"
            :value="item.value"
          />
        </el-select>
      </el-form-item>
      <!-- 分配角色的菜单权限对话框 -->
      <el-row>
        <el-col :span="24">
          <el-form-item
            label="权限范围"
            v-if="
              actionScopeType === 'menu' ||
              dataScopeForm.dataScope === SystemDataScopeEnum.DEPT_CUSTOM
            "
            style="display: flex"
          >
            <el-card class="card" shadow="never">
              <template #header>
<<<<<<< HEAD
                父子联动(选中父节点，自动选择子节点):
                <el-switch
                  v-model="checkStrictly"
                  inline-prompt
                  active-text="是"
                  inactive-text="否"
                />
                全选/全不选:
                <el-switch
                  v-model="treeNodeAll"
                  inline-prompt
                  active-text="是"
                  inactive-text="否"
                  @change="handleCheckedTreeNodeAll()"
                />
=======
                <!--父子联动(选中父节点，自动选择子节点):-->
                <!--<el-switch v-model="checkStrictly" inline-prompt active-text="是" inactive-text="否" />-->
                <!--全选/全不选:-->
                <!--<el-switch-->
                <!--  v-model="treeNodeAll"-->
                <!--  inline-prompt-->
                <!--  active-text="是"-->
                <!--  inactive-text="否"-->
                <!--  @change="handleCheckedTreeNodeAll()"-->
                <!--/>-->
>>>>>>> 73de9874
              </template>
              <el-tree
                ref="treeRef"
                node-key="id"
                show-checkbox
<<<<<<< HEAD
                :default-checked-keys="defaultCheckedKeys"
=======
>>>>>>> 73de9874
                :check-strictly="!checkStrictly"
                :props="defaultProps"
                :data="treeOptions"
                empty-text="加载中，请稍后"
              />
            </el-card>
          </el-form-item> </el-col
      ></el-row>
    </el-form>
    <!-- 操作按钮 -->
    <template #footer>
      <XButton
        type="primary"
        :title="t('action.save')"
        :loading="actionLoading"
        @click="submitScope()"
      />
      <XButton
        :loading="actionLoading"
        :title="t('dialog.close')"
        @click="dialogScopeVisible = false"
      />
    </template>
  </XModal>
</template>
<script setup lang="ts" name="Role">
import type { ElTree } from 'element-plus'
import type { FormExpose } from '@/components/Form'
import { handleTree, defaultProps } from '@/utils/tree'
import { SystemDataScopeEnum } from '@/utils/constants'
import { DICT_TYPE, getIntDictOptions } from '@/utils/dict'
import { rules, allSchemas } from './role.data'
import * as RoleApi from '@/api/system/role'
import { listSimpleMenusApi } from '@/api/system/menu'
import { listSimpleDeptApi } from '@/api/system/dept'
import * as PermissionApi from '@/api/system/permission'

const { t } = useI18n() // 国际化
const message = useMessage() // 消息弹窗
// 列表相关的变量
const [registerTable, { reload, deleteData }] = useXTable({
  allSchemas: allSchemas,
  getListApi: RoleApi.getRolePageApi,
  deleteApi: RoleApi.deleteRoleApi
})

// ========== CRUD 相关 ==========
const actionLoading = ref(false) // 遮罩层
const actionType = ref('') // 操作按钮的类型
const dialogVisible = ref(false) // 是否显示弹出层
const dialogTitle = ref('edit') // 弹出层标题
const formRef = ref<FormExpose>() // 表单 Ref
const detailData = ref() // 详情 Ref

// 设置标题
const setDialogTile = (type: string) => {
  dialogTitle.value = t('action.' + type)
  actionType.value = type
  dialogVisible.value = true
}

// 新增操作
const handleCreate = () => {
  setDialogTile('create')
}

// 修改操作
const handleUpdate = async (rowId: number) => {
  setDialogTile('update')
  // 设置数据
  const res = await RoleApi.getRoleApi(rowId)
  unref(formRef)?.setValues(res)
}

// 详情操作
const handleDetail = async (rowId: number) => {
  setDialogTile('detail')
  // 设置数据
  const res = await RoleApi.getRoleApi(rowId)
  detailData.value = res
}

// 提交按钮
const submitForm = async () => {
  const elForm = unref(formRef)?.getElFormRef()
  if (!elForm) return
  elForm.validate(async (valid) => {
    if (valid) {
      actionLoading.value = true
      // 提交请求
      try {
        const data = unref(formRef)?.formModel as RoleApi.RoleVO
        if (actionType.value === 'create') {
          await RoleApi.createRoleApi(data)
          message.success(t('common.createSuccess'))
        } else {
          await RoleApi.updateRoleApi(data)
          message.success(t('common.updateSuccess'))
        }
        dialogVisible.value = false
      } finally {
        actionLoading.value = false
        // 刷新列表
        await reload()
      }
    }
  })
}

// ========== 数据权限 ==========
const dataScopeForm = reactive({
  id: 0,
  name: '',
  code: '',
  dataScope: 0,
  checkList: []
})
const treeOptions = ref<any[]>([]) // 菜单树形结构
const treeRef = ref<InstanceType<typeof ElTree>>()
const dialogScopeVisible = ref(false)
const dialogScopeTitle = ref('数据权限')
const actionScopeType = ref('')
const dataScopeDictDatas = ref()
// 选项
const checkStrictly = ref(false)
// const treeNodeAll = ref(false)
// 全选/全不选
// const handleCheckedTreeNodeAll = () => {
//   treeRef.value!.setCheckedNodes(treeNodeAll.value ? treeOptions.value : [])
// }
// 权限操作
const handleScope = async (type: string, row: RoleApi.RoleVO) => {
  dataScopeForm.id = row.id
  dataScopeForm.name = row.name
  dataScopeForm.code = row.code
  actionScopeType.value = type
  dialogScopeVisible.value = true
  if (type === 'menu') {
    const menuRes = await listSimpleMenusApi()
    treeOptions.value = handleTree(menuRes)
    const role = await PermissionApi.listRoleMenusApi(row.id)
    if (role) {
      role?.forEach((item: any) => {
        unref(treeRef)?.setChecked(item, true, false)
      })
    }
  } else if (type === 'data') {
    const deptRes = await listSimpleDeptApi()
    treeOptions.value = handleTree(deptRes)
    const role = await RoleApi.getRoleApi(row.id)
    dataScopeForm.dataScope = role.dataScope
    if (role.dataScopeDeptIds) {
      role.dataScopeDeptIds?.forEach((item: any) => {
        unref(treeRef)?.setChecked(item, true, false)
      })
    }
  }
}
// 保存权限
const submitScope = async () => {
  if ('data' === actionScopeType.value) {
    const data = ref<PermissionApi.PermissionAssignRoleDataScopeReqVO>({
      roleId: dataScopeForm.id,
      dataScope: dataScopeForm.dataScope,
      dataScopeDeptIds:
        dataScopeForm.dataScope !== SystemDataScopeEnum.DEPT_CUSTOM
          ? []
          : (treeRef.value!.getCheckedKeys(false) as unknown as Array<number>)
    })
    await PermissionApi.assignRoleDataScopeApi(data.value)
  } else if ('menu' === actionScopeType.value) {
    const data = ref<PermissionApi.PermissionAssignRoleMenuReqVO>({
      roleId: dataScopeForm.id,
      menuIds: [
        ...(treeRef.value!.getCheckedKeys(false) as unknown as Array<number>),
        ...(treeRef.value!.getHalfCheckedKeys() as unknown as Array<number>)
      ]
    })
    await PermissionApi.assignRoleMenuApi(data.value)
  }
  message.success(t('common.updateSuccess'))
  dialogScopeVisible.value = false
}
const init = () => {
  dataScopeDictDatas.value = getIntDictOptions(DICT_TYPE.SYSTEM_DATA_SCOPE)
}
// ========== 初始化 ==========
onMounted(() => {
  init()
})
</script>
<style scoped>
.card {
  width: 100%;
  max-height: 400px;
  overflow-y: scroll;
}
</style><|MERGE_RESOLUTION|>--- conflicted
+++ resolved
@@ -111,7 +111,6 @@
           >
             <el-card class="card" shadow="never">
               <template #header>
-<<<<<<< HEAD
                 父子联动(选中父节点，自动选择子节点):
                 <el-switch
                   v-model="checkStrictly"
@@ -127,27 +126,11 @@
                   inactive-text="否"
                   @change="handleCheckedTreeNodeAll()"
                 />
-=======
-                <!--父子联动(选中父节点，自动选择子节点):-->
-                <!--<el-switch v-model="checkStrictly" inline-prompt active-text="是" inactive-text="否" />-->
-                <!--全选/全不选:-->
-                <!--<el-switch-->
-                <!--  v-model="treeNodeAll"-->
-                <!--  inline-prompt-->
-                <!--  active-text="是"-->
-                <!--  inactive-text="否"-->
-                <!--  @change="handleCheckedTreeNodeAll()"-->
-                <!--/>-->
->>>>>>> 73de9874
               </template>
               <el-tree
                 ref="treeRef"
                 node-key="id"
                 show-checkbox
-<<<<<<< HEAD
-                :default-checked-keys="defaultCheckedKeys"
-=======
->>>>>>> 73de9874
                 :check-strictly="!checkStrictly"
                 :props="defaultProps"
                 :data="treeOptions"
@@ -272,12 +255,12 @@
 const actionScopeType = ref('')
 const dataScopeDictDatas = ref()
 // 选项
-const checkStrictly = ref(false)
-// const treeNodeAll = ref(false)
+const checkStrictly = ref(true)
+const treeNodeAll = ref(false)
 // 全选/全不选
-// const handleCheckedTreeNodeAll = () => {
-//   treeRef.value!.setCheckedNodes(treeNodeAll.value ? treeOptions.value : [])
-// }
+const handleCheckedTreeNodeAll = () => {
+  treeRef.value!.setCheckedNodes(treeNodeAll.value ? treeOptions.value : [])
+}
 // 权限操作
 const handleScope = async (type: string, row: RoleApi.RoleVO) => {
   dataScopeForm.id = row.id
