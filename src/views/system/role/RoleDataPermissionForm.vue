--- conflicted
+++ resolved
@@ -102,15 +102,12 @@
   formData.name = row.name
   formData.code = row.code
   formData.dataScope = row.dataScope
-<<<<<<< HEAD
   await nextTick()
   row.dataScopeDeptIds?.forEach((deptId: number): void => {
-=======
 
   await nextTick()
   // 需要在 DOM 渲染完成后，再设置选中状态
-  row.dataScopeDeptIds?.forEach((deptId: number) => {
->>>>>>> 8f8edc95
+  row.dataScopeDeptIds?.forEach((deptId: number): void => {
     treeRef.value.setChecked(deptId, true, false)
   })
 }
