--- conflicted
+++ resolved
@@ -26,24 +26,14 @@
     </template>
   </Descriptions>
 </template>
-<<<<<<< HEAD
-<script lang="ts" name="DescriptionForm" setup>
+<script lang="ts" setup>
+defineOptions({ name: 'DescriptionForm' })
 import type { Spu } from '@/api/mall/product/spu'
-=======
-<script lang="ts" setup>
-import type { SpuType } from '@/api/mall/product/spu'
->>>>>>> c1a4edf7
 import { Editor } from '@/components/Editor'
 import { PropType } from 'vue'
 import { propTypes } from '@/utils/propTypes'
 import { copyValueToTarget } from '@/utils'
-<<<<<<< HEAD
 import { descriptionSchema } from './spu.data'
-=======
-
-defineOptions({ name: 'DescriptionForm' })
-
->>>>>>> c1a4edf7
 const message = useMessage() // 消息弹窗
 
 const { allSchemas } = useCrudSchemas(descriptionSchema)
