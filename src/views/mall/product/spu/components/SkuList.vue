<template>
  <!-- 情况一：添加/修改 -->
  <el-table
    v-if="!isDetail"
    :data="isBatch ? skuList : formData!.skus"
    border
    class="tabNumWidth"
    max-height="500"
    size="small"
  >
    <el-table-column align="center" fixed="left" label="图片" min-width="100">
      <template #default="{ row }">
        <UploadImg v-model="row.picUrl" height="80px" width="100%" />
      </template>
    </el-table-column>
    <template v-if="formData!.specType && !isBatch">
      <!--  根据商品属性动态添加 -->
      <el-table-column
        v-for="(item, index) in tableHeaders"
        :key="index"
        :label="item.label"
        align="center"
        min-width="120"
      >
        <template #default="{ row }">
          <span style="font-weight: bold; color: #40aaff">
            {{ row.properties[index]?.valueName }}
          </span>
        </template>
      </el-table-column>
    </template>
    <el-table-column align="center" label="商品条码" min-width="168">
      <template #default="{ row }">
        <el-input v-model="row.barCode" class="w-100%" />
      </template>
    </el-table-column>
    <el-table-column align="center" label="销售价(元)" min-width="168">
      <template #default="{ row }">
        <el-input-number v-model="row.price" :min="0" :precision="2" :step="0.1" class="w-100%" />
      </template>
    </el-table-column>
    <el-table-column align="center" label="市场价(元)" min-width="168">
      <template #default="{ row }">
        <el-input-number
          v-model="row.marketPrice"
          :min="0"
          :precision="2"
          :step="0.1"
          class="w-100%"
        />
      </template>
    </el-table-column>
    <el-table-column align="center" label="成本价(元)" min-width="168">
      <template #default="{ row }">
        <el-input-number
          v-model="row.costPrice"
          :min="0"
          :precision="2"
          :step="0.1"
          class="w-100%"
        />
      </template>
    </el-table-column>
    <el-table-column align="center" label="库存" min-width="168">
      <template #default="{ row }">
        <el-input-number v-model="row.stock" :min="0" class="w-100%" />
      </template>
    </el-table-column>
    <el-table-column align="center" label="重量(kg)" min-width="168">
      <template #default="{ row }">
        <el-input-number v-model="row.weight" :min="0" :precision="2" :step="0.1" class="w-100%" />
      </template>
    </el-table-column>
    <el-table-column align="center" label="体积(m^3)" min-width="168">
      <template #default="{ row }">
        <el-input-number v-model="row.volume" :min="0" :precision="2" :step="0.1" class="w-100%" />
      </template>
    </el-table-column>
    <template v-if="formData!.subCommissionType">
      <el-table-column align="center" label="一级返佣(元)" min-width="168">
        <template #default="{ row }">
          <el-input-number
            v-model="row.subCommissionFirstPrice"
            :min="0"
            :precision="2"
            :step="0.1"
            class="w-100%"
          />
        </template>
      </el-table-column>
      <el-table-column align="center" label="二级返佣(元)" min-width="168">
        <template #default="{ row }">
          <el-input-number
            v-model="row.subCommissionSecondPrice"
            :min="0"
            :precision="2"
            :step="0.1"
            class="w-100%"
          />
        </template>
      </el-table-column>
    </template>
    <el-table-column v-if="formData?.specType" align="center" fixed="right" label="操作" width="80">
      <template #default="{ row }">
        <el-button v-if="isBatch" link size="small" type="primary" @click="batchAdd">
          批量添加
        </el-button>
        <el-button v-else link size="small" type="primary" @click="deleteSku(row)">删除</el-button>
      </template>
    </el-table-column>
  </el-table>

  <!-- 情况二：详情 -->
  <el-table
    v-if="isDetail"
    :data="formData!.skus"
    border
    max-height="500"
    size="small"
    style="width: 99%"
  >
    <el-table-column align="center" label="图片" min-width="80">
      <template #default="{ row }">
        <el-image :src="row.picUrl" class="w-60px h-60px" @click="imagePreview(row.picUrl)" />
      </template>
    </el-table-column>
    <template v-if="formData!.specType && !isBatch">
      <!--  根据商品属性动态添加 -->
      <el-table-column
        v-for="(item, index) in tableHeaders"
        :key="index"
        :label="item.label"
        align="center"
        min-width="80"
      >
        <template #default="{ row }">
          <span style="font-weight: bold; color: #40aaff">
            {{ row.properties[index]?.valueName }}
          </span>
        </template>
      </el-table-column>
    </template>
    <el-table-column align="center" label="商品条码" min-width="100">
      <template #default="{ row }">
        {{ row.barCode }}
      </template>
    </el-table-column>
    <el-table-column align="center" label="销售价(元)" min-width="80">
      <template #default="{ row }">
        {{ row.price }}
      </template>
    </el-table-column>
    <el-table-column align="center" label="市场价(元)" min-width="80">
      <template #default="{ row }">
        {{ row.marketPrice }}
      </template>
    </el-table-column>
    <el-table-column align="center" label="成本价(元)" min-width="80">
      <template #default="{ row }">
        {{ row.costPrice }}
      </template>
    </el-table-column>
    <el-table-column align="center" label="库存" min-width="80">
      <template #default="{ row }">
        {{ row.stock }}
      </template>
    </el-table-column>
    <el-table-column align="center" label="重量(kg)" min-width="80">
      <template #default="{ row }">
        {{ row.weight }}
      </template>
    </el-table-column>
    <el-table-column align="center" label="体积(m^3)" min-width="80">
      <template #default="{ row }">
        {{ row.volume }}
      </template>
    </el-table-column>
    <template v-if="formData!.subCommissionType">
      <el-table-column align="center" label="一级返佣(元)" min-width="80">
        <template #default="{ row }">
          {{ row.subCommissionFirstPrice }}
        </template>
      </el-table-column>
      <el-table-column align="center" label="二级返佣(元)" min-width="80">
        <template #default="{ row }">
          {{ row.subCommissionSecondPrice }}
        </template>
      </el-table-column>
    </template>
  </el-table>
</template>
<<<<<<< HEAD
<script lang="ts" name="SkuList" setup>
import { PropType, Ref } from 'vue'
=======
<script lang="ts" setup>
import { PropType } from 'vue'
>>>>>>> c1a4edf7
import { copyValueToTarget } from '@/utils'
import { propTypes } from '@/utils/propTypes'
import { UploadImg } from '@/components/UploadFile'
import type { Property, Sku, Spu } from '@/api/mall/product/spu'
import { createImageViewer } from '@/components/ImageViewer'

defineOptions({ name: 'SkuList' })

const props = defineProps({
  propFormData: {
    type: Object as PropType<Spu>,
    default: () => {}
  },
  propertyList: {
    type: Array,
    default: () => []
  },
  isBatch: propTypes.bool.def(false), // 是否作为批量操作组件
  isDetail: propTypes.bool.def(false) // 是否作为 sku 详情组件
})
const formData: Ref<Spu | undefined> = ref<Spu>() // 表单数据
const skuList = ref<Sku[]>([
  {
    price: 0, // 商品价格
    marketPrice: 0, // 市场价
    costPrice: 0, // 成本价
    barCode: '', // 商品条码
    picUrl: '', // 图片地址
    stock: 0, // 库存
    weight: 0, // 商品重量
    volume: 0, // 商品体积
    subCommissionFirstPrice: 0, // 一级分销的佣金
    subCommissionSecondPrice: 0 // 二级分销的佣金
  }
]) // 批量添加时的临时数据

/** 商品图预览 */
const imagePreview = (imgUrl: string) => {
  createImageViewer({
    urlList: [imgUrl]
  })
}

/** 批量添加 */
const batchAdd = () => {
  formData.value!.skus!.forEach((item) => {
    copyValueToTarget(item, skuList.value[0])
  })
}

/** 删除 sku */
const deleteSku = (row) => {
  const index = formData.value!.skus!.findIndex(
    // 直接把列表转成字符串比较
    (sku) => JSON.stringify(sku.properties) === JSON.stringify(row.properties)
  )
  formData.value!.skus!.splice(index, 1)
}
const tableHeaders = ref<{ prop: string; label: string }[]>([]) // 多属性表头
/**
 * 保存时，每个商品规格的表单要校验下。例如说，销售金额最低是 0.01 这种。
 */
const validateSku = (): boolean => {
  const checks = ['price', 'marketPrice', 'costPrice']
  let validate = true // 默认通过
  for (const sku of formData.value!.skus) {
    if (checks.some((check) => sku[check] < 0.01)) {
      validate = false // 只要有一个不通过则直接不通过
      break
    }
  }
  return validate
}

/**
 * 将传进来的值赋值给 skuList
 */
watch(
  () => props.propFormData,
  (data) => {
    if (!data) return
    formData.value = data
  },
  {
    deep: true,
    immediate: true
  }
)

/** 生成表数据 */
const generateTableData = (propertyList: any[]) => {
  // 构建数据结构
  const propertyValues = propertyList.map((item) =>
    item.values.map((v) => ({
      propertyId: item.id,
      propertyName: item.name,
      valueId: v.id,
      valueName: v.name
    }))
  )
  const buildSkuList = build(propertyValues)
  // 如果回显的 sku 属性和添加的属性不一致则重置 skus 列表
  if (!validateData(propertyList)) {
    // 如果不一致则重置表数据，默认添加新的属性重新生成 sku 列表
    formData.value!.skus = []
  }
  for (const item of buildSkuList) {
    const row = {
      properties: Array.isArray(item) ? item : [item], // 如果只有一个属性的话返回的是一个 property 对象
      price: 0,
      marketPrice: 0,
      costPrice: 0,
      barCode: '',
      picUrl: '',
      stock: 0,
      weight: 0,
      volume: 0,
      subCommissionFirstPrice: 0,
      subCommissionSecondPrice: 0
    }
    // 如果存在属性相同的 sku 则不做处理
    const index = formData.value!.skus!.findIndex(
      (sku) => JSON.stringify(sku.properties) === JSON.stringify(row.properties)
    )
    if (index !== -1) {
      continue
    }
    formData.value!.skus!.push(row)
  }
}

/**
 * 生成 skus 前置校验
 */
const validateData = (propertyList: any[]) => {
  const skuPropertyIds = []
  formData.value!.skus!.forEach((sku) =>
    sku.properties
      ?.map((property) => property.propertyId)
      .forEach((propertyId) => {
        if (skuPropertyIds.indexOf(propertyId) === -1) {
          skuPropertyIds.push(propertyId)
        }
      })
  )
  const propertyIds = propertyList.map((item) => item.id)
  return skuPropertyIds.length === propertyIds.length
}

/** 构建所有排列组合 */
const build = (propertyValuesList: Property[][]) => {
  if (propertyValuesList.length === 0) {
    return []
  } else if (propertyValuesList.length === 1) {
    return propertyValuesList[0]
  } else {
    const result: Property[][] = []
    const rest = build(propertyValuesList.slice(1))
    for (let i = 0; i < propertyValuesList[0].length; i++) {
      for (let j = 0; j < rest.length; j++) {
        // 第一次不是数组结构，后面的都是数组结构
        if (Array.isArray(rest[j])) {
          result.push([propertyValuesList[0][i], ...rest[j]])
        } else {
          result.push([propertyValuesList[0][i], rest[j]])
        }
      }
    }
    return result
  }
}

/** 监听属性列表，生成相关参数和表头 */
watch(
  () => props.propertyList,
  (propertyList) => {
    // 如果不是多规格则结束
    if (!formData.value!.specType) {
      return
    }
    // 如果当前组件作为批量添加数据使用，则重置表数据
    if (props.isBatch) {
      skuList.value = [
        {
          price: 0,
          marketPrice: 0,
          costPrice: 0,
          barCode: '',
          picUrl: '',
          stock: 0,
          weight: 0,
          volume: 0,
          subCommissionFirstPrice: 0,
          subCommissionSecondPrice: 0
        }
      ]
    }

    // 判断代理对象是否为空
    if (JSON.stringify(propertyList) === '[]') {
      return
    }
    // 重置表头
    tableHeaders.value = []
    // 生成表头
    propertyList.forEach((item, index) => {
      // name加属性项index区分属性值
      tableHeaders.value.push({ prop: `name${index}`, label: item.name })
    })

    // 如果回显的 sku 属性和添加的属性一致则不处理
    if (validateData(propertyList)) {
      return
    }
    // 添加新属性没有属性值也不做处理
    if (propertyList.some((item) => item.values.length === 0)) {
      return
    }
    // 生成 table 数据，即 sku 列表
    generateTableData(propertyList)
  },
  {
    deep: true,
    immediate: true
  }
)
// 暴露出生成 sku 方法，给添加属性成功时调用
defineExpose({ generateTableData, validateSku })
</script><|MERGE_RESOLUTION|>--- conflicted
+++ resolved
@@ -189,20 +189,14 @@
     </template>
   </el-table>
 </template>
-<<<<<<< HEAD
-<script lang="ts" name="SkuList" setup>
+<script lang="ts" setup>
+defineOptions({ name: 'SkuList' })
 import { PropType, Ref } from 'vue'
-=======
-<script lang="ts" setup>
-import { PropType } from 'vue'
->>>>>>> c1a4edf7
 import { copyValueToTarget } from '@/utils'
 import { propTypes } from '@/utils/propTypes'
 import { UploadImg } from '@/components/UploadFile'
 import type { Property, Sku, Spu } from '@/api/mall/product/spu'
 import { createImageViewer } from '@/components/ImageViewer'
-
-defineOptions({ name: 'SkuList' })
 
 const props = defineProps({
   propFormData: {
