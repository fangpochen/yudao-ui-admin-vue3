<template>
  <!-- 搜索 -->
  <ContentWrap>
    <el-form
      ref="queryFormRef"
      :inline="true"
      :model="queryParams"
      class="-mb-15px"
      label-width="68px"
    >
      <el-form-item label="订单状态" prop="status">
        <el-select v-model="queryParams.status" class="!w-280px" clearable placeholder="全部">
          <el-option
            v-for="dict in getIntDictOptions(DICT_TYPE.TRADE_ORDER_STATUS)"
            :key="dict.value"
            :label="dict.label"
            :value="dict.value"
          />
        </el-select>
      </el-form-item>
      <el-form-item label="支付方式" prop="payChannelCode">
        <el-select
          v-model="queryParams.payChannelCode"
          class="!w-280px"
          clearable
          placeholder="全部"
        >
          <el-option
            v-for="dict in getStrDictOptions(DICT_TYPE.PAY_CHANNEL_CODE)"
            :key="dict.value"
            :label="dict.label"
            :value="dict.value"
          />
        </el-select>
      </el-form-item>
      <el-form-item label="创建时间" prop="createTime">
        <el-date-picker
          v-model="queryParams.createTime"
          :default-time="[new Date('1 00:00:00'), new Date('1 23:59:59')]"
          class="!w-280px"
          end-placeholder="自定义时间"
          start-placeholder="自定义时间"
          type="daterange"
          value-format="YYYY-MM-DD HH:mm:ss"
        />
      </el-form-item>
      <el-form-item label="订单来源" prop="terminal">
        <el-select v-model="queryParams.terminal" class="!w-280px" clearable placeholder="全部">
          <el-option
            v-for="dict in getIntDictOptions(DICT_TYPE.TERMINAL)"
            :key="dict.value"
            :label="dict.label"
            :value="dict.value"
          />
        </el-select>
      </el-form-item>
      <el-form-item label="订单类型" prop="type">
        <el-select v-model="queryParams.type" class="!w-280px" clearable placeholder="全部">
          <el-option
            v-for="dict in getIntDictOptions(DICT_TYPE.TRADE_ORDER_TYPE)"
            :key="dict.value"
            :label="dict.label"
            :value="dict.value"
          />
        </el-select>
      </el-form-item>
      <el-form-item label="配送方式" prop="deliveryType">
        <el-select v-model="queryParams.deliveryType" class="!w-280px" clearable placeholder="全部">
          <el-option
            v-for="dict in getIntDictOptions(DICT_TYPE.TRADE_DELIVERY_TYPE)"
            :key="dict.value"
            :label="dict.label"
            :value="dict.value"
          />
        </el-select>
      </el-form-item>
      <el-form-item v-if="queryParams.deliveryType === 1" label="快递公司">
        <el-select v-model="queryParams.logisticsId" class="!w-280px" clearable placeholder="全部">
          <el-option
            v-for="item in deliveryExpressList"
            :key="item.id"
            :label="item.name"
            :value="item.id"
          />
        </el-select>
      </el-form-item>
      <el-form-item v-if="queryParams.deliveryType === 2" label="自提门店">
        <el-select
          v-model="queryParams.pickUpStoreId"
          class="!w-280px"
          clearable
          multiple
          placeholder="全部"
        >
          <el-option
            v-for="item in pickUpStoreList"
            :key="item.id"
            :label="item.name"
            :value="item.id"
          />
        </el-select>
      </el-form-item>
      <!-- TODO puhui 聚合搜索等售后结束后实现-->
      <!-- TODO puhui999：尽量不要用 .k 这样的参数，完整拼写，有完整的业务含义 -->
      <el-form-item label="聚合搜索">
        <el-input
          v-show="true"
          v-model="queryParams[queryType.k]"
          class="!w-280px"
          clearable
          placeholder="请输入"
        >
          <template #prepend>
            <el-select
              v-model="queryType.k"
              class="!w-110px"
              clearable
              placeholder="全部"
              @change="inputChangeSelect"
            >
              <el-option
                v-for="dict in searchList"
                :key="dict.value"
                :label="dict.label"
                :value="dict.value"
              />
            </el-select>
          </template>
        </el-input>
      </el-form-item>
      <el-form-item>
        <el-button @click="handleQuery">
          <Icon class="mr-5px" icon="ep:search" />
          搜索
        </el-button>
        <el-button @click="resetQuery">
          <Icon class="mr-5px" icon="ep:refresh" />
          重置
        </el-button>
      </el-form-item>
    </el-form>
  </ContentWrap>

  <!-- 列表 -->
  <ContentWrap>
    <el-table v-loading="loading" :data="list">
      <el-table-column class-name="order-table-col">
        <template #header>
          <!-- TODO @puhui999：小屏幕下，会有偏移，后续看看 -->
          <div class="flex items-center" style="width: 100%">
            <div class="ml-100px mr-200px">商品信息</div>
            <div class="mr-60px">单价(元)/数量</div>
            <div class="mr-60px">售后状态</div>
            <div class="mr-60px">实付金额(元)</div>
            <div class="mr-60px">买家/收货人</div>
            <div class="mr-60px">配送方式</div>
            <div class="mr-60px">订单状态</div>
            <div class="mr-60px">操作</div>
          </div>
        </template>
        <template #default="scope">
          <el-table
            :border="true"
            :data="scope.row.items"
            :header-cell-style="headerStyle"
            :span-method="spanMethod"
            style="width: 100%"
          >
            <el-table-column min-width="300" prop="spuName">
              <template #header>
                <div
                  class="flex items-center"
                  style="width: 100%; height: 35px; background-color: #f7f7f7"
                >
                  <span class="mr-20px">订单号：{{ scope.row.no }} </span>
                  <span class="mr-20px">下单时间：{{ formatDate(scope.row.createTime) }}</span>
                  <span>订单来源：</span>
                  <dict-tag
                    :type="DICT_TYPE.TERMINAL"
                    :value="scope.row.terminal"
                    class="mr-20px"
                  />
                  <span>支付方式：</span>
                  <dict-tag
                    v-if="scope.row.payChannelCode"
                    :type="DICT_TYPE.PAY_CHANNEL_CODE"
                    :value="scope.row.payChannelCode"
                    class="mr-20px"
                  />
                  <v-else v-else class="mr-20px">未支付</v-else>
                  <span v-if="scope.row.payTime" class="mr-20px">
                    支付时间：{{ formatDate(scope.row.payTime) }}
                  </span>
                  <span>订单类型：</span>
                  <dict-tag :type="DICT_TYPE.TRADE_ORDER_TYPE" :value="scope.row.type" />
                </div>
              </template>
              <template #default="{ row }">
                <div class="flex items-center">
                  <el-image
                    :src="row.picUrl"
                    class="mr-10px h-30px w-30px"
                    @click="imagePreview(row.picUrl)"
                  />
                  <span class="mr-10px">{{ row.spuName }}</span>
                  <el-tag
                    v-for="property in row.properties"
                    :key="property.propertyId"
                    class="mr-10px"
                  >
                    {{ property.propertyName }}: {{ property.valueName }}
                  </el-tag>
                </div>
              </template>
            </el-table-column>
            <el-table-column label="商品原价*数量" prop="price" width="150">
              <template #default="{ row }">
                {{ floatToFixed2(row.price) }} 元 / {{ row.count }}
              </template>
            </el-table-column>
            <el-table-column label="售后状态" prop="afterSaleStatus" width="120">
              <template #default="{ row }">
                <dict-tag
                  :type="DICT_TYPE.TRADE_ORDER_ITEM_AFTER_SALE_STATUS"
                  :value="row.afterSaleStatus"
                />
              </template>
            </el-table-column>
            <el-table-column align="center" label="实际支付" min-width="120" prop="payPrice">
              <template #default>
                {{ floatToFixed2(scope.row.payPrice) + '元' }}
              </template>
            </el-table-column>
            <el-table-column label="买家/收货人" min-width="160">
              <template #default>
                <!-- 快递发货  -->
                <div v-if="scope.row.deliveryType === 1" class="flex flex-col">
                  <span>买家：{{ scope.row.user.nickname }}</span>
                  <span>
                    收货人：{{ scope.row.receiverName }} {{ scope.row.receiverMobile }}
                    {{ scope.row.receiverAreaName }} {{ scope.row.receiverDetailAddress }}
                  </span>
                </div>
                <!-- 自提  -->
                <div v-if="scope.row.deliveryType === 2" class="flex flex-col">
                  <span>
                    门店名称：
                    {{ pickUpStoreList.find((p) => p.id === scope.row.pickUpStoreId)?.name }}
                  </span>
                  <span>
                    门店手机：
                    {{ pickUpStoreList.find((p) => p.id === scope.row.pickUpStoreId)?.phone }}
                  </span>
                  <span>
                    自提门店:
                    {{
                      pickUpStoreList.find((p) => p.id === scope.row.pickUpStoreId)?.detailAddress
                    }}
                  </span>
                </div>
              </template>
            </el-table-column>
            <el-table-column align="center" label="配送方式" width="120">
              <template #default>
                <dict-tag :type="DICT_TYPE.TRADE_DELIVERY_TYPE" :value="scope.row.deliveryType" />
              </template>
            </el-table-column>
            <el-table-column align="center" label="订单状态" width="120">
              <template #default>
                <dict-tag :type="DICT_TYPE.TRADE_ORDER_STATUS" :value="scope.row.status" />
              </template>
            </el-table-column>
            <el-table-column align="center" fixed="right" label="操作" width="160">
              <template #default>
                <!-- TODO 权限后续补齐 -->
<<<<<<< HEAD
                <div class="flex justify-center items-center">
                  <el-button link type="primary" @click="openDetail(scope.row.id)">
=======
                <div class="flex items-center justify-center">
                  <el-button link type="primary" @click="openForm(scope.row.id)">
>>>>>>> 2a58e3f6
                    <Icon icon="ep:notification" />
                    详情
                  </el-button>
                  <el-dropdown @command="(command) => handleCommand(command, scope.row)">
                    <el-button link type="primary">
                      <Icon icon="ep:d-arrow-right" />
                      更多
                    </el-button>
                    <template #dropdown>
                      <el-dropdown-menu>
                        <!-- 如果是【快递】，并且【未发货】，则展示【发货】按钮 -->
                        <el-dropdown-item
                          v-if="scope.row.deliveryType === 1 && scope.row.status === 10"
                          command="delivery"
                        >
                          <Icon icon="ep:takeaway-box" />
                          发货
                        </el-dropdown-item>
                        <el-dropdown-item command="remark">
                          <Icon icon="ep:chat-line-square" />
                          备注
                        </el-dropdown-item>
                      </el-dropdown-menu>
                    </template>
                  </el-dropdown>
                </div>
              </template>
            </el-table-column>
          </el-table>
        </template>
      </el-table-column>
    </el-table>
    <!-- 分页 -->
    <Pagination
      v-model:limit="queryParams.pageSize"
      v-model:page="queryParams.pageNo"
      :total="total"
      @pagination="getList"
    />
  </ContentWrap>

  <!-- 各种操作的弹窗 -->
  <OrderDeliveryForm ref="deliveryFormRef" @success="getList" />
  <OrderUpdateRemarkForm ref="updateRemarkForm" @success="getList" />
</template>

<script lang="ts" setup>
import type { FormInstance, TableColumnCtx } from 'element-plus'
import OrderDeliveryForm from '@/views/mall/trade/order/form/OrderDeliveryForm.vue'
import OrderUpdateRemarkForm from '@/views/mall/trade/order/form/OrderUpdateRemarkForm.vue'
import * as TradeOrderApi from '@/api/mall/trade/order'
import * as PickUpStoreApi from '@/api/mall/trade/delivery/pickUpStore'
import { DICT_TYPE, getIntDictOptions, getStrDictOptions } from '@/utils/dict'
import { formatDate } from '@/utils/formatTime'
import { floatToFixed2 } from '@/utils'
import { createImageViewer } from '@/components/ImageViewer'
import * as DeliveryExpressApi from '@/api/mall/trade/delivery/express'

defineOptions({ name: 'TradeOrder' })

const { currentRoute, push } = useRouter() // 路由跳转

const loading = ref(true) // 列表的加载中
const total = ref(2) // 列表的总页数
const list = ref<TradeOrderApi.OrderVO[]>([]) // 列表的数据
const queryFormRef = ref<FormInstance>() // 搜索的表单
// 表单搜索
const queryParams = ref({
  pageNo: 1, // 页数
  pageSize: 10, // 每页显示数量
  status: null, // 订单状态
  payChannelCode: null, // 支付方式
  createTime: null, // 创建时间
  terminal: null, // 订单来源
  type: null, // 订单类型
  deliveryType: null, // 配送方式
  logisticsId: null, // 快递公司
  pickUpStoreId: null // 自提门店
})
const queryType = reactive({ k: '' }) // 订单搜索类型 k

// 订单聚合搜索 select 类型配置
// TODO @puhui999：dynamicSearchList，动态搜索；其它相关的变量和方法，都可以朝着这个变量靠哈；这样更容易理解；
const searchList = ref([
  { value: 'no', label: '订单号' },
  { value: 'userId', label: '用户UID' },
  { value: 'userNickname', label: '用户昵称' },
  { value: 'userMobile', label: '用户电话' }
])
/**
 * 聚合搜索切换查询对象时触发
 * @param val
 */
const inputChangeSelect = (val: string) => {
  searchList.value
    .filter((item) => item.value !== val)
    ?.forEach((item1) => {
      // 清除集合搜索无用属性
      if (queryParams.value.hasOwnProperty(item1.value)) {
        delete queryParams.value[item1.value]
      }
    })
}

const headerStyle = ({ row, columnIndex }: any) => {
  // 表头第一行第一列占 8
  if (columnIndex === 0) {
    row[columnIndex].colSpan = 8
  } else {
    // 其余的不要
    row[columnIndex].colSpan = 0
    return {
      display: 'none'
    }
  }
}

interface SpanMethodProps {
  row: TradeOrderApi.OrderItemRespVO
  column: TableColumnCtx<TradeOrderApi.OrderItemRespVO>
  rowIndex: number
  columnIndex: number
}

const spanMethod = ({ row, rowIndex, columnIndex }: SpanMethodProps) => {
  const len = list.value.find(
    (order) => order.items?.findIndex((item) => item.id === row.id) !== -1
  )?.items?.length
  // 要合并的列，从零开始
  const colIndex = [3, 4, 5, 6, 7]
  if (colIndex.includes(columnIndex)) {
    // 除了第一行其余的不要
    if (rowIndex !== 0) {
      return {
        rowspan: 0,
        colspan: 0
      }
    }
    // 动态合并行
    return {
      rowspan: len,
      colspan: 1
    }
  }
}

/** 查询列表 */
const getList = async () => {
  loading.value = true
  try {
    const data = await TradeOrderApi.getOrderPage(unref(queryParams))
    list.value = data.list
    total.value = data.total
  } finally {
    loading.value = false
  }
}

/** 搜索按钮操作 */
const handleQuery = async () => {
  queryParams.value.pageNo = 1
  await getList()
}

/** 重置按钮操作 */
const resetQuery = () => {
  queryFormRef.value?.resetFields()
  queryParams.value = {
    pageNo: 1, // 页数
    pageSize: 10, // 每页显示数量
    status: null, // 订单状态
    payChannelCode: null, // 支付方式
    createTime: null, // 创建时间
    terminal: null, // 订单来源
    type: null, // 订单类型
    deliveryType: null, // 配送方式
    logisticsId: null, // 快递公司
    pickUpStoreId: null // 自提门店
  }
  handleQuery()
}

/** 商品图预览 */
const imagePreview = (imgUrl: string) => {
  createImageViewer({
    urlList: [imgUrl]
  })
}

/** 查看订单详情 */
const openDetail = (id: number) => {
  push({ name: 'TradeOrderDetail', params: { orderId: id } })
}

/** 操作分发 */
const deliveryFormRef = ref()
const updateRemarkForm = ref()
const handleCommand = (command: string, row: TradeOrderApi.OrderVO) => {
  switch (command) {
    case 'remark':
      updateRemarkForm.value?.open(row)
      break
    case 'delivery':
      deliveryFormRef.value?.open(row)
      break
  }
}

// 监听路由变化更新列表，解决订单保存/更新后，列表不刷新的问题。
watch(
  () => currentRoute.value,
  () => {
    getList()
  }
)

const pickUpStoreList = ref([]) // 自提门店精简列表
const deliveryExpressList = ref([]) // 物流公司
/** 初始化 **/
onMounted(async () => {
  await getList()
  pickUpStoreList.value = await PickUpStoreApi.getListAllSimple()
  deliveryExpressList.value = await DeliveryExpressApi.getSimpleDeliveryExpressList()
})
</script>
<style lang="scss" scoped>
:deep(.order-table-col > .cell) {
  padding: 0;
}
</style><|MERGE_RESOLUTION|>--- conflicted
+++ resolved
@@ -273,13 +273,8 @@
             <el-table-column align="center" fixed="right" label="操作" width="160">
               <template #default>
                 <!-- TODO 权限后续补齐 -->
-<<<<<<< HEAD
                 <div class="flex justify-center items-center">
                   <el-button link type="primary" @click="openDetail(scope.row.id)">
-=======
-                <div class="flex items-center justify-center">
-                  <el-button link type="primary" @click="openForm(scope.row.id)">
->>>>>>> 2a58e3f6
                     <Icon icon="ep:notification" />
                     详情
                   </el-button>
