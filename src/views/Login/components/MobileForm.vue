<template>
  <el-form
    v-show="getShow"
    ref="formSmsLogin"
    :model="loginData.loginForm"
    :rules="rules"
    class="login-form"
    label-position="top"
    label-width="120px"
    size="large"
  >
    <el-row style="margin-left: -10px; margin-right: -10px">
      <!-- 租户名 -->
      <el-col :span="24" style="padding-left: 10px; padding-right: 10px">
        <el-form-item>
          <LoginFormTitle style="width: 100%" />
        </el-form-item>
      </el-col>
      <el-col :span="24" style="padding-left: 10px; padding-right: 10px">
        <el-form-item v-if="loginData.tenantEnable === 'true'" prop="tenantName">
          <el-input
<<<<<<< HEAD
=======
            type="primary"
            link
>>>>>>> de5b1216
            v-model="loginData.loginForm.tenantName"
            :placeholder="t('login.tenantNamePlaceholder')"
            :prefix-icon="iconHouse"
            type="text"
          />
        </el-form-item>
      </el-col>
      <!-- 手机号 -->
      <el-col :span="24" style="padding-left: 10px; padding-right: 10px">
        <el-form-item prop="mobileNumber">
          <el-input
            v-model="loginData.loginForm.mobileNumber"
            :placeholder="t('login.mobileNumberPlaceholder')"
            :prefix-icon="iconCellphone"
          />
        </el-form-item>
      </el-col>
      <!-- 验证码 -->
      <el-col :span="24" style="padding-left: 10px; padding-right: 10px">
        <el-form-item prop="code">
          <el-row :gutter="5" justify="space-between" style="width: 100%">
            <el-col :span="24">
              <el-input
                v-model="loginData.loginForm.code"
                :placeholder="t('login.codePlaceholder')"
                :prefix-icon="iconCircleCheck"
              >
                <!-- <el-button class="w-[100%]"> -->
                <template #append>
                  <span
                    v-if="mobileCodeTimer <= 0"
                    class="getMobileCode"
                    style="cursor: pointer"
                    @click="getSmsCode"
                  >
                    {{ t('login.getSmsCode') }}
                  </span>
                  <span v-if="mobileCodeTimer > 0" class="getMobileCode" style="cursor: pointer">
                    {{ mobileCodeTimer }}秒后可重新获取
                  </span>
                </template>
              </el-input>
              <!-- </el-button> -->
            </el-col>
          </el-row>
        </el-form-item>
      </el-col>
      <!-- 登录按钮 / 返回按钮 -->
      <el-col :span="24" style="padding-left: 10px; padding-right: 10px">
        <el-form-item>
          <XButton
            :loading="loginLoading"
            :title="t('login.login')"
            class="w-[100%]"
            type="primary"
            @click="signIn()"
          />
        </el-form-item>
      </el-col>
      <el-col :span="24" style="padding-left: 10px; padding-right: 10px">
        <el-form-item>
          <XButton
            :loading="loginLoading"
            :title="t('login.backLogin')"
            class="w-[100%]"
            @click="handleBackLogin()"
          />
        </el-form-item>
      </el-col>
    </el-row>
  </el-form>
</template>
<script lang="ts" name="MobileForm" setup>
import type { RouteLocationNormalizedLoaded } from 'vue-router'

import { useIcon } from '@/hooks/web/useIcon'

import { setTenantId, setToken } from '@/utils/auth'
import { usePermissionStore } from '@/store/modules/permission'
import { getTenantIdByName, sendSmsCode, smsLogin } from '@/api/login'
import LoginFormTitle from './LoginFormTitle.vue'
import { LoginStateEnum, useFormValid, useLoginState } from './useLogin'

const { t } = useI18n()
const message = useMessage()
const permissionStore = usePermissionStore()
const { currentRoute, push } = useRouter()
const formSmsLogin = ref()
const loginLoading = ref(false)
const iconHouse = useIcon({ icon: 'ep:house' })
const iconCellphone = useIcon({ icon: 'ep:cellphone' })
const iconCircleCheck = useIcon({ icon: 'ep:circle-check' })
const { validForm } = useFormValid(formSmsLogin)
const { handleBackLogin, getLoginState } = useLoginState()
const getShow = computed(() => unref(getLoginState) === LoginStateEnum.MOBILE)

const rules = {
  tenantName: [required],
  mobileNumber: [required],
  code: [required]
}
const loginData = reactive({
  codeImg: '',
  tenantEnable: import.meta.env.VITE_APP_TENANT_ENABLE,
  token: '',
  loading: {
    signIn: false
  },
  loginForm: {
    uuid: '',
    tenantName: '芋道源码',
    mobileNumber: '',
    code: ''
  }
})
const smsVO = reactive({
  smsCode: {
    mobile: '',
    scene: 21
  },
  loginSms: {
    mobile: '',
    code: ''
  }
})
const mobileCodeTimer = ref(0)
const redirect = ref<string>('')
const getSmsCode = async () => {
  await getTenantId()
  smsVO.smsCode.mobile = loginData.loginForm.mobileNumber
  await sendSmsCode(smsVO.smsCode).then(async () => {
    message.success(t('login.SmsSendMsg'))
    // 设置倒计时
    mobileCodeTimer.value = 60
    let msgTimer = setInterval(() => {
      mobileCodeTimer.value = mobileCodeTimer.value - 1
      if (mobileCodeTimer.value <= 0) {
        clearInterval(msgTimer)
      }
    }, 1000)
  })
}
watch(
  () => currentRoute.value,
  (route: RouteLocationNormalizedLoaded) => {
    redirect.value = route?.query?.redirect as string
  },
  {
    immediate: true
  }
)
// 获取租户 ID
const getTenantId = async () => {
  if (loginData.tenantEnable === 'true') {
    const res = await getTenantIdByName(loginData.loginForm.tenantName)
    setTenantId(res)
  }
}
// 登录
const signIn = async () => {
  await getTenantId()
  const data = await validForm()
  if (!data) return
  loginLoading.value = true
  smsVO.loginSms.mobile = loginData.loginForm.mobileNumber
  smsVO.loginSms.code = loginData.loginForm.code
  await smsLogin(smsVO.loginSms)
    .then(async (res) => {
      setToken(res?.token)
      if (!redirect.value) {
        redirect.value = '/'
      }
      push({ path: redirect.value || permissionStore.addRouters[0].path })
    })
    .catch(() => {})
    .finally(() => {
      loginLoading.value = false
    })
}
</script>

<style lang="scss" scoped>
:deep(.anticon) {
  &:hover {
    color: var(--el-color-primary) !important;
  }
}

.smsbtn {
  margin-top: 33px;
}
</style><|MERGE_RESOLUTION|>--- conflicted
+++ resolved
@@ -19,15 +19,11 @@
       <el-col :span="24" style="padding-left: 10px; padding-right: 10px">
         <el-form-item v-if="loginData.tenantEnable === 'true'" prop="tenantName">
           <el-input
-<<<<<<< HEAD
-=======
-            type="primary"
-            link
->>>>>>> de5b1216
             v-model="loginData.loginForm.tenantName"
             :placeholder="t('login.tenantNamePlaceholder')"
             :prefix-icon="iconHouse"
-            type="text"
+            type="primary"
+            link
           />
         </el-form-item>
       </el-col>
