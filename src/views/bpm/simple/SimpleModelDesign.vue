<template>
  <ContentWrap :bodyStyle="{ padding: '20px 16px' }">
    <SimpleProcessDesigner
      :model-id="modelId"
      :model-key="modelKey"
      :model-name="modelName"
      @success="handleSuccess"
      :start-user-ids="startUserIds"
      ref="designerRef"
    />
  </ContentWrap>
</template>
<script setup lang="ts">
import { SimpleProcessDesigner } from '@/components/SimpleProcessDesignerV2/src/'

defineOptions({
  name: 'SimpleModelDesign'
})

const props = defineProps<{
  modelId?: string
  modelKey?: string
  modelName?: string
<<<<<<< HEAD
  value?: any
=======
>>>>>>> 45cf482c
  startUserIds?: number[]
}>()

const emit = defineEmits(['success'])
const designerRef = ref()
<<<<<<< HEAD
const isInitialized = ref(false)
const currentValue = ref('')

// 初始化或更新当前值
const initOrUpdateValue = async () => {
  if (props.value) {
    currentValue.value = props.value
    // 如果设计器已经初始化，立即加载数据
    if (isInitialized.value && designerRef.value) {
      try {
        await designerRef.value.loadProcessData(props.value)
        await nextTick()
        if (designerRef.value.refresh) {
          await designerRef.value.refresh()
        }
      } catch (error) {
        console.error('加载流程数据失败:', error)
      }
    }
  }
}

// 监听属性变化
watch(
  [() => props.modelKey, () => props.modelName, () => props.value],
  async ([newKey, newName, newValue], [oldKey, oldName, oldValue]) => {
    if (designerRef.value && isInitialized.value) {
      try {
        if (newKey && newName && (newKey !== oldKey || newName !== oldName)) {
          await designerRef.value.updateModel(newKey, newName)
        }
        if (newValue && newValue !== oldValue) {
          currentValue.value = newValue
          await designerRef.value.loadProcessData(newValue)
          await nextTick()
          if (designerRef.value.refresh) {
            await designerRef.value.refresh()
          }
        }
      } catch (error) {
        console.error('更新流程数据失败:', error)
      }
    }
  },
  { deep: true, immediate: true }
)

// 初始化完成回调
const handleInit = async () => {
  try {
    isInitialized.value = true
    emit('init-finished')

    // 等待下一个tick，确保设计器已经准备好
    await nextTick()

    // 初始化完成后，设置初始值
    if (props.modelKey && props.modelName) {
      await designerRef.value.updateModel(props.modelKey, props.modelName)
    }
    if (props.value) {
      currentValue.value = props.value
      await designerRef.value.loadProcessData(props.value)
      // 再次刷新确保数据正确加载
      await nextTick()
      if (designerRef.value.refresh) {
        await designerRef.value.refresh()
      }
    }
  } catch (error) {
    console.error('初始化流程数据失败:', error)
  }
}
=======
>>>>>>> 45cf482c

// 修改成功回调
const handleSuccess = (data?: any) => {
  console.info('handleSuccess', data)
  if (data) {
    emit('success', data)
  }
}

// 组件创建时初始化数据
onMounted(() => {
})

// 组件卸载前保存数据
onBeforeUnmount(async () => {

})

defineExpose({
})
</script>
<style lang="scss" scoped></style><|MERGE_RESOLUTION|>--- conflicted
+++ resolved
@@ -21,91 +21,11 @@
   modelId?: string
   modelKey?: string
   modelName?: string
-<<<<<<< HEAD
-  value?: any
-=======
->>>>>>> 45cf482c
   startUserIds?: number[]
 }>()
 
 const emit = defineEmits(['success'])
 const designerRef = ref()
-<<<<<<< HEAD
-const isInitialized = ref(false)
-const currentValue = ref('')
-
-// 初始化或更新当前值
-const initOrUpdateValue = async () => {
-  if (props.value) {
-    currentValue.value = props.value
-    // 如果设计器已经初始化，立即加载数据
-    if (isInitialized.value && designerRef.value) {
-      try {
-        await designerRef.value.loadProcessData(props.value)
-        await nextTick()
-        if (designerRef.value.refresh) {
-          await designerRef.value.refresh()
-        }
-      } catch (error) {
-        console.error('加载流程数据失败:', error)
-      }
-    }
-  }
-}
-
-// 监听属性变化
-watch(
-  [() => props.modelKey, () => props.modelName, () => props.value],
-  async ([newKey, newName, newValue], [oldKey, oldName, oldValue]) => {
-    if (designerRef.value && isInitialized.value) {
-      try {
-        if (newKey && newName && (newKey !== oldKey || newName !== oldName)) {
-          await designerRef.value.updateModel(newKey, newName)
-        }
-        if (newValue && newValue !== oldValue) {
-          currentValue.value = newValue
-          await designerRef.value.loadProcessData(newValue)
-          await nextTick()
-          if (designerRef.value.refresh) {
-            await designerRef.value.refresh()
-          }
-        }
-      } catch (error) {
-        console.error('更新流程数据失败:', error)
-      }
-    }
-  },
-  { deep: true, immediate: true }
-)
-
-// 初始化完成回调
-const handleInit = async () => {
-  try {
-    isInitialized.value = true
-    emit('init-finished')
-
-    // 等待下一个tick，确保设计器已经准备好
-    await nextTick()
-
-    // 初始化完成后，设置初始值
-    if (props.modelKey && props.modelName) {
-      await designerRef.value.updateModel(props.modelKey, props.modelName)
-    }
-    if (props.value) {
-      currentValue.value = props.value
-      await designerRef.value.loadProcessData(props.value)
-      // 再次刷新确保数据正确加载
-      await nextTick()
-      if (designerRef.value.refresh) {
-        await designerRef.value.refresh()
-      }
-    }
-  } catch (error) {
-    console.error('初始化流程数据失败:', error)
-  }
-}
-=======
->>>>>>> 45cf482c
 
 // 修改成功回调
 const handleSuccess = (data?: any) => {
