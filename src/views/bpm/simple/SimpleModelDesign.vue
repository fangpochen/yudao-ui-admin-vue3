--- conflicted
+++ resolved
@@ -4,14 +4,10 @@
       :model-id="modelId"
       :model-key="modelKey"
       :model-name="modelName"
-<<<<<<< HEAD
-      :start-user-ids="startUserIds"
-      @success="handleSuccess" 
-=======
       :value="currentValue"
       @success="handleSuccess"
       @init-finished="handleInit"
->>>>>>> f3b28f43
+      :start-user-ids="startUserIds"
       ref="designerRef"
     />
   </ContentWrap>
@@ -27,11 +23,8 @@
   modelId?: string
   modelKey?: string
   modelName?: string
-<<<<<<< HEAD
+  value?: string
   startUserIds?: number[]
-=======
-  value?: string
->>>>>>> f3b28f43
 }>()
 
 const emit = defineEmits(['success', 'init-finished'])
