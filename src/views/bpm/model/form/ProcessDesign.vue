--- conflicted
+++ resolved
@@ -20,11 +20,8 @@
       :model-id="modelData.id"
       :model-key="modelData.key"
       :model-name="modelData.name"
-<<<<<<< HEAD
       :start-user-ids="modelData.startUserIds"
-=======
       :value="currentSimpleModel"
->>>>>>> f3b28f43
       ref="simpleEditorRef"
       @success="handleDesignSuccess"
       @init-finished="handleEditorInit"
