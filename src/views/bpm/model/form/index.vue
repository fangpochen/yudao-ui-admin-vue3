<template>
  <ContentWrap>
    <div class="mx-auto">
      <!-- 头部导航栏 -->
      <div
        class="absolute top-0 left-0 right-0 h-50px bg-white border-bottom z-10 flex items-center px-20px"
      >
        <!-- 左侧标题 -->
        <div class="w-200px flex items-center overflow-hidden">
          <Icon icon="ep:arrow-left" class="cursor-pointer flex-shrink-0" @click="handleBack" />
          <span class="ml-10px text-16px truncate" :title="formData.name || '创建流程'">
            {{ formData.name || '创建流程' }}
          </span>
        </div>

        <!-- 步骤条 -->
        <div class="flex-1 flex items-center justify-center h-full">
          <div class="w-400px flex items-center justify-between h-full">
            <div
              v-for="(step, index) in steps"
              :key="index"
              class="flex items-center cursor-pointer mx-15px relative h-full"
              :class="[
                currentStep === index
                  ? 'text-[#3473ff] border-[#3473ff] border-b-2 border-b-solid'
                  : 'text-gray-500'
              ]"
              @click="handleStepClick(index)"
            >
              <div
                class="w-28px h-28px rounded-full flex items-center justify-center mr-8px border-2 border-solid text-15px"
                :class="[
                  currentStep === index
                    ? 'bg-[#3473ff] text-white border-[#3473ff]'
                    : 'border-gray-300 bg-white text-gray-500'
                ]"
              >
                {{ index + 1 }}
              </div>
              <span class="text-16px font-bold whitespace-nowrap">{{ step.title }}</span>
            </div>
          </div>
        </div>

        <!-- 右侧按钮 -->
        <div class="w-200px flex items-center justify-end gap-2">
          <el-button v-if="route.params.id" type="success" @click="handleDeploy">发 布</el-button>
          <el-button type="primary" @click="handleSave">保 存</el-button>
        </div>
      </div>

      <!-- 主体内容 -->
      <div class="mt-50px">
        <!-- 第一步：基本信息 -->
        <div v-if="currentStep === 0" class="mx-auto w-560px">
          <BasicInfo
            v-model="formData"
            :categoryList="categoryList"
            :userList="userList"
            ref="basicInfoRef"
          />
        </div>

        <!-- 第二步：表单设计 -->
        <div v-if="currentStep === 1" class="mx-auto w-560px">
          <FormDesign v-model="formData" :formList="formList" ref="formDesignRef" />
        </div>

        <!-- 第三步：流程设计 -->
        <ProcessDesign
          v-if="currentStep === 2"
          v-model="formData"
          ref="processDesignRef"
          @success="handleDesignSuccess"
        />
      </div>
    </div>
  </ContentWrap>
</template>

<script lang="ts" setup>
import { useRoute, useRouter } from 'vue-router'
import { useMessage } from '@/hooks/web/useMessage'
import * as ModelApi from '@/api/bpm/model'
import * as FormApi from '@/api/bpm/form'
import { CategoryApi } from '@/api/bpm/category'
import * as UserApi from '@/api/system/user'
import { useUserStoreWithOut } from '@/store/modules/user'
import { BpmModelFormType, BpmModelType } from '@/utils/constants'
import BasicInfo from './BasicInfo.vue'
import FormDesign from './FormDesign.vue'
import ProcessDesign from './ProcessDesign.vue'
import { useTagsViewStore } from '@/store/modules/tagsView'

const router = useRouter()
const { delView } = useTagsViewStore() // 视图操作
const route = useRoute()
const message = useMessage()
const userStore = useUserStoreWithOut()

// 组件引用
const basicInfoRef = ref()
const formDesignRef = ref()
const processDesignRef = ref()

/** 步骤校验函数 */
const validateBasic = async () => {
  await basicInfoRef.value?.validate()
}

/** 表单设计校验 */
const validateForm = async () => {
  await formDesignRef.value?.validate()
}

/** 流程设计校验 */
const validateProcess = async () => {
  await processDesignRef.value?.validate()
}

const currentStep = ref(0) // 步骤控制
const steps = [
  { title: '基本信息', validator: validateBasic },
  { title: '表单设计', validator: validateForm },
  { title: '流程设计', validator: validateProcess }
]

// 表单数据
const formData: any = ref({
  id: undefined,
  name: '',
  key: '',
  category: undefined,
  icon: undefined,
  description: '',
  type: BpmModelType.BPMN,
  formType: BpmModelFormType.NORMAL,
  formId: '',
  formCustomCreatePath: '',
  formCustomViewPath: '',
  visible: true,
  startUserType: undefined,
  managerUserType: undefined,
  startUserIds: [],
  managerUserIds: []
})

// 数据列表
const formList = ref([])
const categoryList = ref([])
const userList = ref<UserApi.UserVO[]>([])

/** 初始化数据 */
const initData = async () => {
  const modelId = route.params.id as string
  if (modelId) {
    // 修改场景
    formData.value = await ModelApi.getModel(modelId)
  } else {
    // 新增场景
    formData.value.managerUserIds.push(userStore.getUser.id)
  }

  // 获取表单列表
  formList.value = await FormApi.getFormSimpleList()
  // 获取分类列表
  categoryList.value = await CategoryApi.getCategorySimpleList()
  // 获取用户列表
  userList.value = await UserApi.getSimpleUserList()
}

/** 校验所有步骤数据是否完整 */
const validateAllSteps = async () => {
  try {
    // 基本信息校验
    await basicInfoRef.value?.validate()
    if (!formData.value.key || !formData.value.name || !formData.value.category) {
      currentStep.value = 0
      throw new Error('请完善基本信息')
    }

    // 表单设计校验
    await formDesignRef.value?.validate()
    if (formData.value.formType === 10 && !formData.value.formId) {
      currentStep.value = 1
      throw new Error('请选择流程表单')
    }
    if (
      formData.value.formType === 20 &&
      (!formData.value.formCustomCreatePath || !formData.value.formCustomViewPath)
    ) {
      currentStep.value = 1
      throw new Error('请完善自定义表单信息')
    }

    // 流程设计校验
    // 如果已经有流程数据，则不需要重新校验
    if (!formData.value.bpmnXml && !formData.value.simpleModel) {
      // 如果当前不在第三步，需要先保存当前步骤数据
      if (currentStep.value !== 2) {
        await steps[currentStep.value].validator()
        // 切换到第三步
        currentStep.value = 2
        // 等待组件渲染完成
        await nextTick()
      }

      // 校验流程设计
      await processDesignRef.value?.validate()
      const processData = await processDesignRef.value?.getProcessData()
      if (!processData) {
        throw new Error('请设计流程')
      }

      // 保存流程数据
      if (formData.value.type === BpmModelType.BPMN) {
        formData.value.bpmnXml = processData
        formData.value.simpleModel = null
      } else {
        formData.value.bpmnXml = null
        formData.value.simpleModel = processData
      }
    }

    return true
  } catch (error) {
    throw error
  }
}

/** 保存操作 */
const handleSave = async () => {
  try {
    // 保存前校验所有步骤的数据
    await validateAllSteps()
<<<<<<< HEAD
=======

    // 获取最新的流程设计数据
    const processData = await processDesignRef.value?.getProcessData()
    if (!processData) {
      throw new Error('获取流程数据失败')
    }
>>>>>>> 6f724d9d

    // 更新表单数据
    const modelData = {
      ...formData.value
    }

    // 如果当前在第三步，获取最新的流程设计数据
    if (currentStep.value === 2) {
      const processData = await processDesignRef.value?.getProcessData()
      if (processData) {
        if (formData.value.type === BpmModelType.BPMN) {
          modelData.bpmnXml = processData
          modelData.simpleModel = null
        } else {
          modelData.bpmnXml = null
          modelData.simpleModel = processData
        }
      }
    }

    if (formData.value.id) {
      // 修改场景
      await ModelApi.updateModel(modelData)
      // 询问是否发布流程
      try {
        await message.confirm('修改流程成功，是否发布流程？')
        // 用户点击确认，执行发布
        await handleDeploy()
      } catch {
        // 用户点击取消，停留在当前页面
      }
    } else {
      // 新增场景
      formData.value.id = await ModelApi.createModel(modelData)
      message.success('新增成功')
      try {
        await message.confirm('创建流程成功，是否继续编辑？')
        // 用户点击继续编辑，跳转到编辑页面
        await nextTick()
        // 先删除当前页签
        delView(unref(router.currentRoute))
        // 跳转到编辑页面
        await router.push({
          name: 'BpmModelUpdate',
          params: { id: formData.value.id }
        })
      } catch {
        // 先删除当前页签
        delView(unref(router.currentRoute))
        // 用户点击返回列表
        await router.push({ name: 'BpmModel' })
      }
    }
  } catch (error: any) {
    console.error('保存失败:', error)
    message.warning(error.message || '请完善所有步骤的必填信息')
  }
}

/** 发布操作 */
const handleDeploy = async () => {
  try {
    // 修改场景下直接发布，新增场景下需要先确认
    if (!formData.value.id) {
      await message.confirm('是否确认发布该流程？')
    }

    // 校验所有步骤
    await validateAllSteps()
<<<<<<< HEAD
=======

    // 获取最新的流程设计数据
    const processData = await processDesignRef.value?.getProcessData()
    if (!processData) {
      throw new Error('获取流程数据失败')
    }
>>>>>>> 6f724d9d

    // 更新表单数据
    const modelData = {
      ...formData.value
    }

    // 如果当前在第三步，获取最新的流程设计数据
    if (currentStep.value === 2) {
      const processData = await processDesignRef.value?.getProcessData()
      if (processData) {
        if (formData.value.type === BpmModelType.BPMN) {
          modelData.bpmnXml = processData
          modelData.simpleModel = null
        } else {
          modelData.bpmnXml = null
          modelData.simpleModel = processData
        }
      }
    }

    // 先保存所有数据
    if (formData.value.id) {
      await ModelApi.updateModel(modelData)
    } else {
      const result = await ModelApi.createModel(modelData)
      formData.value.id = result.id
    }

    // 发布
    await ModelApi.deployModel(formData.value.id)
    message.success('发布成功')
    // 返回列表页
    await router.push({ name: 'BpmModel' })
  } catch (error: any) {
    console.error('发布失败:', error)
    message.warning(error.message || '发布失败')
  }
}

/** 步骤切换处理 */
const handleStepClick = async (index: number) => {
  try {
    // 如果是切换到第三步（流程设计），需要校验key和name
    if (index === 2) {
      if (!formData.value.key || !formData.value.name) {
        message.warning('请先填写流程标识和流程名称')
        return
      }
    }

    // 保存当前步骤的数据
    if (currentStep.value === 2) {
      const processData = await processDesignRef.value?.getProcessData()
      if (processData) {
        if (formData.value.type === BpmModelType.BPMN) {
          formData.value.bpmnXml = processData
          formData.value.simpleModel = null
        } else {
          formData.value.bpmnXml = null
          formData.value.simpleModel = processData
        }
      }
    } else {
      // 只有在向后切换时才进行校验
      if (index > currentStep.value) {
        if (typeof steps[currentStep.value].validator === 'function') {
          await steps[currentStep.value].validator()
        }
      }
    }

    // 切换步骤
    currentStep.value = index

    // 如果切换到流程设计步骤，等待组件渲染完成后刷新设计器
    if (index === 2) {
      await nextTick()
      // 等待更长时间确保组件完全初始化
      await new Promise(resolve => setTimeout(resolve, 200))
      if (processDesignRef.value?.refresh) {
        await processDesignRef.value.refresh()
      }
    }
  } catch (error) {
    console.error('步骤切换失败:', error)
    message.warning('请先完善当前步骤必填信息')
  }
}

/** 处理设计器保存成功 */
const handleDesignSuccess = (bpmnXml?: string) => {
  if (bpmnXml) {
    formData.value.bpmnXml = bpmnXml
  }
}

/** 返回列表页 */
const handleBack = () => {
  // 先删除当前页签
  delView(unref(router.currentRoute))
  // 跳转到列表页
  router.push({ name: 'BpmModel' })
}

/** 初始化 */
onMounted(async () => {
  await initData()
})

// 添加组件卸载前的清理代码
onBeforeUnmount(() => {
  // 清理所有的引用
  basicInfoRef.value = null
  formDesignRef.value = null
  processDesignRef.value = null
})
</script>

<style lang="scss" scoped>
.border-bottom {
  border-bottom: 1px solid #dcdfe6;
}

.text-primary {
  color: #3473ff;
}

.bg-primary {
  background-color: #3473ff;
}

.border-primary {
  border-color: #3473ff;
}
</style><|MERGE_RESOLUTION|>--- conflicted
+++ resolved
@@ -233,15 +233,6 @@
   try {
     // 保存前校验所有步骤的数据
     await validateAllSteps()
-<<<<<<< HEAD
-=======
-
-    // 获取最新的流程设计数据
-    const processData = await processDesignRef.value?.getProcessData()
-    if (!processData) {
-      throw new Error('获取流程数据失败')
-    }
->>>>>>> 6f724d9d
 
     // 更新表单数据
     const modelData = {
@@ -311,15 +302,6 @@
 
     // 校验所有步骤
     await validateAllSteps()
-<<<<<<< HEAD
-=======
-
-    // 获取最新的流程设计数据
-    const processData = await processDesignRef.value?.getProcessData()
-    if (!processData) {
-      throw new Error('获取流程数据失败')
-    }
->>>>>>> 6f724d9d
 
     // 更新表单数据
     const modelData = {
