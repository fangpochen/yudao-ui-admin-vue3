<template>
  <ContentWrap>
    <div class="mx-auto">
      <!-- 头部导航栏 -->
      <div
        class="absolute top-0 left-0 right-0 h-50px bg-white border-bottom z-10 flex items-center px-20px"
      >
        <!-- 左侧标题 -->
        <div class="w-200px flex items-center overflow-hidden">
          <Icon icon="ep:arrow-left" class="cursor-pointer flex-shrink-0" @click="handleBack" />
          <span class="ml-10px text-16px truncate" :title="formData.name || '创建流程'">
            {{ formData.name || '创建流程' }}
          </span>
        </div>

        <!-- 步骤条 -->
        <div class="flex-1 flex items-center justify-center h-full">
          <div class="w-400px flex items-center justify-between h-full">
            <div
              v-for="(step, index) in steps"
              :key="index"
              class="flex items-center cursor-pointer mx-15px relative h-full"
              :class="[
                currentStep === index
                  ? 'text-[#3473ff] border-[#3473ff] border-b-2 border-b-solid'
                  : 'text-gray-500'
              ]"
              @click="handleStepClick(index)"
            >
              <div
                class="w-28px h-28px rounded-full flex items-center justify-center mr-8px border-2 border-solid text-15px"
                :class="[
                  currentStep === index
                    ? 'bg-[#3473ff] text-white border-[#3473ff]'
                    : 'border-gray-300 bg-white text-gray-500'
                ]"
              >
                {{ index + 1 }}
              </div>
              <span class="text-16px font-bold whitespace-nowrap">{{ step.title }}</span>
            </div>
          </div>
        </div>

        <!-- 右侧按钮 -->
        <div class="w-200px flex items-center justify-end gap-2">
          <el-button v-if="route.params.id" type="success" @click="handleDeploy">发 布</el-button>
          <el-button type="primary" @click="handleSave">保 存</el-button>
        </div>
      </div>

      <!-- 主体内容 -->
      <div class="mt-50px">
        <!-- 第一步：基本信息 -->
        <div v-if="currentStep === 0" class="mx-auto w-560px">
          <BasicInfo
            v-model="formData"
            :categoryList="categoryList"
            :userList="userList"
            ref="basicInfoRef"
          />
        </div>

        <!-- 第二步：表单设计 -->
        <div v-if="currentStep === 1" class="mx-auto w-560px">
          <FormDesign v-model="formData" :formList="formList" ref="formDesignRef" />
        </div>

        <!-- 第三步：流程设计 -->
        <ProcessDesign v-if="currentStep === 2" v-model="formData" ref="processDesignRef" />

        <!-- 第四步：更多设置 -->
        <div v-show="currentStep === 3" class="mx-auto w-700px">
          <ExtraSettings v-model="formData" ref="extraSettingsRef" />
        </div>
      </div>
    </div>
  </ContentWrap>
</template>

<script lang="ts" setup>
import { useRoute, useRouter } from 'vue-router'
import { useMessage } from '@/hooks/web/useMessage'
import * as ModelApi from '@/api/bpm/model'
import * as FormApi from '@/api/bpm/form'
import { CategoryApi, CategoryVO } from '@/api/bpm/category'
import * as UserApi from '@/api/system/user'
import { useUserStoreWithOut } from '@/store/modules/user'
import { BpmModelFormType, BpmModelType, BpmAutoApproveType } from '@/utils/constants'
import BasicInfo from './BasicInfo.vue'
import FormDesign from './FormDesign.vue'
import ProcessDesign from './ProcessDesign.vue'
import { useTagsViewStore } from '@/store/modules/tagsView'
import ExtraSettings from './ExtraSettings.vue'

const router = useRouter()
const { delView } = useTagsViewStore() // 视图操作
const route = useRoute()
const message = useMessage()
const userStore = useUserStoreWithOut()

// 组件引用
const basicInfoRef = ref()
const formDesignRef = ref()
const processDesignRef = ref()
const extraSettingsRef = ref()

/** 步骤校验函数 */
const validateBasic = async () => {
  await basicInfoRef.value?.validate()
}

/** 表单设计校验 */
const validateForm = async () => {
  await formDesignRef.value?.validate()
}

/** 流程设计校验 */
const validateProcess = async () => {
  await processDesignRef.value?.validate()
}

const currentStep = ref(-1) // 步骤控制。-1 用于，一开始全部不展示等当前页面数据初始化完成

const steps = [
  { title: '基本信息', validator: validateBasic },
  { title: '表单设计', validator: validateForm },
  { title: '流程设计', validator: validateProcess },
  { title: '更多设置', validator: null }
]

// 表单数据
const formData: any = ref({
  id: undefined,
  name: '',
  key: '',
  category: undefined,
  icon: undefined,
  description: '',
  type: BpmModelType.BPMN,
  formType: BpmModelFormType.NORMAL,
  formId: '',
  formCustomCreatePath: '',
  formCustomViewPath: '',
  visible: true,
  startUserType: undefined,
  startUserIds: [],
  managerUserIds: [],
  allowCancelRunningProcess: true,
  processIdRule: {
    enable: false,
    prefix: '',
    infix: '',
    postfix: '',
    length: 5
  },
  autoApprovalType: BpmAutoApproveType.NONE,
  titleSetting: {
    enable: false,
    title: ''
  },
  summarySetting: {
    enable: false,
    summary: []
  }
})

//流程数据
const processData = ref<any>()

provide('processData', processData)
provide('modelData', formData)

// 数据列表
const formList = ref([])
const categoryList = ref<CategoryVO[]>([])
const userList = ref<UserApi.UserVO[]>([])

/** 初始化数据 */
const initData = async () => {
  const modelId = route.params.id as string
  if (modelId) {
    // 修改场景
    formData.value = await ModelApi.getModel(modelId)
    formData.value.startUserType = formData.value.startUserIds?.length > 0 ? 1 : 0
    // 复制场景
    if (route.params.type === 'copy') {
      delete formData.value.id
      formData.value.name += '副本'
      formData.value.key += '_copy'
    }
  } else {
    // 新增场景
    formData.value.startUserType = 0 // 全体
    formData.value.managerUserIds.push(userStore.getUser.id)
  }

  // 获取表单列表
  formList.value = await FormApi.getFormSimpleList()
  // 获取分类列表
  categoryList.value = await CategoryApi.getCategorySimpleList()
  // 获取用户列表
  userList.value = await UserApi.getSimpleUserList()

  // 最终，设置 currentStep 切换到第一步
  currentStep.value = 0

  // 兼容，以前未配置更多设置的流程
  extraSettingsRef.value.initData()
}

/** 根据类型切换流程数据 */
watch(
  async () => formData.value.type,
  () => {
    if (formData.value.type === BpmModelType.BPMN) {
      processData.value = formData.value.bpmnXml
    } else if (formData.value.type === BpmModelType.SIMPLE) {
      processData.value = formData.value.simpleModel
    }
    console.log('加载流程数据', processData.value)
  },
  {
    immediate: true
  }
)

/** 校验所有步骤数据是否完整 */
const validateAllSteps = async () => {
  try {
    // 基本信息校验
    try {
      await validateBasic()
    } catch (error) {
      currentStep.value = 0
      throw new Error('请完善基本信息')
    }

    // 表单设计校验
    try {
      await validateForm()
    } catch (error) {
      currentStep.value = 1
      throw new Error('请完善自定义表单信息')
    }

    // 流程设计校验

    // 表单设计校验
    try {
      await validateProcess()
    } catch (error) {
      currentStep.value = 2
      throw new Error('请设计流程')
    }

    return true
  } catch (error) {
    throw error
  }
}

/** 保存操作 */
const handleSave = async () => {
  try {
    // 保存前校验所有步骤的数据
    await validateAllSteps()

    // 更新表单数据
    const modelData = {
      ...formData.value
    }

    if (formData.value.id) {
      // 修改场景
      await ModelApi.updateModel(modelData)
      // 询问是否发布流程
      try {
        await message.confirm('修改流程成功，是否发布流程？')
        // 用户点击确认，执行发布
        await handleDeploy()
      } catch {
        // 用户点击取消，停留在当前页面
      }
    } else {
      // 新增场景
      formData.value.id = await ModelApi.createModel(modelData)
      try {
        await message.confirm('流程创建成功，是否继续编辑？')
        // 用户点击继续编辑，跳转到编辑页面
        await nextTick()
        // 先删除当前页签
        delView(unref(router.currentRoute))
        // 跳转到编辑页面
        await router.push({
          name: 'BpmModelUpdate',
          params: { id: formData.value.id }
        })
      } catch {
        // 先删除当前页签
        delView(unref(router.currentRoute))
        // 用户点击返回列表
        await router.push({ name: 'BpmModel' })
      }
    }
  } catch (error: any) {
    console.error('保存失败:', error)
    message.warning(error.message || '请完善所有步骤的必填信息')
  }
}

/** 发布操作 */
const handleDeploy = async () => {
  try {
    // 修改场景下直接发布，新增场景下需要先确认
    if (!formData.value.id) {
      await message.confirm('是否确认发布该流程？')
    }
    // 校验所有步骤
    await validateAllSteps()

    // 更新表单数据
    const modelData = {
      ...formData.value
    }

    // 先保存所有数据
    if (formData.value.id) {
      await ModelApi.updateModel(modelData)
    } else {
      const result = await ModelApi.createModel(modelData)
      formData.value.id = result.id
    }

    // 发布
    await ModelApi.deployModel(formData.value.id)
    message.success('发布成功')
    // 返回列表页
    await router.push({ name: 'BpmModel' })
  } catch (error: any) {
    console.error('发布失败:', error)
    message.warning(error.message || '发布失败')
  }
}

/** 步骤切换处理 */
const handleStepClick = async (index: number) => {
  try {
    console.log('index', index)
    if (index !== 0) {
      await validateBasic()
    }
    if (index !== 1) {
      await validateForm()
    }
    if (index !== 2) {
      await validateProcess()
    }

    // 切换步骤
    currentStep.value = index
<<<<<<< HEAD

    // 如果切换到流程设计步骤，等待组件渲染完成后刷新设计器
    if (index === 2) {
      await nextTick()
      // 等待更长时间确保组件完全初始化
      await new Promise((resolve) => setTimeout(resolve, 200))
      if (processDesignRef.value?.refresh) {
        await processDesignRef.value.refresh()
      }
    }
=======
>>>>>>> 192453e4
  } catch (error) {
    console.error('步骤切换失败:', error)
    message.warning('请先完善当前步骤必填信息')
  }
}

/** 返回列表页 */
const handleBack = () => {
  // 先删除当前页签
  delView(unref(router.currentRoute))
  // 跳转到列表页
  router.push({ name: 'BpmModel' })
}

/** 初始化 */
onMounted(async () => {
  await initData()
})

// 添加组件卸载前的清理代码
onBeforeUnmount(() => {
  // 清理所有的引用
  basicInfoRef.value = null
  formDesignRef.value = null
  processDesignRef.value = null
})
</script>

<style lang="scss" scoped>
.border-bottom {
  border-bottom: 1px solid #dcdfe6;
}

.text-primary {
  color: #3473ff;
}

.bg-primary {
  background-color: #3473ff;
}

.border-primary {
  border-color: #3473ff;
}
</style><|MERGE_RESOLUTION|>--- conflicted
+++ resolved
@@ -359,7 +359,6 @@
 
     // 切换步骤
     currentStep.value = index
-<<<<<<< HEAD
 
     // 如果切换到流程设计步骤，等待组件渲染完成后刷新设计器
     if (index === 2) {
@@ -370,8 +369,6 @@
         await processDesignRef.value.refresh()
       }
     }
-=======
->>>>>>> 192453e4
   } catch (error) {
     console.error('步骤切换失败:', error)
     message.warning('请先完善当前步骤必填信息')
