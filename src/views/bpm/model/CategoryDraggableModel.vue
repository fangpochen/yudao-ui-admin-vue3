--- conflicted
+++ resolved
@@ -258,11 +258,7 @@
 import { useUserStoreWithOut } from '@/store/modules/user'
 import { useAppStore } from '@/store/modules/app'
 import { cloneDeep } from 'lodash-es'
-<<<<<<< HEAD
 import { useTagsView } from '@/hooks/web/useTagsView'
-=======
-import {useTagsView} from "@/hooks/web/useTagsView";
->>>>>>> c9c03bed
 
 defineOptions({ name: 'BpmModel' })
 
@@ -516,7 +512,6 @@
   } catch {}
 }
 
-const tagsView = useTagsView();
 /** 添加流程模型弹窗 */
 const tagsView = useTagsView()
 const openModelForm = async (type: string, id?: number) => {
@@ -526,10 +521,6 @@
     await push({
       name: 'BpmModelUpdate',
       params: { id, type }
-    }).then((_) => {
-      if (type === 'copy') {
-        tagsView.setTitle('复制流程')
-      }
     })
     // 设置标题
     if (type === 'copy') {
