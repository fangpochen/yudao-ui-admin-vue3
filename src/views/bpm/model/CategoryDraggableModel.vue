<template>
  <div class="flex items-center h-50px" v-memo="[categoryInfo.name, isCategorySorting]">
    <!-- 头部：分类名 -->
    <div class="flex items-center">
      <el-tooltip content="拖动排序" v-if="isCategorySorting">
        <Icon
          :size="22"
          icon="ic:round-drag-indicator"
          class="ml-10px category-drag-icon cursor-move text-#8a909c"
        />
      </el-tooltip>
      <h3 class="ml-20px mr-8px text-18px">{{ categoryInfo.name }}</h3>
      <div class="color-gray-600 text-16px"> ({{ categoryInfo.modelList?.length || 0 }}) </div>
    </div>
    <!-- 头部：操作 -->
    <div class="flex-1 flex" v-show="!isCategorySorting">
      <div
        v-if="categoryInfo.modelList.length > 0"
        class="ml-20px flex items-center"
        :class="[
          'transition-transform duration-300 cursor-pointer',
          isExpand ? 'rotate-180' : 'rotate-0'
        ]"
        @click="isExpand = !isExpand"
      >
        <Icon icon="ep:arrow-down-bold" color="#999" />
      </div>
      <div class="ml-auto flex items-center" :class="isModelSorting ? 'mr-15px' : 'mr-45px'">
        <template v-if="!isModelSorting">
          <el-button
            v-if="categoryInfo.modelList.length > 0"
            link
            type="info"
            class="mr-20px"
            @click.stop="handleModelSort"
          >
            <Icon icon="fa:sort-amount-desc" class="mr-5px" />
            排序
          </el-button>
          <el-button v-else link type="info" class="mr-20px" @click.stop="openModelForm('create')">
            <Icon icon="fa:plus" class="mr-5px" />
            新建
          </el-button>
          <el-dropdown
            @command="(command) => handleCategoryCommand(command, categoryInfo)"
            placement="bottom"
          >
            <el-button link type="info">
              <Icon icon="ep:setting" class="mr-5px" />
              分类
            </el-button>
            <template #dropdown>
              <el-dropdown-menu>
                <el-dropdown-item command="handleRename"> 重命名 </el-dropdown-item>
                <el-dropdown-item command="handleDeleteCategory"> 删除该类 </el-dropdown-item>
              </el-dropdown-menu>
            </template>
          </el-dropdown>
        </template>
        <template v-else>
          <el-button @click.stop="handleModelSortCancel"> 取 消 </el-button>
          <el-button type="primary" @click.stop="handleModelSortSubmit"> 保存排序 </el-button>
        </template>
      </div>
    </div>
  </div>

  <!-- 模型列表 -->
  <el-collapse-transition>
    <div v-show="isExpand">
      <el-table
        v-if="modelList && modelList.length > 0"
        :class="categoryInfo.name"
        ref="tableRef"
        :data="modelList"
        row-key="id"
        :header-cell-style="tableHeaderStyle"
        :cell-style="tableCellStyle"
        :row-style="{ height: '68px' }"
      >
        <el-table-column label="流程名" prop="name" min-width="150">
          <template #default="{ row }">
            <div class="flex items-center">
              <el-tooltip content="拖动排序" v-if="isModelSorting">
                <Icon
                  icon="ic:round-drag-indicator"
                  class="drag-icon cursor-move text-#8a909c mr-10px"
                />
              </el-tooltip>
              <el-image v-if="row.icon" :src="row.icon" class="h-38px w-38px mr-10px rounded" />
              {{ row.name }}
            </div>
          </template>
        </el-table-column>
        <el-table-column label="可见范围" prop="startUserIds" min-width="150">
          <template #default="{ row }">
            <el-text v-if="!row.startUsers?.length">
              全部可见
            </el-text>
            <el-text v-else-if="row.startUsers.length === 1">
              {{ row.startUsers[0].nickname }}
            </el-text>
            <el-text v-else>
              <el-tooltip
                class="box-item"
                effect="dark"
                placement="top"
                :content="row.startUsers.map((user: any) => user.nickname).join('、')"
              >
                {{ row.startUsers[0].nickname }}等 {{ row.startUsers.length }} 人可见
              </el-tooltip>
            </el-text>
          </template>
        </el-table-column>
        <el-table-column label="表单信息" prop="formType" min-width="150">
          <template #default="scope">
            <el-button
              v-if="scope.row.formType === BpmModelFormType.NORMAL"
              type="primary"
              link
              @click="handleFormDetail(scope.row)"
            >
              <span>{{ scope.row.formName }}</span>
            </el-button>
            <el-button
              v-else-if="scope.row.formType === BpmModelFormType.CUSTOM"
              type="primary"
              link
              @click="handleFormDetail(scope.row)"
            >
              <span>{{ scope.row.formCustomCreatePath }}</span>
            </el-button>
            <label v-else>暂无表单</label>
          </template>
        </el-table-column>
        <el-table-column label="最后发布" prop="deploymentTime" min-width="250">
          <template #default="scope">
            <div class="flex items-center">
              <span v-if="scope.row.processDefinition" class="w-150px">
                {{ formatDate(scope.row.processDefinition.deploymentTime) }}
              </span>
              <el-tag v-if="scope.row.processDefinition">
                v{{ scope.row.processDefinition.version }}
              </el-tag>
              <el-tag v-else type="warning">未部署</el-tag>
              <el-tag
                v-if="scope.row.processDefinition?.suspensionState === 2"
                type="warning"
                class="ml-10px"
              >
                已停用
              </el-tag>
            </div>
          </template>
        </el-table-column>
        <el-table-column label="操作" width="200" fixed="right">
          <template #default="scope">
            <el-button
              link
              type="primary"
              @click="openModelForm('update', scope.row.id)"
              v-if="hasPermiUpdate"
              :disabled="!isManagerUser(scope.row)"
            >
              修改
            </el-button>
            <el-button
              link
              type="primary"
              @click="openModelForm('copy', scope.row.id)"
              v-if="hasPermiUpdate"
              :disabled="!isManagerUser(scope.row)"
            >
              复制
            </el-button>
            <el-button
              link
              class="!ml-5px"
              type="primary"
              @click="handleDeploy(scope.row)"
              v-if="hasPermiDeploy"
              :disabled="!isManagerUser(scope.row)"
            >
              发布
            </el-button>
            <el-dropdown
              class="!align-middle ml-5px"
              @command="(command) => handleModelCommand(command, scope.row)"
              v-if="hasPermiMore"
            >
              <el-button type="primary" link>更多</el-button>
              <template #dropdown>
                <el-dropdown-menu>
                  <el-dropdown-item command="handleDefinitionList" v-if="hasPermiPdQuery">
                    历史
                  </el-dropdown-item>
                  <el-dropdown-item
                    command="handleChangeState"
                    v-if="hasPermiUpdate && scope.row.processDefinition"
                    :disabled="!isManagerUser(scope.row)"
                  >
                    {{ scope.row.processDefinition.suspensionState === 1 ? '停用' : '启用' }}
                  </el-dropdown-item>
                  <el-dropdown-item
                    type="danger"
                    command="handleClean"
                    v-if="checkPermi(['bpm:model:clean'])"
                    :disabled="!isManagerUser(scope.row)"
                  >
                    清理
                  </el-dropdown-item>
                  <el-dropdown-item
                    type="danger"
                    command="handleDelete"
                    v-if="hasPermiDelete"
                    :disabled="!isManagerUser(scope.row)"
                  >
                    删除
                  </el-dropdown-item>
                </el-dropdown-menu>
              </template>
            </el-dropdown>
          </template>
        </el-table-column>
      </el-table>
    </div>
  </el-collapse-transition>

  <!-- 弹窗：重命名分类 -->
  <Dialog :fullscreen="false" class="rename-dialog" v-model="renameCategoryVisible" width="400">
    <template #title>
      <div class="pl-10px font-bold text-18px"> 重命名分类 </div>
    </template>
    <div class="px-30px">
      <el-input v-model="renameCategoryForm.name" />
    </div>
    <template #footer>
      <div class="pr-25px pb-25px">
        <el-button @click="renameCategoryVisible = false">取 消</el-button>
        <el-button type="primary" @click="handleRenameConfirm">确 定</el-button>
      </div>
    </template>
  </Dialog>
</template>

<script lang="ts" setup>
import { CategoryApi, CategoryVO } from '@/api/bpm/category'
import Sortable from 'sortablejs'
import { formatDate } from '@/utils/formatTime'
import * as ModelApi from '@/api/bpm/model'
import * as FormApi from '@/api/bpm/form'
import { setConfAndFields2 } from '@/utils/formCreate'
import { BpmModelFormType } from '@/utils/constants'
import { checkPermi } from '@/utils/permission'
import { useUserStoreWithOut } from '@/store/modules/user'
import { useAppStore } from '@/store/modules/app'
import { cloneDeep, isEqual } from 'lodash-es'
import { useTagsView } from '@/hooks/web/useTagsView'
import { useDebounceFn } from '@vueuse/core'

defineOptions({ name: 'BpmModel' })

// 优化 Props 类型定义
interface UserInfo {
  nickname: string
  [key: string]: any
}

interface ProcessDefinition {
  deploymentTime: string
  version: number
  suspensionState: number
}

interface ModelInfo {
  id: number
  name: string
  icon?: string
  startUsers?: UserInfo[]
  processDefinition?: ProcessDefinition
  formType?: number
  formId?: number
  formName?: string
  formCustomCreatePath?: string
  managerUserIds?: number[]
  [key: string]: any
}

interface CategoryInfoProps {
  id: number
  name: string
  modelList: ModelInfo[]
}

const props = defineProps<{
  categoryInfo: CategoryInfoProps
  isCategorySorting: boolean
}>()

const emit = defineEmits(['success'])
const message = useMessage() // 消息弹窗
const { t } = useI18n() // 国际化
const { push } = useRouter() // 路由
const userStore = useUserStoreWithOut() // 用户信息缓存
const isDark = computed(() => useAppStore().getIsDark) // 是否黑暗模式

const isModelSorting = ref(false) // 是否正处于排序状态
const originalData = ref<ModelInfo[]>([]) // 原始数据
const modelList = ref<ModelInfo[]>([]) // 模型列表
const isExpand = ref(false) // 是否处于展开状态

<<<<<<< HEAD
/** 权限校验：通过 computed 解决列表的卡顿问题 */
const hasPermiUpdate = computed(() => {
  return checkPermi(['bpm:model:update'])
})
const hasPermiDelete = computed(() => {
  return checkPermi(['bpm:model:delete'])
})
const hasPermiDeploy = computed(() => {
  return checkPermi(['bpm:model:deploy'])
})
const hasPermiMore = computed(() => {
  return checkPermi(['bpm:process-definition:query', 'bpm:model:update', 'bpm:model:delete'])
})
const hasPermiPdQuery = computed(() => {
  return checkPermi(['bpm:process-definition:query'])
=======
// 使用 computed 优化表格样式计算
const tableHeaderStyle = computed(() => ({
  backgroundColor: isDark.value ? '' : '#edeff0',
  paddingLeft: '10px'
}))

const tableCellStyle = computed(() => ({
  paddingLeft: '10px'
}))

// 使用 computed 优化可见性判断
const isManagerUser = computed(() => {
  const userId = userStore.getUser?.id
  return (row: ModelInfo) => row.managerUserIds?.includes(userId)
>>>>>>> 4319d869
})

/** '更多'操作按钮 */
const handleModelCommand = (command: string, row: any) => {
  switch (command) {
    case 'handleDefinitionList':
      handleDefinitionList(row)
      break
    case 'handleDelete':
      handleDelete(row)
      break
    case 'handleChangeState':
      handleChangeState(row)
      break
    case 'handleClean':
      handleClean(row)
      break
    default:
      break
  }
}

/** '分类'操作按钮 */
const handleCategoryCommand = async (command: string, row: any) => {
  switch (command) {
    case 'handleRename':
      renameCategoryForm.value = await CategoryApi.getCategory(row.id)
      renameCategoryVisible.value = true
      break
    case 'handleDeleteCategory':
      await handleDeleteCategory()
      break
    default:
      break
  }
}

/** 删除按钮操作 */
const handleDelete = async (row: any) => {
  try {
    // 删除的二次确认
    await message.delConfirm()
    // 发起删除
    await ModelApi.deleteModel(row.id)
    message.success(t('common.delSuccess'))
    // 刷新列表
    emit('success')
  } catch {}
}

/** 清理按钮操作 */
const handleClean = async (row: any) => {
  try {
    // 清理的二次确认
    await message.confirm('是否确认清理流程名字为"' + row.name + '"的数据项?')
    // 发起清理
    await ModelApi.cleanModel(row.id)
    message.success('清理成功')
    // 刷新列表
    emit('success')
  } catch {}
}

/** 更新状态操作 */
const handleChangeState = async (row: any) => {
  const state = row.processDefinition.suspensionState
  const newState = state === 1 ? 2 : 1
  try {
    // 修改状态的二次确认
    const id = row.id
    debugger
    const statusState = state === 1 ? '停用' : '启用'
    const content = '是否确认' + statusState + '流程名字为"' + row.name + '"的数据项?'
    await message.confirm(content)
    // 发起修改状态
    await ModelApi.updateModelState(id, newState)
    message.success(statusState + '成功')
    // 刷新列表
    emit('success')
  } catch {}
}

/** 发布流程 */
const handleDeploy = async (row: any) => {
  try {
    // 删除的二次确认
    await message.confirm('是否部署该流程！！')
    // 发起部署
    await ModelApi.deployModel(row.id)
    message.success(t('部署成功'))
    // 刷新列表
    emit('success')
  } catch {}
}

/** 跳转到指定流程定义列表 */
const handleDefinitionList = (row: any) => {
  push({
    name: 'BpmProcessDefinition',
    query: {
      key: row.key
    }
  })
}

/** 流程表单的详情按钮操作 */
const formDetailVisible = ref(false)
const formDetailPreview = ref({
  rule: [],
  option: {}
})
const handleFormDetail = async (row: any) => {
  if (row.formType == 10) {
    // 设置表单
    const data = await FormApi.getForm(row.formId)
    setConfAndFields2(formDetailPreview, data.conf, data.fields)
    // 弹窗打开
    formDetailVisible.value = true
  } else {
    await push({
      path: row.formCustomCreatePath
    })
  }
}

/** 处理模型的排序 **/
const handleModelSort = () => {
  // 保存初始数据
  originalData.value = cloneDeep(props.categoryInfo.modelList)
  isModelSorting.value = true
  initSort()
}

/** 处理模型的排序提交 */
const handleModelSortSubmit = async () => {
  // 保存排序
  const ids = modelList.value.map((item: any) => item.id)
  await ModelApi.updateModelSortBatch(ids)
  // 刷新列表
  isModelSorting.value = false
  message.success('排序模型成功')
  emit('success')
}

/** 处理模型的排序取消 */
const handleModelSortCancel = () => {
  // 恢复初始数据
  modelList.value = cloneDeep(originalData.value)
  isModelSorting.value = false
}

/** 创建拖拽实例 */
const tableRef = ref()
const initSort = useDebounceFn(() => {
  const table = document.querySelector(`.${props.categoryInfo.name} .el-table__body-wrapper tbody`)
  if (!table) return
  
  Sortable.create(table, {
    group: 'shared',
    animation: 150,
    draggable: '.el-table__row',
    handle: '.drag-icon',
    onEnd: ({ newDraggableIndex, oldDraggableIndex }) => {
      if (oldDraggableIndex !== newDraggableIndex) {
        modelList.value.splice(
          newDraggableIndex,
          0,
          modelList.value.splice(oldDraggableIndex, 1)[0]
        )
      }
    }
  })
}, 200)

/** 更新 modelList 模型列表 */
const updateModeList = useDebounceFn(() => {
  const newModelList = props.categoryInfo.modelList
  if (!isEqual(modelList.value, newModelList)) {
    modelList.value = cloneDeep(newModelList)
    if (newModelList?.length > 0) {
      isExpand.value = true
    }
  }
}, 100)

/** 重命名弹窗确定 */
const renameCategoryVisible = ref(false)
const renameCategoryForm = ref({
  name: ''
})
const handleRenameConfirm = async () => {
  if (renameCategoryForm.value?.name.length === 0) {
    return message.warning('请输入名称')
  }
  // 发起修改
  await CategoryApi.updateCategory(renameCategoryForm.value as CategoryVO)
  message.success('重命名成功')
  // 刷新列表
  renameCategoryVisible.value = false
  emit('success')
}

/** 删除分类 */
const handleDeleteCategory = async () => {
  try {
    if (props.categoryInfo.modelList.length > 0) {
      return message.warning('该分类下仍有流程定义,不允许删除')
    }
    await message.confirm('确认删除分类吗?')
    // 发起删除
    await CategoryApi.deleteCategory(props.categoryInfo.id)
    message.success(t('common.delSuccess'))
    // 刷新列表
    emit('success')
  } catch {}
}

/** 添加流程模型弹窗 */
const tagsView = useTagsView()
const openModelForm = async (type: string, id?: number) => {
  if (type === 'create') {
    await push({ name: 'BpmModelCreate' })
  } else {
    await push({
      name: 'BpmModelUpdate',
      params: { id, type }
    })
    // 设置标题
    if (type === 'copy') {
      tagsView.setTitle('复制流程')
    }
  }
}

watchEffect(() => {
  if (props.categoryInfo?.modelList) {
    updateModeList()
  }
  
  if (props.isCategorySorting) {
    isExpand.value = false
  }
})
</script>

<style lang="scss">
.rename-dialog.el-dialog {
  padding: 0 !important;

  .el-dialog__header {
    border-bottom: none;
  }

  .el-dialog__footer {
    border-top: none !important;
  }
}
</style>
<style lang="scss" scoped>
.category-draggable-model {
  :deep(.el-table__cell) {
    overflow: hidden;
    border-bottom: none !important;
  }
  
  // 优化表格渲染性能
  :deep(.el-table__body) {
    will-change: transform;
    transform: translateZ(0);
  }
}
</style><|MERGE_RESOLUTION|>--- conflicted
+++ resolved
@@ -309,23 +309,6 @@
 const modelList = ref<ModelInfo[]>([]) // 模型列表
 const isExpand = ref(false) // 是否处于展开状态
 
-<<<<<<< HEAD
-/** 权限校验：通过 computed 解决列表的卡顿问题 */
-const hasPermiUpdate = computed(() => {
-  return checkPermi(['bpm:model:update'])
-})
-const hasPermiDelete = computed(() => {
-  return checkPermi(['bpm:model:delete'])
-})
-const hasPermiDeploy = computed(() => {
-  return checkPermi(['bpm:model:deploy'])
-})
-const hasPermiMore = computed(() => {
-  return checkPermi(['bpm:process-definition:query', 'bpm:model:update', 'bpm:model:delete'])
-})
-const hasPermiPdQuery = computed(() => {
-  return checkPermi(['bpm:process-definition:query'])
-=======
 // 使用 computed 优化表格样式计算
 const tableHeaderStyle = computed(() => ({
   backgroundColor: isDark.value ? '' : '#edeff0',
@@ -340,7 +323,23 @@
 const isManagerUser = computed(() => {
   const userId = userStore.getUser?.id
   return (row: ModelInfo) => row.managerUserIds?.includes(userId)
->>>>>>> 4319d869
+})
+
+/** 权限校验：通过 computed 解决列表的卡顿问题 */
+const hasPermiUpdate = computed(() => {
+  return checkPermi(['bpm:model:update'])
+})
+const hasPermiDelete = computed(() => {
+  return checkPermi(['bpm:model:delete'])
+})
+const hasPermiDeploy = computed(() => {
+  return checkPermi(['bpm:model:deploy'])
+})
+const hasPermiMore = computed(() => {
+  return checkPermi(['bpm:process-definition:query', 'bpm:model:update', 'bpm:model:delete'])
+})
+const hasPermiPdQuery = computed(() => {
+  return checkPermi(['bpm:process-definition:query'])
 })
 
 /** '更多'操作按钮 */
@@ -466,6 +465,12 @@
   }
 }
 
+/** 判断是否可以操作 */
+const isManagerUser = (row: any) => {
+  const userId = userStore.getUser.id
+  return row.managerUserIds && row.managerUserIds.includes(userId)
+}
+
 /** 处理模型的排序 **/
 const handleModelSort = () => {
   // 保存初始数据
@@ -497,7 +502,7 @@
 const initSort = useDebounceFn(() => {
   const table = document.querySelector(`.${props.categoryInfo.name} .el-table__body-wrapper tbody`)
   if (!table) return
-  
+
   Sortable.create(table, {
     group: 'shared',
     animation: 150,
@@ -579,7 +584,7 @@
   if (props.categoryInfo?.modelList) {
     updateModeList()
   }
-  
+
   if (props.isCategorySorting) {
     isExpand.value = false
   }
@@ -605,7 +610,7 @@
     overflow: hidden;
     border-bottom: none !important;
   }
-  
+
   // 优化表格渲染性能
   :deep(.el-table__body) {
     will-change: transform;
