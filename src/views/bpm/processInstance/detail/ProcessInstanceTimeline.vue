--- conflicted
+++ resolved
@@ -71,12 +71,7 @@
             >
               <!-- 信息：头像昵称 -->
               <div
-<<<<<<< HEAD
-                class="position-relative pt-2 flex flex-wrap gap2"
-                v-if="task.assigneeUser || task.ownerUser"
-=======
                 class="bg-gray-100 h-35px rounded-3xl flex items-center p-8px gap-2 dark:color-gray-600 position-relative"
->>>>>>> 32d00934
               >
                 <template v-if="task.assigneeUser?.avatar || task.assigneeUser?.nickname">
                   <el-avatar
@@ -152,6 +147,7 @@
       </div>
     </el-timeline-item>
   </el-timeline>
+
   <!-- 用户选择弹窗 -->
   <UserSelectForm ref="userSelectFormRef" @confirm="handleUserSelectConfirm" />
 </template>
