<template>
  <doc-alert title="流程发起、取消、重新发起" url="https://doc.iocoder.cn/bpm/process-instance/" />

  <ContentWrap>
    <!-- 搜索工作栏 -->
    <el-form
      class="-mb-15px"
      :model="queryParams"
      ref="queryFormRef"
      :inline="true"
      label-width="68px"
    >
      <el-form-item label="" prop="name">
        <el-input
          v-model="queryParams.name"
          placeholder="请输入流程名称"
          clearable
          @keyup.enter="handleQuery"
          class="!w-240px"
        />
      </el-form-item>

      <el-form-item>
        <el-button @click="handleQuery"><Icon icon="ep:search" class="mr-5px" /> 搜索</el-button>
      </el-form-item>

      <!-- TODO @ tuituji：style 可以使用 unocss -->
      <el-form-item label="" prop="category" :style="{ position: 'absolute', right: '130px' }">
<<<<<<< HEAD
        <!-- TODO @tuituji：应该选择好分类，就触发搜索啦。 -->
=======
        <!-- TODO @tuituji：应该选择好分类，就触发搜索啦。 RE:done & to check-->
>>>>>>> f125df7d
        <el-select
          v-model="queryParams.category"
          placeholder="请选择流程分类"
          clearable
          class="!w-155px"
<<<<<<< HEAD
=======
          @change="handleQuery"
>>>>>>> f125df7d
        >
          <el-option
            v-for="category in categoryList"
            :key="category.code"
            :label="category.name"
            :value="category.code"
          />
        </el-select>
      </el-form-item>

      <!-- 高级筛选 -->
      <!-- TODO @ tuituji：style 可以使用 unocss -->
      <el-form-item :style="{ position: 'absolute', right: '0px' }">
<<<<<<< HEAD
        <el-button v-popover="popoverRef" v-click-outside="onClickOutside" :icon="List">
          高级筛选
        </el-button>
        <el-popover
          ref="popoverRef"
          trigger="click"
          virtual-triggering
=======
        <el-popover
          :visible="showPopover"
>>>>>>> f125df7d
          persistent
          :width="400"
          :show-arrow="false"
          placement="bottom-end"
        >
<<<<<<< HEAD
=======
          <template #reference>
            <el-button @click="showPopover = !showPopover" >
              <Icon icon="ep:plus" class="mr-5px" />高级筛选 
            </el-button>
            
          </template>
>>>>>>> f125df7d
          <el-form-item label="流程发起人" class="bold-label" label-position="top" prop="category">
            <el-select
              v-model="queryParams.category"
              placeholder="请选择流程发起人"
              clearable
              class="!w-390px"
            >
              <el-option
                v-for="category in categoryList"
                :key="category.code"
                :label="category.name"
                :value="category.code"
              />
            </el-select>
          </el-form-item>
          <el-form-item
            label="所属流程"
            class="bold-label"
            label-position="top"
            prop="processDefinitionKey"
          >
            <el-input
              v-model="queryParams.processDefinitionKey"
              placeholder="请输入流程定义的标识"
              clearable
              @keyup.enter="handleQuery"
              class="!w-390px"
            />
          </el-form-item>
          <el-form-item label="流程状态" class="bold-label" label-position="top" prop="status">
            <el-select
              v-model="queryParams.status"
              placeholder="请选择流程状态"
              clearable
              class="!w-390px"
            >
              <el-option
                v-for="dict in getIntDictOptions(DICT_TYPE.BPM_PROCESS_INSTANCE_STATUS)"
                :key="dict.value"
                :label="dict.label"
                :value="dict.value"
              />
            </el-select>
          </el-form-item>
          <el-form-item label="发起时间" class="bold-label" label-position="top" prop="createTime">
            <el-date-picker
              v-model="queryParams.createTime"
              value-format="YYYY-MM-DD HH:mm:ss"
              type="daterange"
              start-placeholder="开始日期"
              end-placeholder="结束日期"
              :default-time="[new Date('1 00:00:00'), new Date('1 23:59:59')]"
              class="!w-240px"
            />
          </el-form-item>
<<<<<<< HEAD
        </el-popover>
        <!-- TODO @tuituji：这里应该有确认，和取消、清空搜索条件，三个按钮。 -->
=======
          <el-form-item class="bold-label" label-position="top">
            <el-button @click="handleQuery"> 确认</el-button>
            <el-button @click="showPopover = false"> 取消</el-button>
            <el-button @click="resetQuery"> 清空</el-button>
        </el-form-item>
        </el-popover>        
        <!-- TODO @tuituji：这里应该有确认，和取消、清空搜索条件，三个按钮。 RE:done & to check-->
>>>>>>> f125df7d
      </el-form-item>
    </el-form>
  </ContentWrap>

  <!-- 列表 -->
  <ContentWrap>
    <el-table v-loading="loading" :data="list">
      <el-table-column label="流程名称" align="center" prop="name" min-width="200px" fixed="left" />
      <el-table-column
        label="流程分类"
        align="center"
        prop="categoryName"
        min-width="100"
        fixed="left"
      />
      <!-- TODO @芋艿：摘要 -->
<<<<<<< HEAD
      <!-- TODO @tuituji：流程状态。可见需求文档里  -->
=======
      <!-- TODO @tuituji：流程状态。可见需求文档里  Re:没看懂-->
>>>>>>> f125df7d
      <el-table-column label="流程状态" prop="status" width="120">
        <template #default="scope">
          <dict-tag :type="DICT_TYPE.BPM_PROCESS_INSTANCE_STATUS" :value="scope.row.status" />
        </template>
      </el-table-column>
      <el-table-column
        label="发起时间"
        align="center"
        prop="startTime"
        width="180"
        :formatter="dateFormatter"
      />
      <el-table-column
        label="结束时间"
        align="center"
        prop="endTime"
        width="180"
        :formatter="dateFormatter"
      />
      <!--<el-table-column align="center" label="耗时" prop="durationInMillis" width="160">
        <template #default="scope">
          {{ scope.row.durationInMillis > 0 ? formatPast2(scope.row.durationInMillis) : '-' }}
        </template>
      </el-table-column>
      <el-table-column label="当前审批任务" align="center" prop="tasks" min-width="120px">
        <template #default="scope">
          <el-button type="primary" v-for="task in scope.row.tasks" :key="task.id" link>
            <span>{{ task.name }}</span>
          </el-button>
        </template>
      </el-table-column>
      -->
      <el-table-column label="操作" align="center" fixed="right" width="180">
        <template #default="scope">
          <el-button
            link
            type="primary"
            v-hasPermi="['bpm:process-instance:cancel']"
            @click="handleDetail(scope.row)"
          >
            详情
          </el-button>
          <el-button
            link
            type="primary"
            v-if="scope.row.status === 1"
            v-hasPermi="['bpm:process-instance:query']"
            @click="handleCancel(scope.row)"
          >
            取消
          </el-button>
          <el-button link type="primary" v-else @click="handleCreate(scope.row)">
            重新发起
          </el-button>
        </template>
      </el-table-column>
    </el-table>
    <!-- 分页 -->
    <Pagination
      :total="total"
      v-model:page="queryParams.pageNo"
      v-model:limit="queryParams.pageSize"
      @pagination="getList"
    />
  </ContentWrap>
</template>
<script lang="ts" setup>
<<<<<<< HEAD
// TODO @tuituji：List 改成 <Icon icon="ep:plus" class="mr-5px" /> 类似这种组件哈。
import { List } from '@element-plus/icons-vue'
=======
// TODO @tuituji：List 改成 <Icon icon="ep:plus" class="mr-5px" /> 类似这种组件哈。 RE:done & to check
>>>>>>> f125df7d
import { DICT_TYPE, getIntDictOptions } from '@/utils/dict'
import { dateFormatter } from '@/utils/formatTime'
import { ElMessageBox } from 'element-plus'
import * as ProcessInstanceApi from '@/api/bpm/processInstance'
import { CategoryApi, CategoryVO } from '@/api/bpm/category'
import { ProcessInstanceVO } from '@/api/bpm/processInstance'
import * as DefinitionApi from '@/api/bpm/definition'

defineOptions({ name: 'BpmProcessInstanceMy' })

const router = useRouter() // 路由
const message = useMessage() // 消息弹窗
const { t } = useI18n() // 国际化

const loading = ref(true) // 列表的加载中
const total = ref(0) // 列表的总页数
const list = ref([]) // 列表的数据
const queryParams = reactive({
  pageNo: 1,
  pageSize: 10,
  name: '',
  processDefinitionKey: undefined,
  category: undefined,
  status: undefined,
  createTime: []
})
const queryFormRef = ref() // 搜索的表单
const categoryList = ref<CategoryVO[]>([]) // 流程分类列表

/** 查询列表 */
const getList = async () => {
  loading.value = true
  try {
    const data = await ProcessInstanceApi.getProcessInstanceMyPage(queryParams)
    list.value = data.list
    total.value = data.total
  } finally {
    loading.value = false
  }
}

const showPopover = ref(false)

/** 搜索按钮操作 */
const handleQuery = () => {
  queryParams.pageNo = 1
  getList()
}

/** 重置按钮操作 */
const resetQuery = () => {
  queryFormRef.value.resetFields()
  handleQuery()
}

/** 发起流程操作 **/
const handleCreate = async (row?: ProcessInstanceVO) => {
  // 如果是【业务表单】，不支持重新发起
  if (row?.id) {
    const processDefinitionDetail = await DefinitionApi.getProcessDefinition(
      row.processDefinitionId
    )
    if (processDefinitionDetail.formType === 20) {
      message.error('重新发起流程失败，原因：该流程使用业务表单，不支持重新发起')
      return
    }
  }
  // 跳转发起流程界面
  await router.push({
    name: 'BpmProcessInstanceCreate',
    query: { processInstanceId: row?.id }
  })
}

/** 查看详情 */
const handleDetail = (row) => {
  router.push({
    name: 'BpmProcessInstanceDetail',
    query: {
      id: row.id
    }
  })
}

/** 取消按钮操作 */
const handleCancel = async (row) => {
  // 二次确认
  const { value } = await ElMessageBox.prompt('请输入取消原因', '取消流程', {
    confirmButtonText: t('common.ok'),
    cancelButtonText: t('common.cancel'),
    inputPattern: /^[\s\S]*.*\S[\s\S]*$/, // 判断非空，且非空格
    inputErrorMessage: '取消原因不能为空'
  })
  // 发起取消
  await ProcessInstanceApi.cancelProcessInstanceByStartUser(row.id, value)
  message.success('取消成功')
  // 刷新列表
  await getList()
}

// TODO @tuituji：这个 import 是不是没用哈？
<<<<<<< HEAD
import { ClickOutside as vClickOutside } from 'element-plus'
=======
// import { ClickOutside as vClickOutside } from 'element-plus'
>>>>>>> f125df7d

// TODO @tuituji：onClickAdvancedSearch。方法名叫这个，会更好一些哇？打开高级搜索。
const popoverRef = ref()
const onClickOutside = () => {
  unref(popoverRef).popperRef?.delayHide?.()
}

/** 激活时 **/
onActivated(() => {
  getList()
})

/** 初始化 **/
onMounted(async () => {
  await getList()
  categoryList.value = await CategoryApi.getCategorySimpleList()
})
</script>
<style>
.bold-label .el-form-item__label {
  font-weight: bold; /* 将字体加粗 */
}
</style><|MERGE_RESOLUTION|>--- conflicted
+++ resolved
@@ -26,20 +26,13 @@
 
       <!-- TODO @ tuituji：style 可以使用 unocss -->
       <el-form-item label="" prop="category" :style="{ position: 'absolute', right: '130px' }">
-<<<<<<< HEAD
-        <!-- TODO @tuituji：应该选择好分类，就触发搜索啦。 -->
-=======
         <!-- TODO @tuituji：应该选择好分类，就触发搜索啦。 RE:done & to check-->
->>>>>>> f125df7d
         <el-select
           v-model="queryParams.category"
           placeholder="请选择流程分类"
           clearable
           class="!w-155px"
-<<<<<<< HEAD
-=======
           @change="handleQuery"
->>>>>>> f125df7d
         >
           <el-option
             v-for="category in categoryList"
@@ -50,35 +43,20 @@
         </el-select>
       </el-form-item>
 
-      <!-- 高级筛选 -->
-      <!-- TODO @ tuituji：style 可以使用 unocss -->
       <el-form-item :style="{ position: 'absolute', right: '0px' }">
-<<<<<<< HEAD
-        <el-button v-popover="popoverRef" v-click-outside="onClickOutside" :icon="List">
-          高级筛选
-        </el-button>
-        <el-popover
-          ref="popoverRef"
-          trigger="click"
-          virtual-triggering
-=======
         <el-popover
           :visible="showPopover"
->>>>>>> f125df7d
           persistent
           :width="400"
           :show-arrow="false"
           placement="bottom-end"
         >
-<<<<<<< HEAD
-=======
           <template #reference>
             <el-button @click="showPopover = !showPopover" >
-              <Icon icon="ep:plus" class="mr-5px" />高级筛选 
+              <Icon icon="ep:plus" class="mr-5px" />高级筛选
             </el-button>
-            
+
           </template>
->>>>>>> f125df7d
           <el-form-item label="流程发起人" class="bold-label" label-position="top" prop="category">
             <el-select
               v-model="queryParams.category"
@@ -134,18 +112,13 @@
               class="!w-240px"
             />
           </el-form-item>
-<<<<<<< HEAD
-        </el-popover>
-        <!-- TODO @tuituji：这里应该有确认，和取消、清空搜索条件，三个按钮。 -->
-=======
           <el-form-item class="bold-label" label-position="top">
             <el-button @click="handleQuery"> 确认</el-button>
             <el-button @click="showPopover = false"> 取消</el-button>
             <el-button @click="resetQuery"> 清空</el-button>
         </el-form-item>
-        </el-popover>        
+        </el-popover>
         <!-- TODO @tuituji：这里应该有确认，和取消、清空搜索条件，三个按钮。 RE:done & to check-->
->>>>>>> f125df7d
       </el-form-item>
     </el-form>
   </ContentWrap>
@@ -162,11 +135,7 @@
         fixed="left"
       />
       <!-- TODO @芋艿：摘要 -->
-<<<<<<< HEAD
-      <!-- TODO @tuituji：流程状态。可见需求文档里  -->
-=======
       <!-- TODO @tuituji：流程状态。可见需求文档里  Re:没看懂-->
->>>>>>> f125df7d
       <el-table-column label="流程状态" prop="status" width="120">
         <template #default="scope">
           <dict-tag :type="DICT_TYPE.BPM_PROCESS_INSTANCE_STATUS" :value="scope.row.status" />
@@ -234,12 +203,6 @@
   </ContentWrap>
 </template>
 <script lang="ts" setup>
-<<<<<<< HEAD
-// TODO @tuituji：List 改成 <Icon icon="ep:plus" class="mr-5px" /> 类似这种组件哈。
-import { List } from '@element-plus/icons-vue'
-=======
-// TODO @tuituji：List 改成 <Icon icon="ep:plus" class="mr-5px" /> 类似这种组件哈。 RE:done & to check
->>>>>>> f125df7d
 import { DICT_TYPE, getIntDictOptions } from '@/utils/dict'
 import { dateFormatter } from '@/utils/formatTime'
 import { ElMessageBox } from 'element-plus'
@@ -341,11 +304,7 @@
 }
 
 // TODO @tuituji：这个 import 是不是没用哈？
-<<<<<<< HEAD
-import { ClickOutside as vClickOutside } from 'element-plus'
-=======
 // import { ClickOutside as vClickOutside } from 'element-plus'
->>>>>>> f125df7d
 
 // TODO @tuituji：onClickAdvancedSearch。方法名叫这个，会更好一些哇？打开高级搜索。
 const popoverRef = ref()
