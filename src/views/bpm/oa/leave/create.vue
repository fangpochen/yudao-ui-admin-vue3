--- conflicted
+++ resolved
@@ -1,5 +1,4 @@
 <template>
-<<<<<<< HEAD
   <el-form
     ref="formRef"
     :model="formData"
@@ -42,62 +41,11 @@
       <el-button @click="submitForm" type="primary" :disabled="formLoading">确 定</el-button>
     </el-form-item>
   </el-form>
-=======
-  <Dialog v-model="dialogVisible" title="发起 OA 请假流程">
-    <el-form
-      ref="formRef"
-      v-loading="formLoading"
-      :model="formData"
-      :rules="formRules"
-      label-width="80px"
-    >
-      <el-form-item label="请假类型" prop="type">
-        <el-select v-model="formData.type" clearable placeholder="请选择请假类型">
-          <el-option
-            v-for="dict in getIntDictOptions(DICT_TYPE.BPM_OA_LEAVE_TYPE)"
-            :key="dict.value"
-            :label="dict.label"
-            :value="dict.value"
-          />
-        </el-select>
-      </el-form-item>
-      <el-form-item label="开始时间" prop="startTime">
-        <el-date-picker
-          v-model="formData.startTime"
-          clearable
-          placeholder="请选择开始时间"
-          type="datetime"
-          value-format="x"
-        />
-      </el-form-item>
-      <el-form-item label="结束时间" prop="endTime">
-        <el-date-picker
-          v-model="formData.endTime"
-          clearable
-          placeholder="请选择结束时间"
-          type="datetime"
-          value-format="x"
-        />
-      </el-form-item>
-      <el-form-item label="原因" prop="reason">
-        <el-input v-model="formData.reason" placeholder="请输请假原因" type="textarea" />
-      </el-form-item>
-    </el-form>
-    <template #footer>
-      <el-button :disabled="formLoading" type="primary" @click="submitForm">确 定</el-button>
-      <el-button @click="dialogVisible = false">取 消</el-button>
-    </template>
-  </Dialog>
->>>>>>> 5910d53d
 </template>
-<script lang="ts" name="BpmOALeaveCreate" setup>
+<script setup name="BpmOALeaveCreate" lang="ts">
 import { DICT_TYPE, getIntDictOptions } from '@/utils/dict'
 import * as LeaveApi from '@/api/bpm/leave'
-<<<<<<< HEAD
 import { useTagsViewStore } from '@/store/modules/tagsView'
-=======
-
->>>>>>> 5910d53d
 const message = useMessage() // 消息弹窗
 const { delView } = useTagsViewStore() // 视图操作
 const { currentRoute } = useRouter() // 路由
