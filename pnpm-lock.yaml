lockfileVersion: '9.0'

settings:
  autoInstallPeers: true
  excludeLinksFromLockfile: false

importers:

  .:
    dependencies:
      '@element-plus/icons-vue':
        specifier: ^2.1.0
        version: 2.3.1(vue@3.4.21(typescript@5.3.3))
      '@form-create/designer':
        specifier: ^3.1.3
        version: 3.1.5(vue@3.4.21(typescript@5.3.3))
      '@form-create/element-ui':
        specifier: ^3.1.24
        version: 3.1.29(vue@3.4.21(typescript@5.3.3))
      '@iconify/iconify':
        specifier: ^3.1.1
        version: 3.1.1
      '@microsoft/fetch-event-source':
        specifier: ^2.0.1
        version: 2.0.1
      '@videojs-player/vue':
        specifier: ^1.0.0
        version: 1.0.0(@types/video.js@7.3.58)(video.js@7.21.5)(vue@3.4.21(typescript@5.3.3))
      '@vueuse/core':
        specifier: ^10.9.0
        version: 10.9.0(vue@3.4.21(typescript@5.3.3))
      '@wangeditor/editor':
        specifier: ^5.1.23
        version: 5.1.23
      '@wangeditor/editor-for-vue':
        specifier: ^5.1.10
        version: 5.1.12(@wangeditor/editor@5.1.23)(vue@3.4.21(typescript@5.3.3))
      '@zxcvbn-ts/core':
        specifier: ^3.0.4
        version: 3.0.4
      animate.css:
        specifier: ^4.1.1
        version: 4.1.1
      axios:
        specifier: ^1.6.8
        version: 1.6.8
      benz-amr-recorder:
        specifier: ^1.1.5
        version: 1.1.5
      bpmn-js-token-simulation:
        specifier: ^0.10.0
        version: 0.10.0
      camunda-bpmn-moddle:
        specifier: ^7.0.1
        version: 7.0.1
      cropperjs:
        specifier: ^1.6.1
        version: 1.6.2
      crypto-js:
        specifier: ^4.2.0
        version: 4.2.0
      dayjs:
        specifier: ^1.11.10
        version: 1.11.11
      diagram-js:
        specifier: ^12.8.0
        version: 12.8.1
      driver.js:
        specifier: ^1.3.1
        version: 1.3.1
      echarts:
        specifier: ^5.5.0
        version: 5.5.0
      echarts-wordcloud:
        specifier: ^2.1.0
        version: 2.1.0(echarts@5.5.0)
      element-plus:
        specifier: 2.8.0
        version: 2.8.0(vue@3.4.21(typescript@5.3.3))
      fast-xml-parser:
        specifier: ^4.3.2
        version: 4.3.6
      highlight.js:
        specifier: ^11.9.0
        version: 11.9.0
      jsencrypt:
        specifier: ^3.3.2
        version: 3.3.2
      lodash-es:
        specifier: ^4.17.21
        version: 4.17.21
      markdown-it:
        specifier: ^14.1.0
        version: 14.1.0
      markmap-common:
        specifier: ^0.16.0
        version: 0.16.0
      markmap-lib:
        specifier: ^0.16.1
        version: 0.16.1(markmap-common@0.16.0)
      markmap-toolbar:
        specifier: ^0.17.0
        version: 0.17.0(markmap-common@0.16.0)
      markmap-view:
        specifier: ^0.16.0
        version: 0.16.0(markmap-common@0.16.0)
      min-dash:
        specifier: ^4.1.1
        version: 4.2.1
      mitt:
        specifier: ^3.0.1
        version: 3.0.1
      nprogress:
        specifier: ^0.2.0
        version: 0.2.0
      pinia:
        specifier: ^2.1.7
        version: 2.1.7(typescript@5.3.3)(vue@3.4.21(typescript@5.3.3))
      pinia-plugin-persistedstate:
        specifier: ^3.2.1
        version: 3.2.1(pinia@2.1.7(typescript@5.3.3)(vue@3.4.21(typescript@5.3.3)))
      qrcode:
        specifier: ^1.5.3
        version: 1.5.3
      qs:
        specifier: ^6.12.0
        version: 6.12.1
      sortablejs:
        specifier: ^1.15.3
        version: 1.15.3
      steady-xml:
        specifier: ^0.1.0
        version: 0.1.0
      url:
        specifier: ^0.11.3
        version: 0.11.3
      video.js:
        specifier: ^7.21.5
        version: 7.21.5
      vue:
        specifier: 3.4.21
        version: 3.4.21(typescript@5.3.3)
      vue-dompurify-html:
        specifier: ^4.1.4
        version: 4.1.4(vue@3.4.21(typescript@5.3.3))
      vue-i18n:
        specifier: 9.10.2
        version: 9.10.2(vue@3.4.21(typescript@5.3.3))
      vue-router:
        specifier: ^4.3.0
        version: 4.3.2(vue@3.4.21(typescript@5.3.3))
      vue-types:
        specifier: ^5.1.1
        version: 5.1.1(vue@3.4.21(typescript@5.3.3))
      vuedraggable:
        specifier: ^4.1.0
        version: 4.1.0(vue@3.4.21(typescript@5.3.3))
      web-storage-cache:
        specifier: ^1.1.1
        version: 1.1.1
      xml-js:
        specifier: ^1.6.11
        version: 1.6.11
    devDependencies:
      '@commitlint/cli':
        specifier: ^19.0.1
        version: 19.3.0(@types/node@20.12.7)(typescript@5.3.3)
      '@commitlint/config-conventional':
        specifier: ^19.0.0
        version: 19.2.2
      '@iconify/json':
        specifier: ^2.2.187
        version: 2.2.205
      '@intlify/unplugin-vue-i18n':
        specifier: ^2.0.0
        version: 2.0.0(rollup@4.17.1)(vue-i18n@9.10.2(vue@3.4.21(typescript@5.3.3)))
      '@purge-icons/generated':
        specifier: ^0.9.0
        version: 0.9.0
      '@types/lodash-es':
        specifier: ^4.17.12
        version: 4.17.12
      '@types/node':
        specifier: ^20.11.21
        version: 20.12.7
      '@types/nprogress':
        specifier: ^0.2.3
        version: 0.2.3
      '@types/qrcode':
        specifier: ^1.5.5
        version: 1.5.5
      '@types/qs':
        specifier: ^6.9.12
        version: 6.9.15
      '@typescript-eslint/eslint-plugin':
        specifier: ^7.1.0
        version: 7.7.1(@typescript-eslint/parser@7.7.1(eslint@8.57.0)(typescript@5.3.3))(eslint@8.57.0)(typescript@5.3.3)
      '@typescript-eslint/parser':
        specifier: ^7.1.0
        version: 7.7.1(eslint@8.57.0)(typescript@5.3.3)
      '@unocss/eslint-config':
        specifier: ^0.57.4
        version: 0.57.7(eslint@8.57.0)(typescript@5.3.3)
      '@unocss/transformer-variant-group':
        specifier: ^0.58.5
        version: 0.58.9
      '@vitejs/plugin-legacy':
        specifier: ^5.3.1
        version: 5.3.2(terser@5.30.4)(vite@5.1.4(@types/node@20.12.7)(sass@1.75.0)(terser@5.30.4))
      '@vitejs/plugin-vue':
        specifier: ^5.0.4
        version: 5.0.4(vite@5.1.4(@types/node@20.12.7)(sass@1.75.0)(terser@5.30.4))(vue@3.4.21(typescript@5.3.3))
      '@vitejs/plugin-vue-jsx':
        specifier: ^3.1.0
        version: 3.1.0(vite@5.1.4(@types/node@20.12.7)(sass@1.75.0)(terser@5.30.4))(vue@3.4.21(typescript@5.3.3))
      autoprefixer:
        specifier: ^10.4.17
        version: 10.4.19(postcss@8.4.38)
      bpmn-js:
        specifier: 8.10.0
        version: 8.10.0
      bpmn-js-properties-panel:
        specifier: 0.46.0
        version: 0.46.0(bpmn-js@8.10.0)
      consola:
        specifier: ^3.2.3
        version: 3.2.3
      eslint:
        specifier: ^8.57.0
        version: 8.57.0
      eslint-config-prettier:
        specifier: ^9.1.0
        version: 9.1.0(eslint@8.57.0)
      eslint-define-config:
        specifier: ^2.1.0
        version: 2.1.0
      eslint-plugin-prettier:
        specifier: ^5.1.3
        version: 5.1.3(@types/eslint@8.56.10)(eslint-config-prettier@9.1.0(eslint@8.57.0))(eslint@8.57.0)(prettier@3.2.5)
      eslint-plugin-vue:
        specifier: ^9.22.0
        version: 9.25.0(eslint@8.57.0)
      lint-staged:
        specifier: ^15.2.2
        version: 15.2.2
      postcss:
        specifier: ^8.4.35
        version: 8.4.38
      postcss-html:
        specifier: ^1.6.0
        version: 1.6.0
      postcss-scss:
        specifier: ^4.0.9
        version: 4.0.9(postcss@8.4.38)
      prettier:
        specifier: ^3.2.5
        version: 3.2.5
      prettier-eslint:
        specifier: ^16.3.0
        version: 16.3.0
      rimraf:
        specifier: ^5.0.5
        version: 5.0.5
      rollup:
        specifier: ^4.12.0
        version: 4.17.1
      sass:
        specifier: ^1.69.5
        version: 1.75.0
      stylelint:
        specifier: ^16.2.1
        version: 16.4.0(typescript@5.3.3)
      stylelint-config-html:
        specifier: ^1.1.0
        version: 1.1.0(postcss-html@1.6.0)(stylelint@16.4.0(typescript@5.3.3))
      stylelint-config-recommended:
        specifier: ^14.0.0
        version: 14.0.0(stylelint@16.4.0(typescript@5.3.3))
      stylelint-config-standard:
        specifier: ^36.0.0
        version: 36.0.0(stylelint@16.4.0(typescript@5.3.3))
      stylelint-order:
        specifier: ^6.0.4
        version: 6.0.4(stylelint@16.4.0(typescript@5.3.3))
      terser:
        specifier: ^5.28.1
        version: 5.30.4
      typescript:
        specifier: 5.3.3
        version: 5.3.3
      unocss:
        specifier: ^0.58.5
        version: 0.58.9(postcss@8.4.38)(rollup@4.17.1)(vite@5.1.4(@types/node@20.12.7)(sass@1.75.0)(terser@5.30.4))
      unplugin-auto-import:
        specifier: ^0.16.7
        version: 0.16.7(@vueuse/core@10.9.0(vue@3.4.21(typescript@5.3.3)))(rollup@4.17.1)
      unplugin-element-plus:
        specifier: ^0.8.0
        version: 0.8.0(rollup@4.17.1)
      unplugin-vue-components:
        specifier: ^0.25.2
        version: 0.25.2(@babel/parser@7.24.4)(rollup@4.17.1)(vue@3.4.21(typescript@5.3.3))
      vite:
        specifier: 5.1.4
        version: 5.1.4(@types/node@20.12.7)(sass@1.75.0)(terser@5.30.4)
      vite-plugin-compression:
        specifier: ^0.5.1
        version: 0.5.1(vite@5.1.4(@types/node@20.12.7)(sass@1.75.0)(terser@5.30.4))
      vite-plugin-ejs:
        specifier: ^1.7.0
        version: 1.7.0(vite@5.1.4(@types/node@20.12.7)(sass@1.75.0)(terser@5.30.4))
      vite-plugin-eslint:
        specifier: ^1.8.1
        version: 1.8.1(eslint@8.57.0)(vite@5.1.4(@types/node@20.12.7)(sass@1.75.0)(terser@5.30.4))
      vite-plugin-progress:
        specifier: ^0.0.7
        version: 0.0.7(vite@5.1.4(@types/node@20.12.7)(sass@1.75.0)(terser@5.30.4))
      vite-plugin-purge-icons:
        specifier: ^0.10.0
        version: 0.10.0(vite@5.1.4(@types/node@20.12.7)(sass@1.75.0)(terser@5.30.4))
      vite-plugin-svg-icons:
        specifier: ^2.0.1
        version: 2.0.1(vite@5.1.4(@types/node@20.12.7)(sass@1.75.0)(terser@5.30.4))
      vite-plugin-top-level-await:
        specifier: ^1.4.4
        version: 1.4.4(rollup@4.17.1)(vite@5.1.4(@types/node@20.12.7)(sass@1.75.0)(terser@5.30.4))
      vue-eslint-parser:
        specifier: ^9.3.2
        version: 9.4.2(eslint@8.57.0)
      vue-tsc:
        specifier: ^1.8.27
        version: 1.8.27(typescript@5.3.3)

packages:

  '@ampproject/remapping@2.3.0':
    resolution: {integrity: sha512-30iZtAPgz+LTIYoeivqYo853f02jBYSd5uGnGpkFV0M3xOt9aN73erkgYAmZU43x4VfqcnLxW9Kpg3R5LC4YYw==}
    engines: {node: '>=6.0.0'}

  '@antfu/install-pkg@0.1.1':
    resolution: {integrity: sha512-LyB/8+bSfa0DFGC06zpCEfs89/XoWZwws5ygEa5D+Xsm3OfI+aXQ86VgVG7Acyef+rSZ5HE7J8rrxzrQeM3PjQ==}

  '@antfu/utils@0.7.7':
    resolution: {integrity: sha512-gFPqTG7otEJ8uP6wrhDv6mqwGWYZKNvAcCq6u9hOj0c+IKCEsY4L1oC9trPq2SaWIzAfHvqfBDxF591JkMf+kg==}

  '@babel/code-frame@7.24.2':
    resolution: {integrity: sha512-y5+tLQyV8pg3fsiln67BVLD1P13Eg4lh5RW9mF0zUuvLrv9uIQ4MCL+CRT+FTsBlBjcIan6PGsLcBN0m3ClUyQ==}
    engines: {node: '>=6.9.0'}

  '@babel/compat-data@7.24.4':
    resolution: {integrity: sha512-vg8Gih2MLK+kOkHJp4gBEIkyaIi00jgWot2D9QOmmfLC8jINSOzmCLta6Bvz/JSBCqnegV0L80jhxkol5GWNfQ==}
    engines: {node: '>=6.9.0'}

  '@babel/core@7.24.4':
    resolution: {integrity: sha512-MBVlMXP+kkl5394RBLSxxk/iLTeVGuXTV3cIDXavPpMMqnSnt6apKgan/U8O3USWZCWZT/TbgfEpKa4uMgN4Dg==}
    engines: {node: '>=6.9.0'}

  '@babel/generator@7.24.4':
    resolution: {integrity: sha512-Xd6+v6SnjWVx/nus+y0l1sxMOTOMBkyL4+BIdbALyatQnAe/SRVjANeDPSCYaX+i1iJmuGSKf3Z+E+V/va1Hvw==}
    engines: {node: '>=6.9.0'}

  '@babel/helper-annotate-as-pure@7.22.5':
    resolution: {integrity: sha512-LvBTxu8bQSQkcyKOU+a1btnNFQ1dMAd0R6PyW3arXes06F6QLWLIrd681bxRPIXlrMGR3XYnW9JyML7dP3qgxg==}
    engines: {node: '>=6.9.0'}

  '@babel/helper-builder-binary-assignment-operator-visitor@7.22.15':
    resolution: {integrity: sha512-QkBXwGgaoC2GtGZRoma6kv7Szfv06khvhFav67ZExau2RaXzy8MpHSMO2PNoP2XtmQphJQRHFfg77Bq731Yizw==}
    engines: {node: '>=6.9.0'}

  '@babel/helper-compilation-targets@7.23.6':
    resolution: {integrity: sha512-9JB548GZoQVmzrFgp8o7KxdgkTGm6xs9DW0o/Pim72UDjzr5ObUQ6ZzYPqA+g9OTS2bBQoctLJrky0RDCAWRgQ==}
    engines: {node: '>=6.9.0'}

  '@babel/helper-create-class-features-plugin@7.24.4':
    resolution: {integrity: sha512-lG75yeuUSVu0pIcbhiYMXBXANHrpUPaOfu7ryAzskCgKUHuAxRQI5ssrtmF0X9UXldPlvT0XM/A4F44OXRt6iQ==}
    engines: {node: '>=6.9.0'}
    peerDependencies:
      '@babel/core': ^7.0.0

  '@babel/helper-create-regexp-features-plugin@7.22.15':
    resolution: {integrity: sha512-29FkPLFjn4TPEa3RE7GpW+qbE8tlsu3jntNYNfcGsc49LphF1PQIiD+vMZ1z1xVOKt+93khA9tc2JBs3kBjA7w==}
    engines: {node: '>=6.9.0'}
    peerDependencies:
      '@babel/core': ^7.0.0

  '@babel/helper-define-polyfill-provider@0.6.2':
    resolution: {integrity: sha512-LV76g+C502biUK6AyZ3LK10vDpDyCzZnhZFXkH1L75zHPj68+qc8Zfpx2th+gzwA2MzyK+1g/3EPl62yFnVttQ==}
    peerDependencies:
      '@babel/core': ^7.4.0 || ^8.0.0-0 <8.0.0

  '@babel/helper-environment-visitor@7.22.20':
    resolution: {integrity: sha512-zfedSIzFhat/gFhWfHtgWvlec0nqB9YEIVrpuwjruLlXfUSnA8cJB0miHKwqDnQ7d32aKo2xt88/xZptwxbfhA==}
    engines: {node: '>=6.9.0'}

  '@babel/helper-function-name@7.23.0':
    resolution: {integrity: sha512-OErEqsrxjZTJciZ4Oo+eoZqeW9UIiOcuYKRJA4ZAgV9myA+pOXhhmpfNCKjEH/auVfEYVFJ6y1Tc4r0eIApqiw==}
    engines: {node: '>=6.9.0'}

  '@babel/helper-hoist-variables@7.22.5':
    resolution: {integrity: sha512-wGjk9QZVzvknA6yKIUURb8zY3grXCcOZt+/7Wcy8O2uctxhplmUPkOdlgoNhmdVee2c92JXbf1xpMtVNbfoxRw==}
    engines: {node: '>=6.9.0'}

  '@babel/helper-member-expression-to-functions@7.23.0':
    resolution: {integrity: sha512-6gfrPwh7OuT6gZyJZvd6WbTfrqAo7vm4xCzAXOusKqq/vWdKXphTpj5klHKNmRUU6/QRGlBsyU9mAIPaWHlqJA==}
    engines: {node: '>=6.9.0'}

  '@babel/helper-module-imports@7.22.15':
    resolution: {integrity: sha512-0pYVBnDKZO2fnSPCrgM/6WMc7eS20Fbok+0r88fp+YtWVLZrp4CkafFGIp+W0VKw4a22sgebPT99y+FDNMdP4w==}
    engines: {node: '>=6.9.0'}

  '@babel/helper-module-imports@7.24.3':
    resolution: {integrity: sha512-viKb0F9f2s0BCS22QSF308z/+1YWKV/76mwt61NBzS5izMzDPwdq1pTrzf+Li3npBWX9KdQbkeCt1jSAM7lZqg==}
    engines: {node: '>=6.9.0'}

  '@babel/helper-module-transforms@7.23.3':
    resolution: {integrity: sha512-7bBs4ED9OmswdfDzpz4MpWgSrV7FXlc3zIagvLFjS5H+Mk7Snr21vQ6QwrsoCGMfNC4e4LQPdoULEt4ykz0SRQ==}
    engines: {node: '>=6.9.0'}
    peerDependencies:
      '@babel/core': ^7.0.0

  '@babel/helper-optimise-call-expression@7.22.5':
    resolution: {integrity: sha512-HBwaojN0xFRx4yIvpwGqxiV2tUfl7401jlok564NgB9EHS1y6QT17FmKWm4ztqjeVdXLuC4fSvHc5ePpQjoTbw==}
    engines: {node: '>=6.9.0'}

  '@babel/helper-plugin-utils@7.24.0':
    resolution: {integrity: sha512-9cUznXMG0+FxRuJfvL82QlTqIzhVW9sL0KjMPHhAOOvpQGL8QtdxnBKILjBqxlHyliz0yCa1G903ZXI/FuHy2w==}
    engines: {node: '>=6.9.0'}

  '@babel/helper-remap-async-to-generator@7.22.20':
    resolution: {integrity: sha512-pBGyV4uBqOns+0UvhsTO8qgl8hO89PmiDYv+/COyp1aeMcmfrfruz+/nCMFiYyFF/Knn0yfrC85ZzNFjembFTw==}
    engines: {node: '>=6.9.0'}
    peerDependencies:
      '@babel/core': ^7.0.0

  '@babel/helper-replace-supers@7.24.1':
    resolution: {integrity: sha512-QCR1UqC9BzG5vZl8BMicmZ28RuUBnHhAMddD8yHFHDRH9lLTZ9uUPehX8ctVPT8l0TKblJidqcgUUKGVrePleQ==}
    engines: {node: '>=6.9.0'}
    peerDependencies:
      '@babel/core': ^7.0.0

  '@babel/helper-simple-access@7.22.5':
    resolution: {integrity: sha512-n0H99E/K+Bika3++WNL17POvo4rKWZ7lZEp1Q+fStVbUi8nxPQEBOlTmCOxW/0JsS56SKKQ+ojAe2pHKJHN35w==}
    engines: {node: '>=6.9.0'}

  '@babel/helper-skip-transparent-expression-wrappers@7.22.5':
    resolution: {integrity: sha512-tK14r66JZKiC43p8Ki33yLBVJKlQDFoA8GYN67lWCDCqoL6EMMSuM9b+Iff2jHaM/RRFYl7K+iiru7hbRqNx8Q==}
    engines: {node: '>=6.9.0'}

  '@babel/helper-split-export-declaration@7.22.6':
    resolution: {integrity: sha512-AsUnxuLhRYsisFiaJwvp1QF+I3KjD5FOxut14q/GzovUe6orHLesW2C7d754kRm53h5gqrz6sFl6sxc4BVtE/g==}
    engines: {node: '>=6.9.0'}

  '@babel/helper-string-parser@7.24.1':
    resolution: {integrity: sha512-2ofRCjnnA9y+wk8b9IAREroeUP02KHp431N2mhKniy2yKIDKpbrHv9eXwm8cBeWQYcJmzv5qKCu65P47eCF7CQ==}
    engines: {node: '>=6.9.0'}

  '@babel/helper-validator-identifier@7.22.20':
    resolution: {integrity: sha512-Y4OZ+ytlatR8AI+8KZfKuL5urKp7qey08ha31L8b3BwewJAoJamTzyvxPR/5D+KkdJCGPq/+8TukHBlY10FX9A==}
    engines: {node: '>=6.9.0'}

  '@babel/helper-validator-option@7.23.5':
    resolution: {integrity: sha512-85ttAOMLsr53VgXkTbkx8oA6YTfT4q7/HzXSLEYmjcSTJPMPQtvq1BD79Byep5xMUYbGRzEpDsjUf3dyp54IKw==}
    engines: {node: '>=6.9.0'}

  '@babel/helper-wrap-function@7.22.20':
    resolution: {integrity: sha512-pms/UwkOpnQe/PDAEdV/d7dVCoBbB+R4FvYoHGZz+4VPcg7RtYy2KP7S2lbuWM6FCSgob5wshfGESbC/hzNXZw==}
    engines: {node: '>=6.9.0'}

  '@babel/helpers@7.24.4':
    resolution: {integrity: sha512-FewdlZbSiwaVGlgT1DPANDuCHaDMiOo+D/IDYRFYjHOuv66xMSJ7fQwwODwRNAPkADIO/z1EoF/l2BCWlWABDw==}
    engines: {node: '>=6.9.0'}

  '@babel/highlight@7.24.2':
    resolution: {integrity: sha512-Yac1ao4flkTxTteCDZLEvdxg2fZfz1v8M4QpaGypq/WPDqg3ijHYbDfs+LG5hvzSoqaSZ9/Z9lKSP3CjZjv+pA==}
    engines: {node: '>=6.9.0'}

  '@babel/parser@7.24.4':
    resolution: {integrity: sha512-zTvEBcghmeBma9QIGunWevvBAp4/Qu9Bdq+2k0Ot4fVMD6v3dsC9WOcRSKk7tRRyBM/53yKMJko9xOatGQAwSg==}
    engines: {node: '>=6.0.0'}
    hasBin: true

  '@babel/plugin-bugfix-firefox-class-in-computed-class-key@7.24.4':
    resolution: {integrity: sha512-qpl6vOOEEzTLLcsuqYYo8yDtrTocmu2xkGvgNebvPjT9DTtfFYGmgDqY+rBYXNlqL4s9qLDn6xkrJv4RxAPiTA==}
    engines: {node: '>=6.9.0'}
    peerDependencies:
      '@babel/core': ^7.0.0

  '@babel/plugin-bugfix-safari-id-destructuring-collision-in-function-expression@7.24.1':
    resolution: {integrity: sha512-y4HqEnkelJIOQGd+3g1bTeKsA5c6qM7eOn7VggGVbBc0y8MLSKHacwcIE2PplNlQSj0PqS9rrXL/nkPVK+kUNg==}
    engines: {node: '>=6.9.0'}
    peerDependencies:
      '@babel/core': ^7.0.0

  '@babel/plugin-bugfix-v8-spread-parameters-in-optional-chaining@7.24.1':
    resolution: {integrity: sha512-Hj791Ii4ci8HqnaKHAlLNs+zaLXb0EzSDhiAWp5VNlyvCNymYfacs64pxTxbH1znW/NcArSmwpmG9IKE/TUVVQ==}
    engines: {node: '>=6.9.0'}
    peerDependencies:
      '@babel/core': ^7.13.0

  '@babel/plugin-bugfix-v8-static-class-fields-redefine-readonly@7.24.1':
    resolution: {integrity: sha512-m9m/fXsXLiHfwdgydIFnpk+7jlVbnvlK5B2EKiPdLUb6WX654ZaaEWJUjk8TftRbZpK0XibovlLWX4KIZhV6jw==}
    engines: {node: '>=6.9.0'}
    peerDependencies:
      '@babel/core': ^7.0.0

  '@babel/plugin-proposal-private-property-in-object@7.21.0-placeholder-for-preset-env.2':
    resolution: {integrity: sha512-SOSkfJDddaM7mak6cPEpswyTRnuRltl429hMraQEglW+OkovnCzsiszTmsrlY//qLFjCpQDFRvjdm2wA5pPm9w==}
    engines: {node: '>=6.9.0'}
    peerDependencies:
      '@babel/core': ^7.0.0-0

  '@babel/plugin-syntax-async-generators@7.8.4':
    resolution: {integrity: sha512-tycmZxkGfZaxhMRbXlPXuVFpdWlXpir2W4AMhSJgRKzk/eDlIXOhb2LHWoLpDF7TEHylV5zNhykX6KAgHJmTNw==}
    peerDependencies:
      '@babel/core': ^7.0.0-0

  '@babel/plugin-syntax-class-properties@7.12.13':
    resolution: {integrity: sha512-fm4idjKla0YahUNgFNLCB0qySdsoPiZP3iQE3rky0mBUtMZ23yDJ9SJdg6dXTSDnulOVqiF3Hgr9nbXvXTQZYA==}
    peerDependencies:
      '@babel/core': ^7.0.0-0

  '@babel/plugin-syntax-class-static-block@7.14.5':
    resolution: {integrity: sha512-b+YyPmr6ldyNnM6sqYeMWE+bgJcJpO6yS4QD7ymxgH34GBPNDM/THBh8iunyvKIZztiwLH4CJZ0RxTk9emgpjw==}
    engines: {node: '>=6.9.0'}
    peerDependencies:
      '@babel/core': ^7.0.0-0

  '@babel/plugin-syntax-dynamic-import@7.8.3':
    resolution: {integrity: sha512-5gdGbFon+PszYzqs83S3E5mpi7/y/8M9eC90MRTZfduQOYW76ig6SOSPNe41IG5LoP3FGBn2N0RjVDSQiS94kQ==}
    peerDependencies:
      '@babel/core': ^7.0.0-0

  '@babel/plugin-syntax-export-namespace-from@7.8.3':
    resolution: {integrity: sha512-MXf5laXo6c1IbEbegDmzGPwGNTsHZmEy6QGznu5Sh2UCWvueywb2ee+CCE4zQiZstxU9BMoQO9i6zUFSY0Kj0Q==}
    peerDependencies:
      '@babel/core': ^7.0.0-0

  '@babel/plugin-syntax-import-assertions@7.24.1':
    resolution: {integrity: sha512-IuwnI5XnuF189t91XbxmXeCDz3qs6iDRO7GJ++wcfgeXNs/8FmIlKcpDSXNVyuLQxlwvskmI3Ct73wUODkJBlQ==}
    engines: {node: '>=6.9.0'}
    peerDependencies:
      '@babel/core': ^7.0.0-0

  '@babel/plugin-syntax-import-attributes@7.24.1':
    resolution: {integrity: sha512-zhQTMH0X2nVLnb04tz+s7AMuasX8U0FnpE+nHTOhSOINjWMnopoZTxtIKsd45n4GQ/HIZLyfIpoul8e2m0DnRA==}
    engines: {node: '>=6.9.0'}
    peerDependencies:
      '@babel/core': ^7.0.0-0

  '@babel/plugin-syntax-import-meta@7.10.4':
    resolution: {integrity: sha512-Yqfm+XDx0+Prh3VSeEQCPU81yC+JWZ2pDPFSS4ZdpfZhp4MkFMaDC1UqseovEKwSUpnIL7+vK+Clp7bfh0iD7g==}
    peerDependencies:
      '@babel/core': ^7.0.0-0

  '@babel/plugin-syntax-json-strings@7.8.3':
    resolution: {integrity: sha512-lY6kdGpWHvjoe2vk4WrAapEuBR69EMxZl+RoGRhrFGNYVK8mOPAW8VfbT/ZgrFbXlDNiiaxQnAtgVCZ6jv30EA==}
    peerDependencies:
      '@babel/core': ^7.0.0-0

  '@babel/plugin-syntax-jsx@7.24.1':
    resolution: {integrity: sha512-2eCtxZXf+kbkMIsXS4poTvT4Yu5rXiRa+9xGVT56raghjmBTKMpFNc9R4IDiB4emao9eO22Ox7CxuJG7BgExqA==}
    engines: {node: '>=6.9.0'}
    peerDependencies:
      '@babel/core': ^7.0.0-0

  '@babel/plugin-syntax-logical-assignment-operators@7.10.4':
    resolution: {integrity: sha512-d8waShlpFDinQ5MtvGU9xDAOzKH47+FFoney2baFIoMr952hKOLp1HR7VszoZvOsV/4+RRszNY7D17ba0te0ig==}
    peerDependencies:
      '@babel/core': ^7.0.0-0

  '@babel/plugin-syntax-nullish-coalescing-operator@7.8.3':
    resolution: {integrity: sha512-aSff4zPII1u2QD7y+F8oDsz19ew4IGEJg9SVW+bqwpwtfFleiQDMdzA/R+UlWDzfnHFCxxleFT0PMIrR36XLNQ==}
    peerDependencies:
      '@babel/core': ^7.0.0-0

  '@babel/plugin-syntax-numeric-separator@7.10.4':
    resolution: {integrity: sha512-9H6YdfkcK/uOnY/K7/aA2xpzaAgkQn37yzWUMRK7OaPOqOpGS1+n0H5hxT9AUw9EsSjPW8SVyMJwYRtWs3X3ug==}
    peerDependencies:
      '@babel/core': ^7.0.0-0

  '@babel/plugin-syntax-object-rest-spread@7.8.3':
    resolution: {integrity: sha512-XoqMijGZb9y3y2XskN+P1wUGiVwWZ5JmoDRwx5+3GmEplNyVM2s2Dg8ILFQm8rWM48orGy5YpI5Bl8U1y7ydlA==}
    peerDependencies:
      '@babel/core': ^7.0.0-0

  '@babel/plugin-syntax-optional-catch-binding@7.8.3':
    resolution: {integrity: sha512-6VPD0Pc1lpTqw0aKoeRTMiB+kWhAoT24PA+ksWSBrFtl5SIRVpZlwN3NNPQjehA2E/91FV3RjLWoVTglWcSV3Q==}
    peerDependencies:
      '@babel/core': ^7.0.0-0

  '@babel/plugin-syntax-optional-chaining@7.8.3':
    resolution: {integrity: sha512-KoK9ErH1MBlCPxV0VANkXW2/dw4vlbGDrFgz8bmUsBGYkFRcbRwMh6cIJubdPrkxRwuGdtCk0v/wPTKbQgBjkg==}
    peerDependencies:
      '@babel/core': ^7.0.0-0

  '@babel/plugin-syntax-private-property-in-object@7.14.5':
    resolution: {integrity: sha512-0wVnp9dxJ72ZUJDV27ZfbSj6iHLoytYZmh3rFcxNnvsJF3ktkzLDZPy/mA17HGsaQT3/DQsWYX1f1QGWkCoVUg==}
    engines: {node: '>=6.9.0'}
    peerDependencies:
      '@babel/core': ^7.0.0-0

  '@babel/plugin-syntax-top-level-await@7.14.5':
    resolution: {integrity: sha512-hx++upLv5U1rgYfwe1xBQUhRmU41NEvpUvrp8jkrSCdvGSnM5/qdRMtylJ6PG5OFkBaHkbTAKTnd3/YyESRHFw==}
    engines: {node: '>=6.9.0'}
    peerDependencies:
      '@babel/core': ^7.0.0-0

  '@babel/plugin-syntax-typescript@7.24.1':
    resolution: {integrity: sha512-Yhnmvy5HZEnHUty6i++gcfH1/l68AHnItFHnaCv6hn9dNh0hQvvQJsxpi4BMBFN5DLeHBuucT/0DgzXif/OyRw==}
    engines: {node: '>=6.9.0'}
    peerDependencies:
      '@babel/core': ^7.0.0-0

  '@babel/plugin-syntax-unicode-sets-regex@7.18.6':
    resolution: {integrity: sha512-727YkEAPwSIQTv5im8QHz3upqp92JTWhidIC81Tdx4VJYIte/VndKf1qKrfnnhPLiPghStWfvC/iFaMCQu7Nqg==}
    engines: {node: '>=6.9.0'}
    peerDependencies:
      '@babel/core': ^7.0.0

  '@babel/plugin-transform-arrow-functions@7.24.1':
    resolution: {integrity: sha512-ngT/3NkRhsaep9ck9uj2Xhv9+xB1zShY3tM3g6om4xxCELwCDN4g4Aq5dRn48+0hasAql7s2hdBOysCfNpr4fw==}
    engines: {node: '>=6.9.0'}
    peerDependencies:
      '@babel/core': ^7.0.0-0

  '@babel/plugin-transform-async-generator-functions@7.24.3':
    resolution: {integrity: sha512-Qe26CMYVjpQxJ8zxM1340JFNjZaF+ISWpr1Kt/jGo+ZTUzKkfw/pphEWbRCb+lmSM6k/TOgfYLvmbHkUQ0asIg==}
    engines: {node: '>=6.9.0'}
    peerDependencies:
      '@babel/core': ^7.0.0-0

  '@babel/plugin-transform-async-to-generator@7.24.1':
    resolution: {integrity: sha512-AawPptitRXp1y0n4ilKcGbRYWfbbzFWz2NqNu7dacYDtFtz0CMjG64b3LQsb3KIgnf4/obcUL78hfaOS7iCUfw==}
    engines: {node: '>=6.9.0'}
    peerDependencies:
      '@babel/core': ^7.0.0-0

  '@babel/plugin-transform-block-scoped-functions@7.24.1':
    resolution: {integrity: sha512-TWWC18OShZutrv9C6mye1xwtam+uNi2bnTOCBUd5sZxyHOiWbU6ztSROofIMrK84uweEZC219POICK/sTYwfgg==}
    engines: {node: '>=6.9.0'}
    peerDependencies:
      '@babel/core': ^7.0.0-0

  '@babel/plugin-transform-block-scoping@7.24.4':
    resolution: {integrity: sha512-nIFUZIpGKDf9O9ttyRXpHFpKC+X3Y5mtshZONuEUYBomAKoM4y029Jr+uB1bHGPhNmK8YXHevDtKDOLmtRrp6g==}
    engines: {node: '>=6.9.0'}
    peerDependencies:
      '@babel/core': ^7.0.0-0

  '@babel/plugin-transform-class-properties@7.24.1':
    resolution: {integrity: sha512-OMLCXi0NqvJfORTaPQBwqLXHhb93wkBKZ4aNwMl6WtehO7ar+cmp+89iPEQPqxAnxsOKTaMcs3POz3rKayJ72g==}
    engines: {node: '>=6.9.0'}
    peerDependencies:
      '@babel/core': ^7.0.0-0

  '@babel/plugin-transform-class-static-block@7.24.4':
    resolution: {integrity: sha512-B8q7Pz870Hz/q9UgP8InNpY01CSLDSCyqX7zcRuv3FcPl87A2G17lASroHWaCtbdIcbYzOZ7kWmXFKbijMSmFg==}
    engines: {node: '>=6.9.0'}
    peerDependencies:
      '@babel/core': ^7.12.0

  '@babel/plugin-transform-classes@7.24.1':
    resolution: {integrity: sha512-ZTIe3W7UejJd3/3R4p7ScyyOoafetUShSf4kCqV0O7F/RiHxVj/wRaRnQlrGwflvcehNA8M42HkAiEDYZu2F1Q==}
    engines: {node: '>=6.9.0'}
    peerDependencies:
      '@babel/core': ^7.0.0-0

  '@babel/plugin-transform-computed-properties@7.24.1':
    resolution: {integrity: sha512-5pJGVIUfJpOS+pAqBQd+QMaTD2vCL/HcePooON6pDpHgRp4gNRmzyHTPIkXntwKsq3ayUFVfJaIKPw2pOkOcTw==}
    engines: {node: '>=6.9.0'}
    peerDependencies:
      '@babel/core': ^7.0.0-0

  '@babel/plugin-transform-destructuring@7.24.1':
    resolution: {integrity: sha512-ow8jciWqNxR3RYbSNVuF4U2Jx130nwnBnhRw6N6h1bOejNkABmcI5X5oz29K4alWX7vf1C+o6gtKXikzRKkVdw==}
    engines: {node: '>=6.9.0'}
    peerDependencies:
      '@babel/core': ^7.0.0-0

  '@babel/plugin-transform-dotall-regex@7.24.1':
    resolution: {integrity: sha512-p7uUxgSoZwZ2lPNMzUkqCts3xlp8n+o05ikjy7gbtFJSt9gdU88jAmtfmOxHM14noQXBxfgzf2yRWECiNVhTCw==}
    engines: {node: '>=6.9.0'}
    peerDependencies:
      '@babel/core': ^7.0.0-0

  '@babel/plugin-transform-duplicate-keys@7.24.1':
    resolution: {integrity: sha512-msyzuUnvsjsaSaocV6L7ErfNsa5nDWL1XKNnDePLgmz+WdU4w/J8+AxBMrWfi9m4IxfL5sZQKUPQKDQeeAT6lA==}
    engines: {node: '>=6.9.0'}
    peerDependencies:
      '@babel/core': ^7.0.0-0

  '@babel/plugin-transform-dynamic-import@7.24.1':
    resolution: {integrity: sha512-av2gdSTyXcJVdI+8aFZsCAtR29xJt0S5tas+Ef8NvBNmD1a+N/3ecMLeMBgfcK+xzsjdLDT6oHt+DFPyeqUbDA==}
    engines: {node: '>=6.9.0'}
    peerDependencies:
      '@babel/core': ^7.0.0-0

  '@babel/plugin-transform-exponentiation-operator@7.24.1':
    resolution: {integrity: sha512-U1yX13dVBSwS23DEAqU+Z/PkwE9/m7QQy8Y9/+Tdb8UWYaGNDYwTLi19wqIAiROr8sXVum9A/rtiH5H0boUcTw==}
    engines: {node: '>=6.9.0'}
    peerDependencies:
      '@babel/core': ^7.0.0-0

  '@babel/plugin-transform-export-namespace-from@7.24.1':
    resolution: {integrity: sha512-Ft38m/KFOyzKw2UaJFkWG9QnHPG/Q/2SkOrRk4pNBPg5IPZ+dOxcmkK5IyuBcxiNPyyYowPGUReyBvrvZs7IlQ==}
    engines: {node: '>=6.9.0'}
    peerDependencies:
      '@babel/core': ^7.0.0-0

  '@babel/plugin-transform-for-of@7.24.1':
    resolution: {integrity: sha512-OxBdcnF04bpdQdR3i4giHZNZQn7cm8RQKcSwA17wAAqEELo1ZOwp5FFgeptWUQXFyT9kwHo10aqqauYkRZPCAg==}
    engines: {node: '>=6.9.0'}
    peerDependencies:
      '@babel/core': ^7.0.0-0

  '@babel/plugin-transform-function-name@7.24.1':
    resolution: {integrity: sha512-BXmDZpPlh7jwicKArQASrj8n22/w6iymRnvHYYd2zO30DbE277JO20/7yXJT3QxDPtiQiOxQBbZH4TpivNXIxA==}
    engines: {node: '>=6.9.0'}
    peerDependencies:
      '@babel/core': ^7.0.0-0

  '@babel/plugin-transform-json-strings@7.24.1':
    resolution: {integrity: sha512-U7RMFmRvoasscrIFy5xA4gIp8iWnWubnKkKuUGJjsuOH7GfbMkB+XZzeslx2kLdEGdOJDamEmCqOks6e8nv8DQ==}
    engines: {node: '>=6.9.0'}
    peerDependencies:
      '@babel/core': ^7.0.0-0

  '@babel/plugin-transform-literals@7.24.1':
    resolution: {integrity: sha512-zn9pwz8U7nCqOYIiBaOxoQOtYmMODXTJnkxG4AtX8fPmnCRYWBOHD0qcpwS9e2VDSp1zNJYpdnFMIKb8jmwu6g==}
    engines: {node: '>=6.9.0'}
    peerDependencies:
      '@babel/core': ^7.0.0-0

  '@babel/plugin-transform-logical-assignment-operators@7.24.1':
    resolution: {integrity: sha512-OhN6J4Bpz+hIBqItTeWJujDOfNP+unqv/NJgyhlpSqgBTPm37KkMmZV6SYcOj+pnDbdcl1qRGV/ZiIjX9Iy34w==}
    engines: {node: '>=6.9.0'}
    peerDependencies:
      '@babel/core': ^7.0.0-0

  '@babel/plugin-transform-member-expression-literals@7.24.1':
    resolution: {integrity: sha512-4ojai0KysTWXzHseJKa1XPNXKRbuUrhkOPY4rEGeR+7ChlJVKxFa3H3Bz+7tWaGKgJAXUWKOGmltN+u9B3+CVg==}
    engines: {node: '>=6.9.0'}
    peerDependencies:
      '@babel/core': ^7.0.0-0

  '@babel/plugin-transform-modules-amd@7.24.1':
    resolution: {integrity: sha512-lAxNHi4HVtjnHd5Rxg3D5t99Xm6H7b04hUS7EHIXcUl2EV4yl1gWdqZrNzXnSrHveL9qMdbODlLF55mvgjAfaQ==}
    engines: {node: '>=6.9.0'}
    peerDependencies:
      '@babel/core': ^7.0.0-0

  '@babel/plugin-transform-modules-commonjs@7.24.1':
    resolution: {integrity: sha512-szog8fFTUxBfw0b98gEWPaEqF42ZUD/T3bkynW/wtgx2p/XCP55WEsb+VosKceRSd6njipdZvNogqdtI4Q0chw==}
    engines: {node: '>=6.9.0'}
    peerDependencies:
      '@babel/core': ^7.0.0-0

  '@babel/plugin-transform-modules-systemjs@7.24.1':
    resolution: {integrity: sha512-mqQ3Zh9vFO1Tpmlt8QPnbwGHzNz3lpNEMxQb1kAemn/erstyqw1r9KeOlOfo3y6xAnFEcOv2tSyrXfmMk+/YZA==}
    engines: {node: '>=6.9.0'}
    peerDependencies:
      '@babel/core': ^7.0.0-0

  '@babel/plugin-transform-modules-umd@7.24.1':
    resolution: {integrity: sha512-tuA3lpPj+5ITfcCluy6nWonSL7RvaG0AOTeAuvXqEKS34lnLzXpDb0dcP6K8jD0zWZFNDVly90AGFJPnm4fOYg==}
    engines: {node: '>=6.9.0'}
    peerDependencies:
      '@babel/core': ^7.0.0-0

  '@babel/plugin-transform-named-capturing-groups-regex@7.22.5':
    resolution: {integrity: sha512-YgLLKmS3aUBhHaxp5hi1WJTgOUb/NCuDHzGT9z9WTt3YG+CPRhJs6nprbStx6DnWM4dh6gt7SU3sZodbZ08adQ==}
    engines: {node: '>=6.9.0'}
    peerDependencies:
      '@babel/core': ^7.0.0

  '@babel/plugin-transform-new-target@7.24.1':
    resolution: {integrity: sha512-/rurytBM34hYy0HKZQyA0nHbQgQNFm4Q/BOc9Hflxi2X3twRof7NaE5W46j4kQitm7SvACVRXsa6N/tSZxvPug==}
    engines: {node: '>=6.9.0'}
    peerDependencies:
      '@babel/core': ^7.0.0-0

  '@babel/plugin-transform-nullish-coalescing-operator@7.24.1':
    resolution: {integrity: sha512-iQ+caew8wRrhCikO5DrUYx0mrmdhkaELgFa+7baMcVuhxIkN7oxt06CZ51D65ugIb1UWRQ8oQe+HXAVM6qHFjw==}
    engines: {node: '>=6.9.0'}
    peerDependencies:
      '@babel/core': ^7.0.0-0

  '@babel/plugin-transform-numeric-separator@7.24.1':
    resolution: {integrity: sha512-7GAsGlK4cNL2OExJH1DzmDeKnRv/LXq0eLUSvudrehVA5Rgg4bIrqEUW29FbKMBRT0ztSqisv7kjP+XIC4ZMNw==}
    engines: {node: '>=6.9.0'}
    peerDependencies:
      '@babel/core': ^7.0.0-0

  '@babel/plugin-transform-object-rest-spread@7.24.1':
    resolution: {integrity: sha512-XjD5f0YqOtebto4HGISLNfiNMTTs6tbkFf2TOqJlYKYmbo+mN9Dnpl4SRoofiziuOWMIyq3sZEUqLo3hLITFEA==}
    engines: {node: '>=6.9.0'}
    peerDependencies:
      '@babel/core': ^7.0.0-0

  '@babel/plugin-transform-object-super@7.24.1':
    resolution: {integrity: sha512-oKJqR3TeI5hSLRxudMjFQ9re9fBVUU0GICqM3J1mi8MqlhVr6hC/ZN4ttAyMuQR6EZZIY6h/exe5swqGNNIkWQ==}
    engines: {node: '>=6.9.0'}
    peerDependencies:
      '@babel/core': ^7.0.0-0

  '@babel/plugin-transform-optional-catch-binding@7.24.1':
    resolution: {integrity: sha512-oBTH7oURV4Y+3EUrf6cWn1OHio3qG/PVwO5J03iSJmBg6m2EhKjkAu/xuaXaYwWW9miYtvbWv4LNf0AmR43LUA==}
    engines: {node: '>=6.9.0'}
    peerDependencies:
      '@babel/core': ^7.0.0-0

  '@babel/plugin-transform-optional-chaining@7.24.1':
    resolution: {integrity: sha512-n03wmDt+987qXwAgcBlnUUivrZBPZ8z1plL0YvgQalLm+ZE5BMhGm94jhxXtA1wzv1Cu2aaOv1BM9vbVttrzSg==}
    engines: {node: '>=6.9.0'}
    peerDependencies:
      '@babel/core': ^7.0.0-0

  '@babel/plugin-transform-parameters@7.24.1':
    resolution: {integrity: sha512-8Jl6V24g+Uw5OGPeWNKrKqXPDw2YDjLc53ojwfMcKwlEoETKU9rU0mHUtcg9JntWI/QYzGAXNWEcVHZ+fR+XXg==}
    engines: {node: '>=6.9.0'}
    peerDependencies:
      '@babel/core': ^7.0.0-0

  '@babel/plugin-transform-private-methods@7.24.1':
    resolution: {integrity: sha512-tGvisebwBO5em4PaYNqt4fkw56K2VALsAbAakY0FjTYqJp7gfdrgr7YX76Or8/cpik0W6+tj3rZ0uHU9Oil4tw==}
    engines: {node: '>=6.9.0'}
    peerDependencies:
      '@babel/core': ^7.0.0-0

  '@babel/plugin-transform-private-property-in-object@7.24.1':
    resolution: {integrity: sha512-pTHxDVa0BpUbvAgX3Gat+7cSciXqUcY9j2VZKTbSB6+VQGpNgNO9ailxTGHSXlqOnX1Hcx1Enme2+yv7VqP9bg==}
    engines: {node: '>=6.9.0'}
    peerDependencies:
      '@babel/core': ^7.0.0-0

  '@babel/plugin-transform-property-literals@7.24.1':
    resolution: {integrity: sha512-LetvD7CrHmEx0G442gOomRr66d7q8HzzGGr4PMHGr+5YIm6++Yke+jxj246rpvsbyhJwCLxcTn6zW1P1BSenqA==}
    engines: {node: '>=6.9.0'}
    peerDependencies:
      '@babel/core': ^7.0.0-0

  '@babel/plugin-transform-regenerator@7.24.1':
    resolution: {integrity: sha512-sJwZBCzIBE4t+5Q4IGLaaun5ExVMRY0lYwos/jNecjMrVCygCdph3IKv0tkP5Fc87e/1+bebAmEAGBfnRD+cnw==}
    engines: {node: '>=6.9.0'}
    peerDependencies:
      '@babel/core': ^7.0.0-0

  '@babel/plugin-transform-reserved-words@7.24.1':
    resolution: {integrity: sha512-JAclqStUfIwKN15HrsQADFgeZt+wexNQ0uLhuqvqAUFoqPMjEcFCYZBhq0LUdz6dZK/mD+rErhW71fbx8RYElg==}
    engines: {node: '>=6.9.0'}
    peerDependencies:
      '@babel/core': ^7.0.0-0

  '@babel/plugin-transform-shorthand-properties@7.24.1':
    resolution: {integrity: sha512-LyjVB1nsJ6gTTUKRjRWx9C1s9hE7dLfP/knKdrfeH9UPtAGjYGgxIbFfx7xyLIEWs7Xe1Gnf8EWiUqfjLhInZA==}
    engines: {node: '>=6.9.0'}
    peerDependencies:
      '@babel/core': ^7.0.0-0

  '@babel/plugin-transform-spread@7.24.1':
    resolution: {integrity: sha512-KjmcIM+fxgY+KxPVbjelJC6hrH1CgtPmTvdXAfn3/a9CnWGSTY7nH4zm5+cjmWJybdcPSsD0++QssDsjcpe47g==}
    engines: {node: '>=6.9.0'}
    peerDependencies:
      '@babel/core': ^7.0.0-0

  '@babel/plugin-transform-sticky-regex@7.24.1':
    resolution: {integrity: sha512-9v0f1bRXgPVcPrngOQvLXeGNNVLc8UjMVfebo9ka0WF3/7+aVUHmaJVT3sa0XCzEFioPfPHZiOcYG9qOsH63cw==}
    engines: {node: '>=6.9.0'}
    peerDependencies:
      '@babel/core': ^7.0.0-0

  '@babel/plugin-transform-template-literals@7.24.1':
    resolution: {integrity: sha512-WRkhROsNzriarqECASCNu/nojeXCDTE/F2HmRgOzi7NGvyfYGq1NEjKBK3ckLfRgGc6/lPAqP0vDOSw3YtG34g==}
    engines: {node: '>=6.9.0'}
    peerDependencies:
      '@babel/core': ^7.0.0-0

  '@babel/plugin-transform-typeof-symbol@7.24.1':
    resolution: {integrity: sha512-CBfU4l/A+KruSUoW+vTQthwcAdwuqbpRNB8HQKlZABwHRhsdHZ9fezp4Sn18PeAlYxTNiLMlx4xUBV3AWfg1BA==}
    engines: {node: '>=6.9.0'}
    peerDependencies:
      '@babel/core': ^7.0.0-0

  '@babel/plugin-transform-typescript@7.24.4':
    resolution: {integrity: sha512-79t3CQ8+oBGk/80SQ8MN3Bs3obf83zJ0YZjDmDaEZN8MqhMI760apl5z6a20kFeMXBwJX99VpKT8CKxEBp5H1g==}
    engines: {node: '>=6.9.0'}
    peerDependencies:
      '@babel/core': ^7.0.0-0

  '@babel/plugin-transform-unicode-escapes@7.24.1':
    resolution: {integrity: sha512-RlkVIcWT4TLI96zM660S877E7beKlQw7Ig+wqkKBiWfj0zH5Q4h50q6er4wzZKRNSYpfo6ILJ+hrJAGSX2qcNw==}
    engines: {node: '>=6.9.0'}
    peerDependencies:
      '@babel/core': ^7.0.0-0

  '@babel/plugin-transform-unicode-property-regex@7.24.1':
    resolution: {integrity: sha512-Ss4VvlfYV5huWApFsF8/Sq0oXnGO+jB+rijFEFugTd3cwSObUSnUi88djgR5528Csl0uKlrI331kRqe56Ov2Ng==}
    engines: {node: '>=6.9.0'}
    peerDependencies:
      '@babel/core': ^7.0.0-0

  '@babel/plugin-transform-unicode-regex@7.24.1':
    resolution: {integrity: sha512-2A/94wgZgxfTsiLaQ2E36XAOdcZmGAaEEgVmxQWwZXWkGhvoHbaqXcKnU8zny4ycpu3vNqg0L/PcCiYtHtA13g==}
    engines: {node: '>=6.9.0'}
    peerDependencies:
      '@babel/core': ^7.0.0-0

  '@babel/plugin-transform-unicode-sets-regex@7.24.1':
    resolution: {integrity: sha512-fqj4WuzzS+ukpgerpAoOnMfQXwUHFxXUZUE84oL2Kao2N8uSlvcpnAidKASgsNgzZHBsHWvcm8s9FPWUhAb8fA==}
    engines: {node: '>=6.9.0'}
    peerDependencies:
      '@babel/core': ^7.0.0

  '@babel/preset-env@7.24.4':
    resolution: {integrity: sha512-7Kl6cSmYkak0FK/FXjSEnLJ1N9T/WA2RkMhu17gZ/dsxKJUuTYNIylahPTzqpLyJN4WhDif8X0XK1R8Wsguo/A==}
    engines: {node: '>=6.9.0'}
    peerDependencies:
      '@babel/core': ^7.0.0-0

  '@babel/preset-modules@0.1.6-no-external-plugins':
    resolution: {integrity: sha512-HrcgcIESLm9aIR842yhJ5RWan/gebQUJ6E/E5+rf0y9o6oj7w0Br+sWuL6kEQ/o/AdfvR1Je9jG18/gnpwjEyA==}
    peerDependencies:
      '@babel/core': ^7.0.0-0 || ^8.0.0-0 <8.0.0

  '@babel/preset-typescript@7.24.1':
    resolution: {integrity: sha512-1DBaMmRDpuYQBPWD8Pf/WEwCrtgRHxsZnP4mIy9G/X+hFfbI47Q2G4t1Paakld84+qsk2fSsUPMKg71jkoOOaQ==}
    engines: {node: '>=6.9.0'}
    peerDependencies:
      '@babel/core': ^7.0.0-0

  '@babel/regjsgen@0.8.0':
    resolution: {integrity: sha512-x/rqGMdzj+fWZvCOYForTghzbtqPDZ5gPwaoNGHdgDfF2QA/XZbCBp4Moo5scrkAMPhB7z26XM/AaHuIJdgauA==}

  '@babel/runtime-corejs3@7.24.4':
    resolution: {integrity: sha512-VOQOexSilscN24VEY810G/PqtpFvx/z6UqDIjIWbDe2368HhDLkYN5TYwaEz/+eRCUkhJ2WaNLLmQAlxzfWj4w==}
    engines: {node: '>=6.9.0'}

  '@babel/runtime@7.24.4':
    resolution: {integrity: sha512-dkxf7+hn8mFBwKjs9bvBlArzLVxVbS8usaPUDd5p2a9JCL9tB8OaOVN1isD4+Xyk4ns89/xeOmbQvgdK7IIVdA==}
    engines: {node: '>=6.9.0'}

  '@babel/template@7.24.0':
    resolution: {integrity: sha512-Bkf2q8lMB0AFpX0NFEqSbx1OkTHf0f+0j82mkw+ZpzBnkk7e9Ql0891vlfgi+kHwOk8tQjiQHpqh4LaSa0fKEA==}
    engines: {node: '>=6.9.0'}

  '@babel/traverse@7.24.1':
    resolution: {integrity: sha512-xuU6o9m68KeqZbQuDt2TcKSxUw/mrsvavlEqQ1leZ/B+C9tk6E4sRWy97WaXgvq5E+nU3cXMxv3WKOCanVMCmQ==}
    engines: {node: '>=6.9.0'}

  '@babel/types@7.24.0':
    resolution: {integrity: sha512-+j7a5c253RfKh8iABBhywc8NSfP5LURe7Uh4qpsh6jc+aLJguvmIUBdjSdEMQv2bENrCR5MfRdjGo7vzS/ob7w==}
    engines: {node: '>=6.9.0'}

  '@bpmn-io/diagram-js-ui@0.2.3':
    resolution: {integrity: sha512-OGyjZKvGK8tHSZ0l7RfeKhilGoOGtFDcoqSGYkX0uhFlo99OVZ9Jn1K7TJGzcE9BdKwvA5Y5kGqHEhdTxHvFfw==}

  '@bpmn-io/element-templates-validator@0.2.0':
    resolution: {integrity: sha512-/ogp0+6zUFdoiY09NYaHL5JtapB8zN1spG8hpML96qetXDCODRxnsqlHTvSwxtZHUDcgun+lxcK8b4wgtCP+6Q==}

  '@bpmn-io/extract-process-variables@0.4.5':
    resolution: {integrity: sha512-LtHx5b9xqS8avRLrq/uTlKhWzMeV3bWQKIdDic2bdo5n9roitX13GRb01u2S0hSsKDWEhXQtydFYN2b6G7bqfw==}

  '@camunda/element-templates-json-schema@0.4.0':
    resolution: {integrity: sha512-M5xW61ba7z2maBxfoT4c1bjuLD8OIL7863et/hULiNG6+R/B9CZ4Qze1juuIfXv4zpF2fYSuUsTPkTtiZrcspQ==}

  '@commitlint/cli@19.3.0':
    resolution: {integrity: sha512-LgYWOwuDR7BSTQ9OLZ12m7F/qhNY+NpAyPBgo4YNMkACE7lGuUnuQq1yi9hz1KA4+3VqpOYl8H1rY/LYK43v7g==}
    engines: {node: '>=v18'}
    hasBin: true

  '@commitlint/config-conventional@19.2.2':
    resolution: {integrity: sha512-mLXjsxUVLYEGgzbxbxicGPggDuyWNkf25Ht23owXIH+zV2pv1eJuzLK3t1gDY5Gp6pxdE60jZnWUY5cvgL3ufw==}
    engines: {node: '>=v18'}

  '@commitlint/config-validator@19.0.3':
    resolution: {integrity: sha512-2D3r4PKjoo59zBc2auodrSCaUnCSALCx54yveOFwwP/i2kfEAQrygwOleFWswLqK0UL/F9r07MFi5ev2ohyM4Q==}
    engines: {node: '>=v18'}

  '@commitlint/ensure@19.0.3':
    resolution: {integrity: sha512-SZEpa/VvBLoT+EFZVb91YWbmaZ/9rPH3ESrINOl0HD2kMYsjvl0tF7nMHh0EpTcv4+gTtZBAe1y/SS6/OhfZzQ==}
    engines: {node: '>=v18'}

  '@commitlint/execute-rule@19.0.0':
    resolution: {integrity: sha512-mtsdpY1qyWgAO/iOK0L6gSGeR7GFcdW7tIjcNFxcWkfLDF5qVbPHKuGATFqRMsxcO8OUKNj0+3WOHB7EHm4Jdw==}
    engines: {node: '>=v18'}

  '@commitlint/format@19.3.0':
    resolution: {integrity: sha512-luguk5/aF68HiF4H23ACAfk8qS8AHxl4LLN5oxPc24H+2+JRPsNr1OS3Gaea0CrH7PKhArBMKBz5RX9sA5NtTg==}
    engines: {node: '>=v18'}

  '@commitlint/is-ignored@19.2.2':
    resolution: {integrity: sha512-eNX54oXMVxncORywF4ZPFtJoBm3Tvp111tg1xf4zWXGfhBPKpfKG6R+G3G4v5CPlRROXpAOpQ3HMhA9n1Tck1g==}
    engines: {node: '>=v18'}

  '@commitlint/lint@19.2.2':
    resolution: {integrity: sha512-xrzMmz4JqwGyKQKTpFzlN0dx0TAiT7Ran1fqEBgEmEj+PU98crOFtysJgY+QdeSagx6EDRigQIXJVnfrI0ratA==}
    engines: {node: '>=v18'}

  '@commitlint/load@19.2.0':
    resolution: {integrity: sha512-XvxxLJTKqZojCxaBQ7u92qQLFMMZc4+p9qrIq/9kJDy8DOrEa7P1yx7Tjdc2u2JxIalqT4KOGraVgCE7eCYJyQ==}
    engines: {node: '>=v18'}

  '@commitlint/message@19.0.0':
    resolution: {integrity: sha512-c9czf6lU+9oF9gVVa2lmKaOARJvt4soRsVmbR7Njwp9FpbBgste5i7l/2l5o8MmbwGh4yE1snfnsy2qyA2r/Fw==}
    engines: {node: '>=v18'}

  '@commitlint/parse@19.0.3':
    resolution: {integrity: sha512-Il+tNyOb8VDxN3P6XoBBwWJtKKGzHlitEuXA5BP6ir/3loWlsSqDr5aecl6hZcC/spjq4pHqNh0qPlfeWu38QA==}
    engines: {node: '>=v18'}

  '@commitlint/read@19.2.1':
    resolution: {integrity: sha512-qETc4+PL0EUv7Q36lJbPG+NJiBOGg7SSC7B5BsPWOmei+Dyif80ErfWQ0qXoW9oCh7GTpTNRoaVhiI8RbhuaNw==}
    engines: {node: '>=v18'}

  '@commitlint/resolve-extends@19.1.0':
    resolution: {integrity: sha512-z2riI+8G3CET5CPgXJPlzftH+RiWYLMYv4C9tSLdLXdr6pBNimSKukYP9MS27ejmscqCTVA4almdLh0ODD2KYg==}
    engines: {node: '>=v18'}

  '@commitlint/rules@19.0.3':
    resolution: {integrity: sha512-TspKb9VB6svklxNCKKwxhELn7qhtY1rFF8ls58DcFd0F97XoG07xugPjjbVnLqmMkRjZDbDIwBKt9bddOfLaPw==}
    engines: {node: '>=v18'}

  '@commitlint/to-lines@19.0.0':
    resolution: {integrity: sha512-vkxWo+VQU5wFhiP9Ub9Sre0FYe019JxFikrALVoD5UGa8/t3yOJEpEhxC5xKiENKKhUkTpEItMTRAjHw2SCpZw==}
    engines: {node: '>=v18'}

  '@commitlint/top-level@19.0.0':
    resolution: {integrity: sha512-KKjShd6u1aMGNkCkaX4aG1jOGdn7f8ZI8TR1VEuNqUOjWTOdcDSsmglinglJ18JTjuBX5I1PtjrhQCRcixRVFQ==}
    engines: {node: '>=v18'}

  '@commitlint/types@19.0.3':
    resolution: {integrity: sha512-tpyc+7i6bPG9mvaBbtKUeghfyZSDgWquIDfMgqYtTbmZ9Y9VzEm2je9EYcQ0aoz5o7NvGS+rcDec93yO08MHYA==}
    engines: {node: '>=v18'}

  '@csstools/css-parser-algorithms@2.6.1':
    resolution: {integrity: sha512-ubEkAaTfVZa+WwGhs5jbo5Xfqpeaybr/RvWzvFxRs4jfq16wH8l8Ty/QEEpINxll4xhuGfdMbipRyz5QZh9+FA==}
    engines: {node: ^14 || ^16 || >=18}
    peerDependencies:
      '@csstools/css-tokenizer': ^2.2.4

  '@csstools/css-tokenizer@2.2.4':
    resolution: {integrity: sha512-PuWRAewQLbDhGeTvFuq2oClaSCKPIBmHyIobCV39JHRYN0byDcUWJl5baPeNUcqrjtdMNqFooE0FGl31I3JOqw==}
    engines: {node: ^14 || ^16 || >=18}

  '@csstools/media-query-list-parser@2.1.9':
    resolution: {integrity: sha512-qqGuFfbn4rUmyOB0u8CVISIp5FfJ5GAR3mBrZ9/TKndHakdnm6pY0L/fbLcpPnrzwCyyTEZl1nUcXAYHEWneTA==}
    engines: {node: ^14 || ^16 || >=18}
    peerDependencies:
      '@csstools/css-parser-algorithms': ^2.6.1
      '@csstools/css-tokenizer': ^2.2.4

  '@csstools/selector-specificity@3.0.3':
    resolution: {integrity: sha512-KEPNw4+WW5AVEIyzC80rTbWEUatTW2lXpN8+8ILC8PiPeWPjwUzrPZDIOZ2wwqDmeqOYTdSGyL3+vE5GC3FB3Q==}
    engines: {node: ^14 || ^16 || >=18}
    peerDependencies:
      postcss-selector-parser: ^6.0.13

  '@ctrl/tinycolor@3.6.1':
    resolution: {integrity: sha512-SITSV6aIXsuVNV3f3O0f2n/cgyEDWoSqtZMYiAmcsYHydcKrOz3gUxB/iXd/Qf08+IZX4KpgNbvUdMBmWz+kcA==}
    engines: {node: '>=10'}

  '@dual-bundle/import-meta-resolve@4.0.0':
    resolution: {integrity: sha512-ZKXyJeFAzcpKM2kk8ipoGIPUqx9BX52omTGnfwjJvxOCaZTM2wtDK7zN0aIgPRbT9XYAlha0HtmZ+XKteuh0Gw==}

  '@element-plus/icons-vue@2.3.1':
    resolution: {integrity: sha512-XxVUZv48RZAd87ucGS48jPf6pKu0yV5UCg9f4FFwtrYxXOwWuVJo6wOvSLKEoMQKjv8GsX/mhP6UsC1lRwbUWg==}
    peerDependencies:
      vue: ^3.2.0

  '@esbuild/aix-ppc64@0.19.12':
    resolution: {integrity: sha512-bmoCYyWdEL3wDQIVbcyzRyeKLgk2WtWLTWz1ZIAZF/EGbNOwSA6ew3PftJ1PqMiOOGu0OyFMzG53L0zqIpPeNA==}
    engines: {node: '>=12'}
    cpu: [ppc64]
    os: [aix]

  '@esbuild/android-arm64@0.19.12':
    resolution: {integrity: sha512-P0UVNGIienjZv3f5zq0DP3Nt2IE/3plFzuaS96vihvD0Hd6H/q4WXUGpCxD/E8YrSXfNyRPbpTq+T8ZQioSuPA==}
    engines: {node: '>=12'}
    cpu: [arm64]
    os: [android]

  '@esbuild/android-arm@0.19.12':
    resolution: {integrity: sha512-qg/Lj1mu3CdQlDEEiWrlC4eaPZ1KztwGJ9B6J+/6G+/4ewxJg7gqj8eVYWvao1bXrqGiW2rsBZFSX3q2lcW05w==}
    engines: {node: '>=12'}
    cpu: [arm]
    os: [android]

  '@esbuild/android-x64@0.19.12':
    resolution: {integrity: sha512-3k7ZoUW6Q6YqhdhIaq/WZ7HwBpnFBlW905Fa4s4qWJyiNOgT1dOqDiVAQFwBH7gBRZr17gLrlFCRzF6jFh7Kew==}
    engines: {node: '>=12'}
    cpu: [x64]
    os: [android]

  '@esbuild/darwin-arm64@0.19.12':
    resolution: {integrity: sha512-B6IeSgZgtEzGC42jsI+YYu9Z3HKRxp8ZT3cqhvliEHovq8HSX2YX8lNocDn79gCKJXOSaEot9MVYky7AKjCs8g==}
    engines: {node: '>=12'}
    cpu: [arm64]
    os: [darwin]

  '@esbuild/darwin-x64@0.19.12':
    resolution: {integrity: sha512-hKoVkKzFiToTgn+41qGhsUJXFlIjxI/jSYeZf3ugemDYZldIXIxhvwN6erJGlX4t5h417iFuheZ7l+YVn05N3A==}
    engines: {node: '>=12'}
    cpu: [x64]
    os: [darwin]

  '@esbuild/freebsd-arm64@0.19.12':
    resolution: {integrity: sha512-4aRvFIXmwAcDBw9AueDQ2YnGmz5L6obe5kmPT8Vd+/+x/JMVKCgdcRwH6APrbpNXsPz+K653Qg8HB/oXvXVukA==}
    engines: {node: '>=12'}
    cpu: [arm64]
    os: [freebsd]

  '@esbuild/freebsd-x64@0.19.12':
    resolution: {integrity: sha512-EYoXZ4d8xtBoVN7CEwWY2IN4ho76xjYXqSXMNccFSx2lgqOG/1TBPW0yPx1bJZk94qu3tX0fycJeeQsKovA8gg==}
    engines: {node: '>=12'}
    cpu: [x64]
    os: [freebsd]

  '@esbuild/linux-arm64@0.19.12':
    resolution: {integrity: sha512-EoTjyYyLuVPfdPLsGVVVC8a0p1BFFvtpQDB/YLEhaXyf/5bczaGeN15QkR+O4S5LeJ92Tqotve7i1jn35qwvdA==}
    engines: {node: '>=12'}
    cpu: [arm64]
    os: [linux]

  '@esbuild/linux-arm@0.19.12':
    resolution: {integrity: sha512-J5jPms//KhSNv+LO1S1TX1UWp1ucM6N6XuL6ITdKWElCu8wXP72l9MM0zDTzzeikVyqFE6U8YAV9/tFyj0ti+w==}
    engines: {node: '>=12'}
    cpu: [arm]
    os: [linux]

  '@esbuild/linux-ia32@0.19.12':
    resolution: {integrity: sha512-Thsa42rrP1+UIGaWz47uydHSBOgTUnwBwNq59khgIwktK6x60Hivfbux9iNR0eHCHzOLjLMLfUMLCypBkZXMHA==}
    engines: {node: '>=12'}
    cpu: [ia32]
    os: [linux]

  '@esbuild/linux-loong64@0.19.12':
    resolution: {integrity: sha512-LiXdXA0s3IqRRjm6rV6XaWATScKAXjI4R4LoDlvO7+yQqFdlr1Bax62sRwkVvRIrwXxvtYEHHI4dm50jAXkuAA==}
    engines: {node: '>=12'}
    cpu: [loong64]
    os: [linux]

  '@esbuild/linux-mips64el@0.19.12':
    resolution: {integrity: sha512-fEnAuj5VGTanfJ07ff0gOA6IPsvrVHLVb6Lyd1g2/ed67oU1eFzL0r9WL7ZzscD+/N6i3dWumGE1Un4f7Amf+w==}
    engines: {node: '>=12'}
    cpu: [mips64el]
    os: [linux]

  '@esbuild/linux-ppc64@0.19.12':
    resolution: {integrity: sha512-nYJA2/QPimDQOh1rKWedNOe3Gfc8PabU7HT3iXWtNUbRzXS9+vgB0Fjaqr//XNbd82mCxHzik2qotuI89cfixg==}
    engines: {node: '>=12'}
    cpu: [ppc64]
    os: [linux]

  '@esbuild/linux-riscv64@0.19.12':
    resolution: {integrity: sha512-2MueBrlPQCw5dVJJpQdUYgeqIzDQgw3QtiAHUC4RBz9FXPrskyyU3VI1hw7C0BSKB9OduwSJ79FTCqtGMWqJHg==}
    engines: {node: '>=12'}
    cpu: [riscv64]
    os: [linux]

  '@esbuild/linux-s390x@0.19.12':
    resolution: {integrity: sha512-+Pil1Nv3Umes4m3AZKqA2anfhJiVmNCYkPchwFJNEJN5QxmTs1uzyy4TvmDrCRNT2ApwSari7ZIgrPeUx4UZDg==}
    engines: {node: '>=12'}
    cpu: [s390x]
    os: [linux]

  '@esbuild/linux-x64@0.19.12':
    resolution: {integrity: sha512-B71g1QpxfwBvNrfyJdVDexenDIt1CiDN1TIXLbhOw0KhJzE78KIFGX6OJ9MrtC0oOqMWf+0xop4qEU8JrJTwCg==}
    engines: {node: '>=12'}
    cpu: [x64]
    os: [linux]

  '@esbuild/netbsd-x64@0.19.12':
    resolution: {integrity: sha512-3ltjQ7n1owJgFbuC61Oj++XhtzmymoCihNFgT84UAmJnxJfm4sYCiSLTXZtE00VWYpPMYc+ZQmB6xbSdVh0JWA==}
    engines: {node: '>=12'}
    cpu: [x64]
    os: [netbsd]

  '@esbuild/openbsd-x64@0.19.12':
    resolution: {integrity: sha512-RbrfTB9SWsr0kWmb9srfF+L933uMDdu9BIzdA7os2t0TXhCRjrQyCeOt6wVxr79CKD4c+p+YhCj31HBkYcXebw==}
    engines: {node: '>=12'}
    cpu: [x64]
    os: [openbsd]

  '@esbuild/sunos-x64@0.19.12':
    resolution: {integrity: sha512-HKjJwRrW8uWtCQnQOz9qcU3mUZhTUQvi56Q8DPTLLB+DawoiQdjsYq+j+D3s9I8VFtDr+F9CjgXKKC4ss89IeA==}
    engines: {node: '>=12'}
    cpu: [x64]
    os: [sunos]

  '@esbuild/win32-arm64@0.19.12':
    resolution: {integrity: sha512-URgtR1dJnmGvX864pn1B2YUYNzjmXkuJOIqG2HdU62MVS4EHpU2946OZoTMnRUHklGtJdJZ33QfzdjGACXhn1A==}
    engines: {node: '>=12'}
    cpu: [arm64]
    os: [win32]

  '@esbuild/win32-ia32@0.19.12':
    resolution: {integrity: sha512-+ZOE6pUkMOJfmxmBZElNOx72NKpIa/HFOMGzu8fqzQJ5kgf6aTGrcJaFsNiVMH4JKpMipyK+7k0n2UXN7a8YKQ==}
    engines: {node: '>=12'}
    cpu: [ia32]
    os: [win32]

  '@esbuild/win32-x64@0.19.12':
    resolution: {integrity: sha512-T1QyPSDCyMXaO3pzBkF96E8xMkiRYbUEZADd29SyPGabqxMViNoii+NcK7eWJAEoU6RZyEm5lVSIjTmcdoB9HA==}
    engines: {node: '>=12'}
    cpu: [x64]
    os: [win32]

  '@eslint-community/eslint-utils@4.4.0':
    resolution: {integrity: sha512-1/sA4dwrzBAyeUoQ6oxahHKmrZvsnLCg4RfxW3ZFGGmQkSNQPFNLV9CUEFQP1x9EYXHTo5p6xdhZM1Ne9p/AfA==}
    engines: {node: ^12.22.0 || ^14.17.0 || >=16.0.0}
    peerDependencies:
      eslint: ^6.0.0 || ^7.0.0 || >=8.0.0

  '@eslint-community/regexpp@4.10.0':
    resolution: {integrity: sha512-Cu96Sd2By9mCNTx2iyKOmq10v22jUVQv0lQnlGNy16oE9589yE+QADPbrMGCkA51cKZSg3Pu/aTJVTGfL/qjUA==}
    engines: {node: ^12.0.0 || ^14.0.0 || >=16.0.0}

  '@eslint/eslintrc@2.1.4':
    resolution: {integrity: sha512-269Z39MS6wVJtsoUl10L60WdkhJVdPG24Q4eZTH3nnF6lpvSShEK3wQjDX9JRWAUPvPh7COouPpU9IrqaZFvtQ==}
    engines: {node: ^12.22.0 || ^14.17.0 || >=16.0.0}

  '@eslint/js@8.57.0':
    resolution: {integrity: sha512-Ys+3g2TaW7gADOJzPt83SJtCDhMjndcDMFVQ/Tj9iA1BfJzFKD9mAUXT3OenpuPHbI6P/myECxRJrofUsDx/5g==}
    engines: {node: ^12.22.0 || ^14.17.0 || >=16.0.0}

  '@floating-ui/core@1.6.1':
    resolution: {integrity: sha512-42UH54oPZHPdRHdw6BgoBD6cg/eVTmVrFcgeRDM3jbO7uxSoipVcmcIGFcA5jmOHO5apcyvBhkSKES3fQJnu7A==}

  '@floating-ui/dom@1.6.4':
    resolution: {integrity: sha512-0G8R+zOvQsAG1pg2Q99P21jiqxqGBW1iRe/iXHsBRBxnpXKFI8QwbB4x5KmYLggNO5m34IQgOIu9SCRfR/WWiQ==}

  '@floating-ui/utils@0.2.2':
    resolution: {integrity: sha512-J4yDIIthosAsRZ5CPYP/jQvUAQtlZTTD/4suA08/FEnlxqW3sKS9iAhgsa9VYLZ6vDHn/ixJgIqRQPotoBjxIw==}

  '@form-create/component-elm-checkbox@3.1.29':
    resolution: {integrity: sha512-tzqpwg+lq1X/V1wEsOkHBC9QxZyUsoymFRrWiEdqvstRcTQKQjntt/3gl8MQ3Tcq22dP2xJbQxjTeu1J8o6NCA==}

  '@form-create/component-elm-frame@3.1.29':
    resolution: {integrity: sha512-PqOQLvGwxvOssT/IHFrTVcptVvWYYwA5OCMUfoaXqSf9HBQk++EwLd5sdsvAY6ILJMSIa9zHU8tuvSXFOWbg3w==}

  '@form-create/component-elm-group@3.1.29':
    resolution: {integrity: sha512-Hn4l0k1A/noqX3OWgPOnYV7OAAOlH/vNQFwxS9a/18QKuCpLU03MNeanPxwSQY1NL6Fk8NPQGBDcgeOBAcP9hg==}

  '@form-create/component-elm-radio@3.1.29':
    resolution: {integrity: sha512-AGAOb/T02uDaRPUhDUBe4iSM5uR24TftiOjxHjG1nGtfjRtP1WMsSpH5JcFrRTDMnSmw/YO6/5j7QiYyzpoj6g==}

  '@form-create/component-elm-select@3.1.29':
    resolution: {integrity: sha512-3oSj5zpDIpdtBD53EOMgFsz5+DE7zRuSLHjaRjiQaYhn7HwZeq02TNQ+t+d5vMjtcc/CfDlPEckbBwg2YNIGFA==}

  '@form-create/component-elm-tree@3.1.29':
    resolution: {integrity: sha512-aEu62P7VrgzVOuOigRGral8k5PsNQbtbJxZ6dd8cdbHxTsVVyh1rYTMAtNceR84DZYuRfth1H/lxU0JHRJT0rQ==}

  '@form-create/component-elm-upload@3.1.29':
    resolution: {integrity: sha512-drYhUf7yRBKzAzPp5Mgb1A3Ik+vBmzGD9gGf61wsD7+iiQR9vC6LIF8bGUrzX99DqXLrGP++Xxb9Iii63srmKA==}

  '@form-create/component-subform@3.1.5':
    resolution: {integrity: sha512-JHNEFGuwpnjGvCJ0I0GCqPL5al0qXoN4ymnRBpm+oL+6MMo5bz1kUyoqMX1MutuC96gHTqpeqc67hssi8g2mIw==}

  '@form-create/component-wangeditor@3.1.20':
    resolution: {integrity: sha512-lAjpltmYfr3a2AeXasCehGsZNL/1WB6vWqqV9TIsJ4pleTr0/D/oPwEYQjfv+gG+NoB2Sa25SRGhtlnephjyhg==}

  '@form-create/core@3.1.29':
    resolution: {integrity: sha512-nPFFdiEmATIKeocnP8pubKSwMSegc+tcN5PU+cSuXl5RJ1w3k0UZr80Dx2yPUmw8sv4XwSMmMUkHUojz10hqFg==}
    peerDependencies:
      vue: ^3.1.0

  '@form-create/designer@3.1.5':
    resolution: {integrity: sha512-OSBXW8PfL9OpckCHA7VQ87HR1WOlzfJMz9mnDiMLjbb8Pkh6oYfAohZCuMCs+S68jW8eKaDjw977wBrKXqiylA==}

  '@form-create/element-ui@3.1.29':
    resolution: {integrity: sha512-gG6RViw8/ZY72COHB2soNfiaoS55Il3gJ9C3lQ/J/8VccR3u6DtcK43ZoP5salQYxjQOFLyQmQidFQtmyphpgg==}
    peerDependencies:
      vue: ^3.1.0

  '@form-create/utils@3.1.29':
    resolution: {integrity: sha512-CsD3htq2qyuvqc3kJipUk2OFZA5eg+Fwna9zZPoi8T8UuEKBkfgR5fp2s0AgZ87i2a5NgwCk87kfVntijnxvPw==}

  '@gera2ld/jsx-dom@2.2.2':
    resolution: {integrity: sha512-EOqf31IATRE6zS1W1EoWmXZhGfLAoO9FIlwTtHduSrBdud4npYBxYAkv8dZ5hudDPwJeeSjn40kbCL4wAzr8dA==}

  '@humanwhocodes/config-array@0.11.14':
    resolution: {integrity: sha512-3T8LkOmg45BV5FICb15QQMsyUSWrQ8AygVfC7ZG32zOalnqrilm018ZVCw0eapXux8FtA33q8PSRSstjee3jSg==}
    engines: {node: '>=10.10.0'}

  '@humanwhocodes/module-importer@1.0.1':
    resolution: {integrity: sha512-bxveV4V8v5Yb4ncFTT3rPSgZBOpCkjfK0y4oVVVJwIuDVBRMDXrPyXRL988i5ap9m9bnyEEjWfm5WkBmtffLfA==}
    engines: {node: '>=12.22'}

  '@humanwhocodes/object-schema@2.0.3':
    resolution: {integrity: sha512-93zYdMES/c1D69yZiKDBj0V24vqNzB/koF26KPaagAfd3P/4gUlh3Dys5ogAK+Exi9QyzlD8x/08Zt7wIKcDcA==}

  '@iconify/iconify@2.1.2':
    resolution: {integrity: sha512-QcUzFeEWkE/mW+BVtEGmcWATClcCOIJFiYUD/PiCWuTcdEA297o8D4oN6Ra44WrNOHu1wqNW4J0ioaDIiqaFOQ==}
    deprecated: no longer maintained, switch to modern iconify-icon web component

  '@iconify/iconify@3.1.1':
    resolution: {integrity: sha512-1nemfyD/OJzh9ALepH7YfuuP8BdEB24Skhd8DXWh0hzcOxImbb1ZizSZkpCzAwSZSGcJFmscIBaBQu+yLyWaxQ==}
    deprecated: no longer maintained, switch to modern iconify-icon web component

  '@iconify/json@2.2.205':
    resolution: {integrity: sha512-79DbcI0U40w6jCYADjhSheJ6SVB/FJG/z0ltnqdHF/uRi6/MLroqe7y9Qy+99Ebb6F2WZgVV+TXfFMMORMPXFw==}

  '@iconify/types@2.0.0':
    resolution: {integrity: sha512-+wluvCrRhXrhyOmRDJ3q8mux9JkKy5SJ/v8ol2tu4FVjyYvtEzkc/3pK15ET6RKg4b4w4BmTk1+gsCUhf21Ykg==}

  '@iconify/utils@2.1.23':
    resolution: {integrity: sha512-YGNbHKM5tyDvdWZ92y2mIkrfvm5Fvhe6WJSkWu7vvOFhMtYDP0casZpoRz0XEHZCrYsR4stdGT3cZ52yp5qZdQ==}

  '@intlify/bundle-utils@7.5.1':
    resolution: {integrity: sha512-UovJl10oBIlmYEcWw+VIHdKY5Uv5sdPG0b/b6bOYxGLln3UwB75+2dlc0F3Fsa0RhoznQ5Rp589/BZpABpE4Xw==}
    engines: {node: '>= 14.16'}
    peerDependencies:
      petite-vue-i18n: '*'
      vue-i18n: '*'
    peerDependenciesMeta:
      petite-vue-i18n:
        optional: true
      vue-i18n:
        optional: true

  '@intlify/core-base@9.10.2':
    resolution: {integrity: sha512-HGStVnKobsJL0DoYIyRCGXBH63DMQqEZxDUGrkNI05FuTcruYUtOAxyL3zoAZu/uDGO6mcUvm3VXBaHG2GdZCg==}
    engines: {node: '>= 16'}

  '@intlify/message-compiler@9.10.2':
    resolution: {integrity: sha512-ntY/kfBwQRtX5Zh6wL8cSATujPzWW2ZQd1QwKyWwAy5fMqJyyixHMeovN4fmEyCqSu+hFfYOE63nU94evsy4YA==}
    engines: {node: '>= 16'}

  '@intlify/message-compiler@9.13.1':
    resolution: {integrity: sha512-SKsVa4ajYGBVm7sHMXd5qX70O2XXjm55zdZB3VeMFCvQyvLew/dLvq3MqnaIsTMF1VkkOb9Ttr6tHcMlyPDL9w==}
    engines: {node: '>= 16'}

  '@intlify/shared@9.10.2':
    resolution: {integrity: sha512-ttHCAJkRy7R5W2S9RVnN9KYQYPIpV2+GiS79T4EE37nrPyH6/1SrOh3bmdCRC1T3ocL8qCDx7x2lBJ0xaITU7Q==}
    engines: {node: '>= 16'}

  '@intlify/shared@9.13.1':
    resolution: {integrity: sha512-u3b6BKGhE6j/JeRU6C/RL2FgyJfy6LakbtfeVF8fJXURpZZTzfh3e05J0bu0XPw447Q6/WUp3C4ajv4TMS4YsQ==}
    engines: {node: '>= 16'}

  '@intlify/unplugin-vue-i18n@2.0.0':
    resolution: {integrity: sha512-1oKvm92L9l2od2H9wKx2ZvR4tzn7gUtd7bPLI7AWUmm7U9H1iEypndt5d985ypxGsEs0gToDaKTrytbBIJwwSg==}
    engines: {node: '>= 14.16'}
    peerDependencies:
      petite-vue-i18n: '*'
      vue-i18n: '*'
      vue-i18n-bridge: '*'
    peerDependenciesMeta:
      petite-vue-i18n:
        optional: true
      vue-i18n:
        optional: true
      vue-i18n-bridge:
        optional: true

  '@isaacs/cliui@8.0.2':
    resolution: {integrity: sha512-O8jcjabXaleOG9DQ0+ARXWZBTfnP4WNAqzuiJK7ll44AmxGKv/J2M4TPjxjY3znBCfvBXFzucm1twdyFybFqEA==}
    engines: {node: '>=12'}

  '@jest/schemas@29.6.3':
    resolution: {integrity: sha512-mo5j5X+jIZmJQveBKeS/clAueipV7KgiX1vMgCxam1RNYiqE1w62n0/tJJnHtjW8ZHcQco5gY85jA3mi0L+nSA==}
    engines: {node: ^14.15.0 || ^16.10.0 || >=18.0.0}

  '@jridgewell/gen-mapping@0.3.5':
    resolution: {integrity: sha512-IzL8ZoEDIBRWEzlCcRhOaCupYyN5gdIK+Q6fbFdPDg6HqX6jpkItn7DFIpW9LQzXG6Df9sA7+OKnq0qlz/GaQg==}
    engines: {node: '>=6.0.0'}

  '@jridgewell/resolve-uri@3.1.2':
    resolution: {integrity: sha512-bRISgCIjP20/tbWSPWMEi54QVPRZExkuD9lJL+UIxUKtwVJA8wW1Trb1jMs1RFXo1CBTNZ/5hpC9QvmKWdopKw==}
    engines: {node: '>=6.0.0'}

  '@jridgewell/set-array@1.2.1':
    resolution: {integrity: sha512-R8gLRTZeyp03ymzP/6Lil/28tGeGEzhx1q2k703KGWRAI1VdvPIXdG70VJc2pAMw3NA6JKL5hhFu1sJX0Mnn/A==}
    engines: {node: '>=6.0.0'}

  '@jridgewell/source-map@0.3.6':
    resolution: {integrity: sha512-1ZJTZebgqllO79ue2bm3rIGud/bOe0pP5BjSRCRxxYkEZS8STV7zN84UBbiYu7jy+eCKSnVIUgoWWE/tt+shMQ==}

  '@jridgewell/sourcemap-codec@1.4.15':
    resolution: {integrity: sha512-eF2rxCRulEKXHTRiDrDy6erMYWqNw4LPdQ8UQA4huuxaQsVeRPFl2oM8oDGxMFhJUWZf9McpLtJasDDZb/Bpeg==}

  '@jridgewell/trace-mapping@0.3.25':
    resolution: {integrity: sha512-vNk6aEwybGtawWmy/PzwnGDOjCkLWSD2wqvjGGAgOAwCGWySYXfYoxt00IJkTF+8Lb57DwOb3Aa0o9CApepiYQ==}

  '@microsoft/fetch-event-source@2.0.1':
    resolution: {integrity: sha512-W6CLUJ2eBMw3Rec70qrsEW0jOm/3twwJv21mrmj2yORiaVmVYGS4sSS5yUwvQc1ZlDLYGPnClVWmUUMagKNsfA==}

  '@nodelib/fs.scandir@2.1.5':
    resolution: {integrity: sha512-vq24Bq3ym5HEQm2NKCr3yXDwjc7vTsEThRDnkp2DK9p1uqLR+DHurm/NOTo0KG7HYHU7eppKZj3MyqYuMBf62g==}
    engines: {node: '>= 8'}

  '@nodelib/fs.stat@2.0.5':
    resolution: {integrity: sha512-RkhPPp2zrqDAQA/2jNhnztcPAlv64XdhIp7a7454A5ovI7Bukxgt7MX7udwAu3zg1DcpPU0rz3VV1SeaqvY4+A==}
    engines: {node: '>= 8'}

  '@nodelib/fs.walk@1.2.8':
    resolution: {integrity: sha512-oGB+UxlgWcgQkgwo8GcEGwemoTFt3FIO9ababBmaGwXIoBKZ+GTy0pP185beGg7Llih/NSHSV2XAs1lnznocSg==}
    engines: {node: '>= 8'}

  '@pkgjs/parseargs@0.11.0':
    resolution: {integrity: sha512-+1VkjdD0QBLPodGrJUeqarH8VAIvQODIbwh9XpP5Syisf7YoQgsJKPNFoqqLQlu+VQ/tVSshMR6loPMn8U+dPg==}
    engines: {node: '>=14'}

  '@pkgr/core@0.1.1':
    resolution: {integrity: sha512-cq8o4cWH0ibXh9VGi5P20Tu9XF/0fFXl9EUinr9QfTM7a7p0oTA4iJRCQWppXR1Pg8dSM0UCItCkPwsk9qWWYA==}
    engines: {node: ^12.20.0 || ^14.18.0 || >=16.0.0}

  '@polka/url@1.0.0-next.25':
    resolution: {integrity: sha512-j7P6Rgr3mmtdkeDGTe0E/aYyWEWVtc5yFXtHCRHs28/jptDEWfaVOc5T7cblqy1XKPPfCxJc/8DwQ5YgLOZOVQ==}

  '@purge-icons/core@0.10.0':
    resolution: {integrity: sha512-AtJbZv5Yy+vWX5v32DPTr+CW7AkSK8HJx52orDbrYt/9s4lGM2t4KKAmwaTQEH2HYr2HVh1mlqs54/S1s3WT1g==}

  '@purge-icons/generated@0.10.0':
    resolution: {integrity: sha512-I+1yN7/yDy/eZzfhAZqKF8Z6FM8D/O1vempbPrHJ0m9HlZwvf8sWXOArPJ2qRQGB6mJUVSpaXkoGBuoz1GQX5A==}

  '@purge-icons/generated@0.9.0':
    resolution: {integrity: sha512-s2t+1oVtGDV6KtqfCXtUOhxfeYvOdDF90IVm+nMs/6bUP0HeGZLslguuL/AibpwtfL4FA/oCsIu/RhwapgAdJw==}

  '@rollup/plugin-virtual@3.0.2':
    resolution: {integrity: sha512-10monEYsBp3scM4/ND4LNH5Rxvh3e/cVeL3jWTgZ2SrQ+BmUoQcopVQvnaMcOnykb1VkxUFuDAN+0FnpTFRy2A==}
    engines: {node: '>=14.0.0'}
    peerDependencies:
      rollup: ^1.20.0||^2.0.0||^3.0.0||^4.0.0
    peerDependenciesMeta:
      rollup:
        optional: true

  '@rollup/pluginutils@4.2.1':
    resolution: {integrity: sha512-iKnFXr7NkdZAIHiIWE+BX5ULi/ucVFYWD6TbAV+rZctiRTY2PL6tsIKhoIOaoskiWAkgu+VsbXgUVDNLHf+InQ==}
    engines: {node: '>= 8.0.0'}

  '@rollup/pluginutils@5.1.0':
    resolution: {integrity: sha512-XTIWOPPcpvyKI6L1NHo0lFlCyznUEyPmPY1mc3KpPVDYulHSTvyeLNVW00QTLIAFNhR3kYnJTQHeGqU4M3n09g==}
    engines: {node: '>=14.0.0'}
    peerDependencies:
      rollup: ^1.20.0||^2.0.0||^3.0.0||^4.0.0
    peerDependenciesMeta:
      rollup:
        optional: true

  '@rollup/rollup-android-arm-eabi@4.17.1':
    resolution: {integrity: sha512-P6Wg856Ou/DLpR+O0ZLneNmrv7QpqBg+hK4wE05ijbC/t349BRfMfx+UFj5Ha3fCFopIa6iSZlpdaB4agkWp2Q==}
    cpu: [arm]
    os: [android]

  '@rollup/rollup-android-arm64@4.17.1':
    resolution: {integrity: sha512-piwZDjuW2WiHr05djVdUkrG5JbjnGbtx8BXQchYCMfib/nhjzWoiScelZ+s5IJI7lecrwSxHCzW026MWBL+oJQ==}
    cpu: [arm64]
    os: [android]

  '@rollup/rollup-darwin-arm64@4.17.1':
    resolution: {integrity: sha512-LsZXXIsN5Q460cKDT4Y+bzoPDhBmO5DTr7wP80d+2EnYlxSgkwdPfE3hbE+Fk8dtya+8092N9srjBTJ0di8RIA==}
    cpu: [arm64]
    os: [darwin]

  '@rollup/rollup-darwin-x64@4.17.1':
    resolution: {integrity: sha512-S7TYNQpWXB9APkxu/SLmYHezWwCoZRA9QLgrDeml+SR2A1LLPD2DBUdUlvmCF7FUpRMKvbeeWky+iizQj65Etw==}
    cpu: [x64]
    os: [darwin]

  '@rollup/rollup-linux-arm-gnueabihf@4.17.1':
    resolution: {integrity: sha512-Lq2JR5a5jsA5um2ZoLiXXEaOagnVyCpCW7xvlcqHC7y46tLwTEgUSTM3a2TfmmTMmdqv+jknUioWXlmxYxE9Yw==}
    cpu: [arm]
    os: [linux]
    libc: [glibc]

  '@rollup/rollup-linux-arm-musleabihf@4.17.1':
    resolution: {integrity: sha512-9BfzwyPNV0IizQoR+5HTNBGkh1KXE8BqU0DBkqMngmyFW7BfuIZyMjQ0s6igJEiPSBvT3ZcnIFohZ19OqjhDPg==}
    cpu: [arm]
    os: [linux]
    libc: [musl]

  '@rollup/rollup-linux-arm64-gnu@4.17.1':
    resolution: {integrity: sha512-e2uWaoxo/rtzA52OifrTSXTvJhAXb0XeRkz4CdHBK2KtxrFmuU/uNd544Ogkpu938BzEfvmWs8NZ8Axhw33FDw==}
    cpu: [arm64]
    os: [linux]
    libc: [glibc]

  '@rollup/rollup-linux-arm64-musl@4.17.1':
    resolution: {integrity: sha512-ekggix/Bc/d/60H1Mi4YeYb/7dbal1kEDZ6sIFVAE8pUSx7PiWeEh+NWbL7bGu0X68BBIkgF3ibRJe1oFTksQQ==}
    cpu: [arm64]
    os: [linux]
    libc: [musl]

  '@rollup/rollup-linux-powerpc64le-gnu@4.17.1':
    resolution: {integrity: sha512-UGV0dUo/xCv4pkr/C8KY7XLFwBNnvladt8q+VmdKrw/3RUd3rD0TptwjisvE2TTnnlENtuY4/PZuoOYRiGp8Gw==}
    cpu: [ppc64]
    os: [linux]
    libc: [glibc]

  '@rollup/rollup-linux-riscv64-gnu@4.17.1':
    resolution: {integrity: sha512-gEYmYYHaehdvX46mwXrU49vD6Euf1Bxhq9pPb82cbUU9UT2NV+RSckQ5tKWOnNXZixKsy8/cPGtiUWqzPuAcXQ==}
    cpu: [riscv64]
    os: [linux]
    libc: [glibc]

  '@rollup/rollup-linux-s390x-gnu@4.17.1':
    resolution: {integrity: sha512-xeae5pMAxHFp6yX5vajInG2toST5lsCTrckSRUFwNgzYqnUjNBcQyqk1bXUxX5yhjWFl2Mnz3F8vQjl+2FRIcw==}
    cpu: [s390x]
    os: [linux]
    libc: [glibc]

  '@rollup/rollup-linux-x64-gnu@4.17.1':
    resolution: {integrity: sha512-AsdnINQoDWfKpBzCPqQWxSPdAWzSgnYbrJYtn6W0H2E9It5bZss99PiLA8CgmDRfvKygt20UpZ3xkhFlIfX9zQ==}
    cpu: [x64]
    os: [linux]
    libc: [glibc]

  '@rollup/rollup-linux-x64-musl@4.17.1':
    resolution: {integrity: sha512-KoB4fyKXTR+wYENkIG3fFF+5G6N4GFvzYx8Jax8BR4vmddtuqSb5oQmYu2Uu067vT/Fod7gxeQYKupm8gAcMSQ==}
    cpu: [x64]
    os: [linux]
    libc: [musl]

  '@rollup/rollup-win32-arm64-msvc@4.17.1':
    resolution: {integrity: sha512-J0d3NVNf7wBL9t4blCNat+d0PYqAx8wOoY+/9Q5cujnafbX7BmtYk3XvzkqLmFECaWvXGLuHmKj/wrILUinmQg==}
    cpu: [arm64]
    os: [win32]

  '@rollup/rollup-win32-ia32-msvc@4.17.1':
    resolution: {integrity: sha512-xjgkWUwlq7IbgJSIxvl516FJ2iuC/7ttjsAxSPpC9kkI5iQQFHKyEN5BjbhvJ/IXIZ3yIBcW5QDlWAyrA+TFag==}
    cpu: [ia32]
    os: [win32]

  '@rollup/rollup-win32-x64-msvc@4.17.1':
    resolution: {integrity: sha512-0QbCkfk6cnnVKWqqlC0cUrrUMDMfu5ffvYMTUHf+qMN2uAb3MKP31LPcwiMXBNsvoFGs/kYdFOsuLmvppCopXA==}
    cpu: [x64]
    os: [win32]

  '@sinclair/typebox@0.27.8':
    resolution: {integrity: sha512-+Fj43pSMwJs4KRrH/938Uf+uAELIgVBmQzg/q1YG10djyfA3TnrU8N8XzqCh/okZdszqBQTZf96idMfE5lnwTA==}

<<<<<<< HEAD
  '@swc/core-darwin-arm64@1.7.35':
    resolution: {integrity: sha512-BQSSozVxjxS+SVQz6e3GC/+OBWGIK3jfe52pWdANmycdjF3ch7lrCKTHTU7eHwyoJ96mofszPf5AsiVJF34Fwg==, tarball: https://registry.npmmirror.com/@swc/core-darwin-arm64/-/core-darwin-arm64-1.7.35.tgz}
=======
  '@swc/core-darwin-arm64@1.7.26':
    resolution: {integrity: sha512-FF3CRYTg6a7ZVW4yT9mesxoVVZTrcSWtmZhxKCYJX9brH4CS/7PRPjAKNk6kzWgWuRoglP7hkjQcd6EpMcZEAw==}
>>>>>>> 4bc79c38
    engines: {node: '>=10'}
    cpu: [arm64]
    os: [darwin]

<<<<<<< HEAD
  '@swc/core-darwin-x64@1.7.35':
    resolution: {integrity: sha512-44TYdKN/EWtkU88foXR7IGki9JzhEJzaFOoPevfi9Xe7hjAD/x2+AJOWWqQNzDPMz9+QewLdUVLyR6s5okRgtg==, tarball: https://registry.npmmirror.com/@swc/core-darwin-x64/-/core-darwin-x64-1.7.35.tgz}
=======
  '@swc/core-darwin-x64@1.7.26':
    resolution: {integrity: sha512-az3cibZdsay2HNKmc4bjf62QVukuiMRh5sfM5kHR/JMTrLyS6vSw7Ihs3UTkZjUxkLTT8ro54LI6sV6sUQUbLQ==}
>>>>>>> 4bc79c38
    engines: {node: '>=10'}
    cpu: [x64]
    os: [darwin]

<<<<<<< HEAD
  '@swc/core-linux-arm-gnueabihf@1.7.35':
    resolution: {integrity: sha512-ccfA5h3zxwioD+/z/AmYtkwtKz9m4rWTV7RoHq6Jfsb0cXHrd6tbcvgqRWXra1kASlE+cDWsMtEZygs9dJRtUQ==, tarball: https://registry.npmmirror.com/@swc/core-linux-arm-gnueabihf/-/core-linux-arm-gnueabihf-1.7.35.tgz}
=======
  '@swc/core-linux-arm-gnueabihf@1.7.26':
    resolution: {integrity: sha512-VYPFVJDO5zT5U3RpCdHE5v1gz4mmR8BfHecUZTmD2v1JeFY6fv9KArJUpjrHEEsjK/ucXkQFmJ0jaiWXmpOV9Q==}
>>>>>>> 4bc79c38
    engines: {node: '>=10'}
    cpu: [arm]
    os: [linux]

<<<<<<< HEAD
  '@swc/core-linux-arm64-gnu@1.7.35':
    resolution: {integrity: sha512-hx65Qz+G4iG/IVtxJKewC5SJdki8PAPFGl6gC/57Jb0+jA4BIoGLD/J3Q3rCPeoHfdqpkCYpahtyUq8CKx41Jg==, tarball: https://registry.npmmirror.com/@swc/core-linux-arm64-gnu/-/core-linux-arm64-gnu-1.7.35.tgz}
=======
  '@swc/core-linux-arm64-gnu@1.7.26':
    resolution: {integrity: sha512-YKevOV7abpjcAzXrhsl+W48Z9mZvgoVs2eP5nY+uoMAdP2b3GxC0Df1Co0I90o2lkzO4jYBpTMcZlmUXLdXn+Q==}
>>>>>>> 4bc79c38
    engines: {node: '>=10'}
    cpu: [arm64]
    os: [linux]
    libc: [glibc]

<<<<<<< HEAD
  '@swc/core-linux-arm64-musl@1.7.35':
    resolution: {integrity: sha512-kL6tQL9No7UEoEvDRuPxzPTpxrvbwYteNRbdChSSP74j13/55G2/2hLmult5yFFaWuyoyU/2lvzjRL/i8OLZxg==, tarball: https://registry.npmmirror.com/@swc/core-linux-arm64-musl/-/core-linux-arm64-musl-1.7.35.tgz}
=======
  '@swc/core-linux-arm64-musl@1.7.26':
    resolution: {integrity: sha512-3w8iZICMkQQON0uIcvz7+Q1MPOW6hJ4O5ETjA0LSP/tuKqx30hIniCGOgPDnv3UTMruLUnQbtBwVCZTBKR3Rkg==}
>>>>>>> 4bc79c38
    engines: {node: '>=10'}
    cpu: [arm64]
    os: [linux]
    libc: [musl]

<<<<<<< HEAD
  '@swc/core-linux-x64-gnu@1.7.35':
    resolution: {integrity: sha512-Ke4rcLQSwCQ2LHdJX1FtnqmYNQ3IX6BddKlUtS7mcK13IHkQzZWp0Dcu6MgNA3twzb/dBpKX5GLy07XdGgfmyw==, tarball: https://registry.npmmirror.com/@swc/core-linux-x64-gnu/-/core-linux-x64-gnu-1.7.35.tgz}
=======
  '@swc/core-linux-x64-gnu@1.7.26':
    resolution: {integrity: sha512-c+pp9Zkk2lqb06bNGkR2Looxrs7FtGDMA4/aHjZcCqATgp348hOKH5WPvNLBl+yPrISuWjbKDVn3NgAvfvpH4w==}
>>>>>>> 4bc79c38
    engines: {node: '>=10'}
    cpu: [x64]
    os: [linux]
    libc: [glibc]

<<<<<<< HEAD
  '@swc/core-linux-x64-musl@1.7.35':
    resolution: {integrity: sha512-T30tlLnz0kYyDFyO5RQF5EQ4ENjW9+b56hEGgFUYmfhFhGA4E4V67iEx7KIG4u0whdPG7oy3qjyyIeTb7nElEw==, tarball: https://registry.npmmirror.com/@swc/core-linux-x64-musl/-/core-linux-x64-musl-1.7.35.tgz}
=======
  '@swc/core-linux-x64-musl@1.7.26':
    resolution: {integrity: sha512-PgtyfHBF6xG87dUSSdTJHwZ3/8vWZfNIXQV2GlwEpslrOkGqy+WaiiyE7Of7z9AvDILfBBBcJvJ/r8u980wAfQ==}
>>>>>>> 4bc79c38
    engines: {node: '>=10'}
    cpu: [x64]
    os: [linux]
    libc: [musl]

<<<<<<< HEAD
  '@swc/core-win32-arm64-msvc@1.7.35':
    resolution: {integrity: sha512-CfM/k8mvtuMyX+okRhemfLt784PLS0KF7Q9djA8/Dtavk0L5Ghnq+XsGltO3d8B8+XZ7YOITsB14CrjehzeHsg==, tarball: https://registry.npmmirror.com/@swc/core-win32-arm64-msvc/-/core-win32-arm64-msvc-1.7.35.tgz}
=======
  '@swc/core-win32-arm64-msvc@1.7.26':
    resolution: {integrity: sha512-9TNXPIJqFynlAOrRD6tUQjMq7KApSklK3R/tXgIxc7Qx+lWu8hlDQ/kVPLpU7PWvMMwC/3hKBW+p5f+Tms1hmA==}
>>>>>>> 4bc79c38
    engines: {node: '>=10'}
    cpu: [arm64]
    os: [win32]

<<<<<<< HEAD
  '@swc/core-win32-ia32-msvc@1.7.35':
    resolution: {integrity: sha512-ATB3uuH8j/RmS64EXQZJSbo2WXfRNpTnQszHME/sGaexsuxeijrp3DTYSFAA3R2Bu6HbIIX6jempe1Au8I3j+A==, tarball: https://registry.npmmirror.com/@swc/core-win32-ia32-msvc/-/core-win32-ia32-msvc-1.7.35.tgz}
=======
  '@swc/core-win32-ia32-msvc@1.7.26':
    resolution: {integrity: sha512-9YngxNcG3177GYdsTum4V98Re+TlCeJEP4kEwEg9EagT5s3YejYdKwVAkAsJszzkXuyRDdnHUpYbTrPG6FiXrQ==}
>>>>>>> 4bc79c38
    engines: {node: '>=10'}
    cpu: [ia32]
    os: [win32]

<<<<<<< HEAD
  '@swc/core-win32-x64-msvc@1.7.35':
    resolution: {integrity: sha512-iDGfQO1571NqWUXtLYDhwIELA/wadH42ioGn+J9R336nWx40YICzy9UQyslWRhqzhQ5kT+QXAW/MoCWc058N6Q==, tarball: https://registry.npmmirror.com/@swc/core-win32-x64-msvc/-/core-win32-x64-msvc-1.7.35.tgz}
=======
  '@swc/core-win32-x64-msvc@1.7.26':
    resolution: {integrity: sha512-VR+hzg9XqucgLjXxA13MtV5O3C0bK0ywtLIBw/+a+O+Oc6mxFWHtdUeXDbIi5AiPbn0fjgVJMqYnyjGyyX8u0w==}
>>>>>>> 4bc79c38
    engines: {node: '>=10'}
    cpu: [x64]
    os: [win32]

<<<<<<< HEAD
  '@swc/core@1.7.35':
    resolution: {integrity: sha512-3cUteCTbr2r5jqfgx0r091sfq5Mgh6F1SQh8XAOnSvtKzwv2bC31mvBHVAieD1uPa2kHJhLav20DQgXOhpEitw==, tarball: https://registry.npmmirror.com/@swc/core/-/core-1.7.35.tgz}
=======
  '@swc/core@1.7.26':
    resolution: {integrity: sha512-f5uYFf+TmMQyYIoxkn/evWhNGuUzC730dFwAKGwBVHHVoPyak1/GvJUm6i1SKl+2Hrj9oN0i3WSoWWZ4pgI8lw==}
>>>>>>> 4bc79c38
    engines: {node: '>=10'}
    peerDependencies:
      '@swc/helpers': '*'
    peerDependenciesMeta:
      '@swc/helpers':
        optional: true

  '@swc/counter@0.1.3':
    resolution: {integrity: sha512-e2BR4lsJkkRlKZ/qCHPw9ZaSxc0MVUd7gtbtaB7aMvHeJVYe8sOB8DBZkP2DtISHGSku9sCK6T6cnY0CtXrOCQ==}

<<<<<<< HEAD
  '@swc/types@0.1.13':
    resolution: {integrity: sha512-JL7eeCk6zWCbiYQg2xQSdLXQJl8Qoc9rXmG2cEKvHe3CKwMHwHGpfOb8frzNLmbycOo6I51qxnLnn9ESf4I20Q==, tarball: https://registry.npmmirror.com/@swc/types/-/types-0.1.13.tgz}
=======
  '@swc/types@0.1.12':
    resolution: {integrity: sha512-wBJA+SdtkbFhHjTMYH+dEH1y4VpfGdAc2Kw/LK09i9bXd/K6j6PkDcFCEzb6iVfZMkPRrl/q0e3toqTAJdkIVA==}
>>>>>>> 4bc79c38

  '@sxzz/popperjs-es@2.11.7':
    resolution: {integrity: sha512-Ccy0NlLkzr0Ex2FKvh2X+OyERHXJ88XJ1MXtsI9y9fGexlaXaVTPzBCRBwIxFkORuOb+uBqeu+RqnpgYTEZRUQ==}

  '@transloadit/prettier-bytes@0.0.7':
    resolution: {integrity: sha512-VeJbUb0wEKbcwaSlj5n+LscBl9IPgLPkHVGBkh00cztv6X4L/TJXK58LzFuBKX7/GAfiGhIwH67YTLTlzvIzBA==}

  '@trysound/sax@0.2.0':
    resolution: {integrity: sha512-L7z9BgrNEcYyUYtF+HaEfiS5ebkh9jXqbszz7pC0hRBPaatV0XjSD3+eHrpqFemQfgwiFF0QPIarnIihIDn7OA==}
    engines: {node: '>=10.13.0'}

  '@types/conventional-commits-parser@5.0.0':
    resolution: {integrity: sha512-loB369iXNmAZglwWATL+WRe+CRMmmBPtpolYzIebFaX4YA3x+BEfLqhUAV9WanycKI3TG1IMr5bMJDajDKLlUQ==}

  '@types/d3-array@3.2.1':
    resolution: {integrity: sha512-Y2Jn2idRrLzUfAKV2LyRImR+y4oa2AntrgID95SHJxuMUrkNXmanDSed71sRNZysveJVt1hLLemQZIady0FpEg==}

  '@types/d3-axis@3.0.6':
    resolution: {integrity: sha512-pYeijfZuBd87T0hGn0FO1vQ/cgLk6E1ALJjfkC0oJ8cbwkZl3TpgS8bVBLZN+2jjGgg38epgxb2zmoGtSfvgMw==}

  '@types/d3-brush@3.0.6':
    resolution: {integrity: sha512-nH60IZNNxEcrh6L1ZSMNA28rj27ut/2ZmI3r96Zd+1jrZD++zD3LsMIjWlvg4AYrHn/Pqz4CF3veCxGjtbqt7A==}

  '@types/d3-chord@3.0.6':
    resolution: {integrity: sha512-LFYWWd8nwfwEmTZG9PfQxd17HbNPksHBiJHaKuY1XeqscXacsS2tyoo6OdRsjf+NQYeB6XrNL3a25E3gH69lcg==}

  '@types/d3-color@3.1.3':
    resolution: {integrity: sha512-iO90scth9WAbmgv7ogoq57O9YpKmFBbmoEoCHDB2xMBY0+/KVrqAaCDyCE16dUspeOvIxFFRI+0sEtqDqy2b4A==}

  '@types/d3-contour@3.0.6':
    resolution: {integrity: sha512-BjzLgXGnCWjUSYGfH1cpdo41/hgdWETu4YxpezoztawmqsvCeep+8QGfiY6YbDvfgHz/DkjeIkkZVJavB4a3rg==}

  '@types/d3-delaunay@6.0.4':
    resolution: {integrity: sha512-ZMaSKu4THYCU6sV64Lhg6qjf1orxBthaC161plr5KuPHo3CNm8DTHiLw/5Eq2b6TsNP0W0iJrUOFscY6Q450Hw==}

  '@types/d3-dispatch@3.0.6':
    resolution: {integrity: sha512-4fvZhzMeeuBJYZXRXrRIQnvUYfyXwYmLsdiN7XXmVNQKKw1cM8a5WdID0g1hVFZDqT9ZqZEY5pD44p24VS7iZQ==}

  '@types/d3-drag@3.0.7':
    resolution: {integrity: sha512-HE3jVKlzU9AaMazNufooRJ5ZpWmLIoc90A37WU2JMmeq28w1FQqCZswHZ3xR+SuxYftzHq6WU6KJHvqxKzTxxQ==}

  '@types/d3-dsv@3.0.7':
    resolution: {integrity: sha512-n6QBF9/+XASqcKK6waudgL0pf/S5XHPPI8APyMLLUHd8NqouBGLsU8MgtO7NINGtPBtk9Kko/W4ea0oAspwh9g==}

  '@types/d3-ease@3.0.2':
    resolution: {integrity: sha512-NcV1JjO5oDzoK26oMzbILE6HW7uVXOHLQvHshBUW4UMdZGfiY6v5BeQwh9a9tCzv+CeefZQHJt5SRgK154RtiA==}

  '@types/d3-fetch@3.0.7':
    resolution: {integrity: sha512-fTAfNmxSb9SOWNB9IoG5c8Hg6R+AzUHDRlsXsDZsNp6sxAEOP0tkP3gKkNSO/qmHPoBFTxNrjDprVHDQDvo5aA==}

  '@types/d3-force@3.0.10':
    resolution: {integrity: sha512-ZYeSaCF3p73RdOKcjj+swRlZfnYpK1EbaDiYICEEp5Q6sUiqFaFQ9qgoshp5CzIyyb/yD09kD9o2zEltCexlgw==}

  '@types/d3-format@3.0.4':
    resolution: {integrity: sha512-fALi2aI6shfg7vM5KiR1wNJnZ7r6UuggVqtDA+xiEdPZQwy/trcQaHnwShLuLdta2rTymCNpxYTiMZX/e09F4g==}

  '@types/d3-geo@3.1.0':
    resolution: {integrity: sha512-856sckF0oP/diXtS4jNsiQw/UuK5fQG8l/a9VVLeSouf1/PPbBE1i1W852zVwKwYCBkFJJB7nCFTbk6UMEXBOQ==}

  '@types/d3-hierarchy@3.1.7':
    resolution: {integrity: sha512-tJFtNoYBtRtkNysX1Xq4sxtjK8YgoWUNpIiUee0/jHGRwqvzYxkq0hGVbbOGSz+JgFxxRu4K8nb3YpG3CMARtg==}

  '@types/d3-interpolate@3.0.4':
    resolution: {integrity: sha512-mgLPETlrpVV1YRJIglr4Ez47g7Yxjl1lj7YKsiMCb27VJH9W8NVM6Bb9d8kkpG/uAQS5AmbA48q2IAolKKo1MA==}

  '@types/d3-path@3.1.0':
    resolution: {integrity: sha512-P2dlU/q51fkOc/Gfl3Ul9kicV7l+ra934qBFXCFhrZMOL6du1TM0pm1ThYvENukyOn5h9v+yMJ9Fn5JK4QozrQ==}

  '@types/d3-polygon@3.0.2':
    resolution: {integrity: sha512-ZuWOtMaHCkN9xoeEMr1ubW2nGWsp4nIql+OPQRstu4ypeZ+zk3YKqQT0CXVe/PYqrKpZAi+J9mTs05TKwjXSRA==}

  '@types/d3-quadtree@3.0.6':
    resolution: {integrity: sha512-oUzyO1/Zm6rsxKRHA1vH0NEDG58HrT5icx/azi9MF1TWdtttWl0UIUsjEQBBh+SIkrpd21ZjEv7ptxWys1ncsg==}

  '@types/d3-random@3.0.3':
    resolution: {integrity: sha512-Imagg1vJ3y76Y2ea0871wpabqp613+8/r0mCLEBfdtqC7xMSfj9idOnmBYyMoULfHePJyxMAw3nWhJxzc+LFwQ==}

  '@types/d3-scale-chromatic@3.0.3':
    resolution: {integrity: sha512-laXM4+1o5ImZv3RpFAsTRn3TEkzqkytiOY0Dz0sq5cnd1dtNlk6sHLon4OvqaiJb28T0S/TdsBI3Sjsy+keJrw==}

  '@types/d3-scale@4.0.8':
    resolution: {integrity: sha512-gkK1VVTr5iNiYJ7vWDI+yUFFlszhNMtVeneJ6lUTKPjprsvLLI9/tgEGiXJOnlINJA8FyA88gfnQsHbybVZrYQ==}

  '@types/d3-selection@3.0.10':
    resolution: {integrity: sha512-cuHoUgS/V3hLdjJOLTT691+G2QoqAjCVLmr4kJXR4ha56w1Zdu8UUQ5TxLRqudgNjwXeQxKMq4j+lyf9sWuslg==}

  '@types/d3-shape@3.1.6':
    resolution: {integrity: sha512-5KKk5aKGu2I+O6SONMYSNflgiP0WfZIQvVUMan50wHsLG1G94JlxEVnCpQARfTtzytuY0p/9PXXZb3I7giofIA==}

  '@types/d3-time-format@4.0.3':
    resolution: {integrity: sha512-5xg9rC+wWL8kdDj153qZcsJ0FWiFt0J5RB6LYUNZjwSnesfblqrI/bJ1wBdJ8OQfncgbJG5+2F+qfqnqyzYxyg==}

  '@types/d3-time@3.0.3':
    resolution: {integrity: sha512-2p6olUZ4w3s+07q3Tm2dbiMZy5pCDfYwtLXXHUnVzXgQlZ/OyPtUz6OL382BkOuGlLXqfT+wqv8Fw2v8/0geBw==}

  '@types/d3-timer@3.0.2':
    resolution: {integrity: sha512-Ps3T8E8dZDam6fUyNiMkekK3XUsaUEik+idO9/YjPtfj2qruF8tFBXS7XhtE4iIXBLxhmLjP3SXpLhVf21I9Lw==}

  '@types/d3-transition@3.0.8':
    resolution: {integrity: sha512-ew63aJfQ/ms7QQ4X7pk5NxQ9fZH/z+i24ZfJ6tJSfqxJMrYLiK01EAs2/Rtw/JreGUsS3pLPNV644qXFGnoZNQ==}

  '@types/d3-zoom@3.0.8':
    resolution: {integrity: sha512-iqMC4/YlFCSlO8+2Ii1GGGliCAY4XdeG748w5vQUbevlbDu0zSjH/+jojorQVBK/se0j6DUFNPBGSqD3YWYnDw==}

  '@types/d3@7.4.3':
    resolution: {integrity: sha512-lZXZ9ckh5R8uiFVt8ogUNf+pIrK4EsWrx2Np75WvF/eTpJ0FMHNhjXk8CKEx/+gpHbNQyJWehbFaTvqmHWB3ww==}

  '@types/eslint@8.56.10':
    resolution: {integrity: sha512-Shavhk87gCtY2fhXDctcfS3e6FdxWkCx1iUZ9eEUbh7rTqlZT0/IzOkCOVt0fCjcFuZ9FPYfuezTBImfHCDBGQ==}

  '@types/estree@1.0.5':
    resolution: {integrity: sha512-/kYRxGDLWzHOB7q+wtSUQlFrtcdUccpfy+X+9iMBpHK8QLLhx2wIPYuS5DYtR9Wa/YlZAbIovy7qVdB1Aq6Lyw==}

  '@types/event-emitter@0.3.5':
    resolution: {integrity: sha512-zx2/Gg0Eg7gwEiOIIh5w9TrhKKTeQh7CPCOPNc0el4pLSwzebA8SmnHwZs2dWlLONvyulykSwGSQxQHLhjGLvQ==}

  '@types/geojson@7946.0.14':
    resolution: {integrity: sha512-WCfD5Ht3ZesJUsONdhvm84dmzWOiOzOAqOncN0++w0lBw1o8OuDNJF2McvvCef/yBqb/HYRahp1BYtODFQ8bRg==}

  '@types/json-schema@7.0.15':
    resolution: {integrity: sha512-5+fP8P8MFNC+AyZCDxrB2pkZFPGzqQWUzpSeuuVLvm8VMcorNYavBqoFcxK8bQz4Qsbn4oUEEem4wDLfcysGHA==}

  '@types/lodash-es@4.17.12':
    resolution: {integrity: sha512-0NgftHUcV4v34VhXm8QBSftKVXtbkBG3ViCjs6+eJ5a6y6Mi/jiFGPc1sC7QK+9BFhWrURE3EOggmWaSxL9OzQ==}

  '@types/lodash@4.17.0':
    resolution: {integrity: sha512-t7dhREVv6dbNj0q17X12j7yDG4bD/DHYX7o5/DbDxobP0HnGPgpRz2Ej77aL7TZT3DSw13fqUTj8J4mMnqa7WA==}

  '@types/node@10.17.60':
    resolution: {integrity: sha512-F0KIgDJfy2nA3zMLmWGKxcH2ZVEtCZXHHdOQs2gSaQ27+lNeEfGxzkIw90aXswATX7AZ33tahPbzy6KAfUreVw==}

  '@types/node@20.12.7':
    resolution: {integrity: sha512-wq0cICSkRLVaf3UGLMGItu/PtdY7oaXaI/RVU+xliKVOtRna3PRY57ZDfztpDL0n11vfymMUnXv8QwYCO7L1wg==}

  '@types/nprogress@0.2.3':
    resolution: {integrity: sha512-k7kRA033QNtC+gLc4VPlfnue58CM1iQLgn1IMAU8VPHGOj7oIHPp9UlhedEnD/Gl8evoCjwkZjlBORtZ3JByUA==}

  '@types/qrcode@1.5.5':
    resolution: {integrity: sha512-CdfBi/e3Qk+3Z/fXYShipBT13OJ2fDO2Q2w5CIP5anLTLIndQG9z6P1cnm+8zCWSpm5dnxMFd/uREtb0EXuQzg==}

  '@types/qs@6.9.15':
    resolution: {integrity: sha512-uXHQKES6DQKKCLh441Xv/dwxOq1TVS3JPUMlEqoEglvlhR6Mxnlew/Xq/LRVHpLyk7iK3zODe1qYHIMltO7XGg==}

  '@types/semver@7.5.8':
    resolution: {integrity: sha512-I8EUhyrgfLrcTkzV3TSsGyl1tSuPrEDzr0yd5m90UgNxQkyDXULk3b6MlQqTCpZpNtWe1K0hzclnZkTcLBe2UQ==}

  '@types/svgo@2.6.4':
    resolution: {integrity: sha512-l4cmyPEckf8moNYHdJ+4wkHvFxjyW6ulm9l4YGaOxeyBWPhBOT0gvni1InpFPdzx1dKf/2s62qGITwxNWnPQng==}

  '@types/video.js@7.3.58':
    resolution: {integrity: sha512-1CQjuSrgbv1/dhmcfQ83eVyYbvGyqhTvb2Opxr0QCV+iJ4J6/J+XWQ3Om59WiwCd1MN3rDUHasx5XRrpUtewYQ==}

  '@types/web-bluetooth@0.0.16':
    resolution: {integrity: sha512-oh8q2Zc32S6gd/j50GowEjKLoOVOwHP/bWVjKJInBwQqdOYMdPrf1oVlelTlyfFK3CKxL1uahMDAr+vy8T7yMQ==}

  '@types/web-bluetooth@0.0.20':
    resolution: {integrity: sha512-g9gZnnXVq7gM7v3tJCWV/qw7w+KeOlSHAhgF9RytFyifW6AF61hdT2ucrYhPq9hLs5JIryeupHV3qGk95dH9ow==}

  '@typescript-eslint/eslint-plugin@7.7.1':
    resolution: {integrity: sha512-KwfdWXJBOviaBVhxO3p5TJiLpNuh2iyXyjmWN0f1nU87pwyvfS0EmjC6ukQVYVFJd/K1+0NWGPDXiyEyQorn0Q==}
    engines: {node: ^18.18.0 || >=20.0.0}
    peerDependencies:
      '@typescript-eslint/parser': ^7.0.0
      eslint: ^8.56.0
      typescript: '*'
    peerDependenciesMeta:
      typescript:
        optional: true

  '@typescript-eslint/parser@6.21.0':
    resolution: {integrity: sha512-tbsV1jPne5CkFQCgPBcDOt30ItF7aJoZL997JSF7MhGQqOeT3svWRYxiqlfA5RUdlHN6Fi+EI9bxqbdyAUZjYQ==}
    engines: {node: ^16.0.0 || >=18.0.0}
    peerDependencies:
      eslint: ^7.0.0 || ^8.0.0
      typescript: '*'
    peerDependenciesMeta:
      typescript:
        optional: true

  '@typescript-eslint/parser@7.7.1':
    resolution: {integrity: sha512-vmPzBOOtz48F6JAGVS/kZYk4EkXao6iGrD838sp1w3NQQC0W8ry/q641KU4PrG7AKNAf56NOcR8GOpH8l9FPCw==}
    engines: {node: ^18.18.0 || >=20.0.0}
    peerDependencies:
      eslint: ^8.56.0
      typescript: '*'
    peerDependenciesMeta:
      typescript:
        optional: true

  '@typescript-eslint/scope-manager@6.21.0':
    resolution: {integrity: sha512-OwLUIWZJry80O99zvqXVEioyniJMa+d2GrqpUTqi5/v5D5rOrppJVBPa0yKCblcigC0/aYAzxxqQ1B+DS2RYsg==}
    engines: {node: ^16.0.0 || >=18.0.0}

  '@typescript-eslint/scope-manager@7.7.1':
    resolution: {integrity: sha512-PytBif2SF+9SpEUKynYn5g1RHFddJUcyynGpztX3l/ik7KmZEv19WCMhUBkHXPU9es/VWGD3/zg3wg90+Dh2rA==}
    engines: {node: ^18.18.0 || >=20.0.0}

  '@typescript-eslint/type-utils@7.7.1':
    resolution: {integrity: sha512-ZksJLW3WF7o75zaBPScdW1Gbkwhd/lyeXGf1kQCxJaOeITscoSl0MjynVvCzuV5boUz/3fOI06Lz8La55mu29Q==}
    engines: {node: ^18.18.0 || >=20.0.0}
    peerDependencies:
      eslint: ^8.56.0
      typescript: '*'
    peerDependenciesMeta:
      typescript:
        optional: true

  '@typescript-eslint/types@6.21.0':
    resolution: {integrity: sha512-1kFmZ1rOm5epu9NZEZm1kckCDGj5UJEf7P1kliH4LKu/RkwpsfqqGmY2OOcUs18lSlQBKLDYBOGxRVtrMN5lpg==}
    engines: {node: ^16.0.0 || >=18.0.0}

  '@typescript-eslint/types@7.7.1':
    resolution: {integrity: sha512-AmPmnGW1ZLTpWa+/2omPrPfR7BcbUU4oha5VIbSbS1a1Tv966bklvLNXxp3mrbc+P2j4MNOTfDffNsk4o0c6/w==}
    engines: {node: ^18.18.0 || >=20.0.0}

  '@typescript-eslint/typescript-estree@6.21.0':
    resolution: {integrity: sha512-6npJTkZcO+y2/kr+z0hc4HwNfrrP4kNYh57ek7yCNlrBjWQ1Y0OS7jiZTkgumrvkX5HkEKXFZkkdFNkaW2wmUQ==}
    engines: {node: ^16.0.0 || >=18.0.0}
    peerDependencies:
      typescript: '*'
    peerDependenciesMeta:
      typescript:
        optional: true

  '@typescript-eslint/typescript-estree@7.7.1':
    resolution: {integrity: sha512-CXe0JHCXru8Fa36dteXqmH2YxngKJjkQLjxzoj6LYwzZ7qZvgsLSc+eqItCrqIop8Vl2UKoAi0StVWu97FQZIQ==}
    engines: {node: ^18.18.0 || >=20.0.0}
    peerDependencies:
      typescript: '*'
    peerDependenciesMeta:
      typescript:
        optional: true

  '@typescript-eslint/utils@6.21.0':
    resolution: {integrity: sha512-NfWVaC8HP9T8cbKQxHcsJBY5YE1O33+jpMwN45qzWWaPDZgLIbo12toGMWnmhvCpd3sIxkpDw3Wv1B3dYrbDQQ==}
    engines: {node: ^16.0.0 || >=18.0.0}
    peerDependencies:
      eslint: ^7.0.0 || ^8.0.0

  '@typescript-eslint/utils@7.7.1':
    resolution: {integrity: sha512-QUvBxPEaBXf41ZBbaidKICgVL8Hin0p6prQDu6bbetWo39BKbWJxRsErOzMNT1rXvTll+J7ChrbmMCXM9rsvOQ==}
    engines: {node: ^18.18.0 || >=20.0.0}
    peerDependencies:
      eslint: ^8.56.0

  '@typescript-eslint/visitor-keys@6.21.0':
    resolution: {integrity: sha512-JJtkDduxLi9bivAB+cYOVMtbkqdPOhZ+ZI5LC47MIRrDV4Yn2o+ZnW10Nkmr28xRpSpdJ6Sm42Hjf2+REYXm0A==}
    engines: {node: ^16.0.0 || >=18.0.0}

  '@typescript-eslint/visitor-keys@7.7.1':
    resolution: {integrity: sha512-gBL3Eq25uADw1LQ9kVpf3hRM+DWzs0uZknHYK3hq4jcTPqVCClHGDnB6UUUV2SFeBeA4KWHWbbLqmbGcZ4FYbw==}
    engines: {node: ^18.18.0 || >=20.0.0}

  '@ungap/structured-clone@1.2.0':
    resolution: {integrity: sha512-zuVdFrMJiuCDQUMCzQaD6KL28MjnqqN8XnAqiEq9PNm/hCPTSGfrXCOfwj1ow4LFb/tNymJPwsNbVePc1xFqrQ==}

  '@unocss/astro@0.58.9':
    resolution: {integrity: sha512-VWfHNC0EfawFxLfb3uI+QcMGBN+ju+BYtutzeZTjilLKj31X2UpqIh8fepixL6ljgZzB3fweqg2xtUMC0gMnoQ==}
    peerDependencies:
      vite: ^2.9.0 || ^3.0.0-0 || ^4.0.0 || ^5.0.0-0
    peerDependenciesMeta:
      vite:
        optional: true

  '@unocss/cli@0.58.9':
    resolution: {integrity: sha512-q7qlwX3V6UaqljWUQ5gMj36yTA9eLuuRywahdQWt1ioy4aPF/MEEfnMBZf/ntrqf5tIT5TO8fE11nvCco2Q/sA==}
    engines: {node: '>=14'}
    hasBin: true

  '@unocss/config@0.57.7':
    resolution: {integrity: sha512-UG8G9orWEdk/vyDvGUToXYn/RZy/Qjpx66pLsaf5wQK37hkYsBoReAU5v8Ia/6PL1ueJlkcNXLaNpN6/yVoJvg==}
    engines: {node: '>=14'}

  '@unocss/config@0.58.9':
    resolution: {integrity: sha512-90wRXIyGNI8UenWxvHUcH4l4rgq813MsTzYWsf6ZKyLLvkFjV2b2EfGXI27GPvZ7fVE1OAqx+wJNTw8CyQxwag==}
    engines: {node: '>=14'}

  '@unocss/core@0.57.7':
    resolution: {integrity: sha512-1d36M0CV3yC80J0pqOa5rH1BX6g2iZdtKmIb3oSBN4AWnMCSrrJEPBrUikyMq2TEQTrYWJIVDzv5A9hBUat3TA==}

  '@unocss/core@0.58.9':
    resolution: {integrity: sha512-wYpPIPPsOIbIoMIDuH8ihehJk5pAZmyFKXIYO/Kro98GEOFhz6lJoLsy6/PZuitlgp2/TSlubUuWGjHWvp5osw==}

  '@unocss/eslint-config@0.57.7':
    resolution: {integrity: sha512-EJlI6rV0ZfDCphIiddHSWZVeoHdYDTVohVXGo+NfNOuRuvYWGna3n4hY3VEAiT3mWLK0/0anzHF7X0PNzCR5lQ==}
    engines: {node: '>=14'}

  '@unocss/eslint-plugin@0.57.7':
    resolution: {integrity: sha512-nwj7UJF7wCfPVl5B7cUB0xrSk6yuVMdMgABnsy4N5xBlds8cclrUO+boaTB9qzh8Lg9nfJVLB3+cW3po2SJoew==}
    engines: {node: '>=14'}

  '@unocss/extractor-arbitrary-variants@0.58.9':
    resolution: {integrity: sha512-M/BvPdbEEMdhcFQh/z2Bf9gylO1Ky/ZnpIvKWS1YJPLt4KA7UWXSUf+ZNTFxX+X58Is5qAb5hNh/XBQmL3gbXg==}

  '@unocss/inspector@0.58.9':
    resolution: {integrity: sha512-uRzqkCNeBmEvFePXcfIFcQPMlCXd9/bLwa5OkBthiOILwQdH1uRIW3GWAa2SWspu+kZLP0Ly3SjZ9Wqi+5ZtTw==}

  '@unocss/postcss@0.58.9':
    resolution: {integrity: sha512-PnKmH6Qhimw35yO6u6yx9SHaX2NmvbRNPDvMDHA/1xr3M8L0o8U88tgKbWfm65NEGF3R1zJ9A8rjtZn/LPkgPA==}
    engines: {node: '>=14'}
    peerDependencies:
      postcss: ^8.4.21

  '@unocss/preset-attributify@0.58.9':
    resolution: {integrity: sha512-ucP+kXRFcwmBmHohUVv31bE/SejMAMo7Hjb0QcKVLyHlzRWUJsfNR+jTAIGIUSYxN7Q8MeigYsongGo3nIeJnQ==}

  '@unocss/preset-icons@0.58.9':
    resolution: {integrity: sha512-9dS48+yAunsbS0ylOW2Wisozwpn3nGY1CqTiidkUnrMnrZK3al579A7srUX9NyPWWDjprO7eU/JkWbdDQSmFFA==}

  '@unocss/preset-mini@0.58.9':
    resolution: {integrity: sha512-m4aDGYtueP8QGsU3FsyML63T/w5Mtr4htme2jXy6m50+tzC1PPHaIBstMTMQfLc6h8UOregPJyGHB5iYQZGEvQ==}

  '@unocss/preset-tagify@0.58.9':
    resolution: {integrity: sha512-obh75XrRmxYwrQMflzvhQUMeHwd/R9bEDhTWUW9aBTolBy4eNypmQwOhHCKh5Xi4Dg6o0xj6GWC/jcCj1SPLog==}

  '@unocss/preset-typography@0.58.9':
    resolution: {integrity: sha512-hrsaqKlcZni3Vh4fwXC+lP9e92FQYbqtmlZw2jpxlVwwH5aLzwk4d4MiFQGyhCfzuSDYm0Zd52putFVV02J7bA==}

  '@unocss/preset-uno@0.58.9':
    resolution: {integrity: sha512-Fze+X2Z/EegCkRdDRgwwvFBmXBenNR1AG8KxAyz8iPeWbhOBaRra2sn2ScryrfH6SbJHpw26ZyJXycAdS0Fq3A==}

  '@unocss/preset-web-fonts@0.58.9':
    resolution: {integrity: sha512-XtiO+Z+RYnNYomNkS2XxaQiY++CrQZKOfNGw5htgIrb32QtYVQSkyYQ3jDw7JmMiCWlZ4E72cV/zUb++WrZLxg==}

  '@unocss/preset-wind@0.58.9':
    resolution: {integrity: sha512-7l+7Vx5UoN80BmJKiqDXaJJ6EUqrnUQYv8NxCThFi5lYuHzxsYWZPLU3k3XlWRUQt8XL+6rYx7mMBmD7EUSHyw==}

  '@unocss/reset@0.58.9':
    resolution: {integrity: sha512-nA2pg3tnwlquq+FDOHyKwZvs20A6iBsKPU7Yjb48JrNnzoaXqE+O9oN6782IG2yKVW4AcnsAnAnM4cxXhGzy1w==}

  '@unocss/rule-utils@0.58.9':
    resolution: {integrity: sha512-45bDa+elmlFLthhJmKr2ltKMAB0yoXnDMQ6Zp5j3OiRB7dDMBkwYRPvHLvIe+34Ey7tDt/kvvDPtWMpPl2quUQ==}
    engines: {node: '>=14'}

  '@unocss/scope@0.58.9':
    resolution: {integrity: sha512-BIwcpx0R3bE0rYa9JVDJTk0GX32EBvnbvufBpNkWfC5tb7g+B7nMkVq9ichanksYCCxrIQQo0mrIz5PNzu9sGA==}

  '@unocss/transformer-attributify-jsx-babel@0.58.9':
    resolution: {integrity: sha512-UGaQoGZg+3QrsPtnGHPECmsGn4EQb2KSdZ4eGEn2YssjKv+CcQhzRvpEUgnuF/F+jGPkCkS/G/YEQBHRWBY54Q==}

  '@unocss/transformer-attributify-jsx@0.58.9':
    resolution: {integrity: sha512-jpL3PRwf8t43v1agUdQn2EHGgfdWfvzsMxFtoybO88xzOikzAJaaouteNtojc/fQat2T9iBduDxVj5egdKmhdQ==}

  '@unocss/transformer-compile-class@0.58.9':
    resolution: {integrity: sha512-l2VpCqelJ6Tgc1kfSODxBtg7fCGPVRr2EUzTg1LrGYKa2McbKuc/wV/2DWKHGxL6+voWi7a2C9XflqGDXXutuQ==}

  '@unocss/transformer-directives@0.58.9':
    resolution: {integrity: sha512-pLOUsdoY2ugVntJXg0xuGjO9XZ2xCiMxTPRtpZ4TsEzUtdEzMswR06Y8VWvNciTB/Zqxcz9ta8rD0DKePOfSuw==}

  '@unocss/transformer-variant-group@0.58.9':
    resolution: {integrity: sha512-3A6voHSnFcyw6xpcZT6oxE+KN4SHRnG4z862tdtWvRGcN+jGyNr20ylEZtnbk4xj0VNMeGHHQRZ0WLvmrAwvOQ==}

  '@unocss/vite@0.58.9':
    resolution: {integrity: sha512-mmppBuulAHCal+sC0Qz36Y99t0HicAmznpj70Kzwl7g/yvXwm58/DW2OnpCWw+uA8/JBft/+z3zE+XvrI+T1HA==}
    peerDependencies:
      vite: ^2.9.0 || ^3.0.0-0 || ^4.0.0 || ^5.0.0-0

  '@uppy/companion-client@2.2.2':
    resolution: {integrity: sha512-5mTp2iq97/mYSisMaBtFRry6PTgZA6SIL7LePteOV5x0/DxKfrZW3DEiQERJmYpHzy7k8johpm2gHnEKto56Og==}

  '@uppy/core@2.3.4':
    resolution: {integrity: sha512-iWAqppC8FD8mMVqewavCz+TNaet6HPXitmGXpGGREGrakZ4FeuWytVdrelydzTdXx6vVKkOmI2FLztGg73sENQ==}

  '@uppy/store-default@2.1.1':
    resolution: {integrity: sha512-xnpTxvot2SeAwGwbvmJ899ASk5tYXhmZzD/aCFsXePh/v8rNvR2pKlcQUH7cF/y4baUGq3FHO/daKCok/mpKqQ==}

  '@uppy/utils@4.1.3':
    resolution: {integrity: sha512-nTuMvwWYobnJcytDO3t+D6IkVq/Qs4Xv3vyoEZ+Iaf8gegZP+rEyoaFT2CK5XLRMienPyqRqNbIfRuFaOWSIFw==}

  '@uppy/xhr-upload@2.1.3':
    resolution: {integrity: sha512-YWOQ6myBVPs+mhNjfdWsQyMRWUlrDLMoaG7nvf/G6Y3GKZf8AyjFDjvvJ49XWQ+DaZOftGkHmF1uh/DBeGivJQ==}
    peerDependencies:
      '@uppy/core': ^2.3.3

  '@videojs-player/vue@1.0.0':
    resolution: {integrity: sha512-WonTezRfKu3fYdQLt/ta+nuKH6gMZUv8l40Jke/j4Lae7IqeO/+lLAmBnh3ni88bwR+vkFXIlZ2Ci7VKInIYJg==}
    peerDependencies:
      '@types/video.js': 7.x
      video.js: 7.x
      vue: 3.x

  '@videojs/http-streaming@2.16.2':
    resolution: {integrity: sha512-etPTUdCFu7gUWc+1XcbiPr+lrhOcBu3rV5OL1M+3PDW89zskScAkkcdqYzP4pFodBPye/ydamQoTDScOnElw5A==}
    engines: {node: '>=8', npm: '>=5'}
    peerDependencies:
      video.js: ^6 || ^7

  '@videojs/vhs-utils@3.0.5':
    resolution: {integrity: sha512-PKVgdo8/GReqdx512F+ombhS+Bzogiofy1LgAj4tN8PfdBx3HSS7V5WfJotKTqtOWGwVfSWsrYN/t09/DSryrw==}
    engines: {node: '>=8', npm: '>=5'}

  '@videojs/xhr@2.6.0':
    resolution: {integrity: sha512-7J361GiN1tXpm+gd0xz2QWr3xNWBE+rytvo8J3KuggFaLg+U37gZQ2BuPLcnkfGffy2e+ozY70RHC8jt7zjA6Q==}

  '@vitejs/plugin-legacy@5.3.2':
    resolution: {integrity: sha512-8moCOrIMaZ/Rjln0Q6GsH6s8fAt1JOI3k8nmfX4tXUxE5KAExVctSyOBk+A25GClsdSWqIk2yaUthH3KJ2X4tg==}
    engines: {node: ^18.0.0 || >=20.0.0}
    peerDependencies:
      terser: ^5.4.0
      vite: ^5.0.0

  '@vitejs/plugin-vue-jsx@3.1.0':
    resolution: {integrity: sha512-w9M6F3LSEU5kszVb9An2/MmXNxocAnUb3WhRr8bHlimhDrXNt6n6D2nJQR3UXpGlZHh/EsgouOHCsM8V3Ln+WA==}
    engines: {node: ^14.18.0 || >=16.0.0}
    peerDependencies:
      vite: ^4.0.0 || ^5.0.0
      vue: ^3.0.0

  '@vitejs/plugin-vue@5.0.4':
    resolution: {integrity: sha512-WS3hevEszI6CEVEx28F8RjTX97k3KsrcY6kvTg7+Whm5y3oYvcqzVeGCU3hxSAn4uY2CLCkeokkGKpoctccilQ==}
    engines: {node: ^18.0.0 || >=20.0.0}
    peerDependencies:
      vite: ^5.0.0
      vue: ^3.2.25

  '@volar/language-core@1.11.1':
    resolution: {integrity: sha512-dOcNn3i9GgZAcJt43wuaEykSluAuOkQgzni1cuxLxTV0nJKanQztp7FxyswdRILaKH+P2XZMPRp2S4MV/pElCw==}

  '@volar/source-map@1.11.1':
    resolution: {integrity: sha512-hJnOnwZ4+WT5iupLRnuzbULZ42L7BWWPMmruzwtLhJfpDVoZLjNBxHDi2sY2bgZXCKlpU5XcsMFoYrsQmPhfZg==}

  '@volar/typescript@1.11.1':
    resolution: {integrity: sha512-iU+t2mas/4lYierSnoFOeRFQUhAEMgsFuQxoxvwn5EdQopw43j+J27a4lt9LMInx1gLJBC6qL14WYGlgymaSMQ==}

  '@vue/babel-helper-vue-transform-on@1.2.2':
    resolution: {integrity: sha512-nOttamHUR3YzdEqdM/XXDyCSdxMA9VizUKoroLX6yTyRtggzQMHXcmwh8a7ZErcJttIBIc9s68a1B8GZ+Dmvsw==}

  '@vue/babel-plugin-jsx@1.2.2':
    resolution: {integrity: sha512-nYTkZUVTu4nhP199UoORePsql0l+wj7v/oyQjtThUVhJl1U+6qHuoVhIvR3bf7eVKjbCK+Cs2AWd7mi9Mpz9rA==}
    peerDependencies:
      '@babel/core': ^7.0.0-0
    peerDependenciesMeta:
      '@babel/core':
        optional: true

  '@vue/babel-plugin-resolve-type@1.2.2':
    resolution: {integrity: sha512-EntyroPwNg5IPVdUJupqs0CFzuf6lUrVvCspmv2J1FITLeGnUCuoGNNk78dgCusxEiYj6RMkTJflGSxk5aIC4A==}
    peerDependencies:
      '@babel/core': ^7.0.0-0

  '@vue/compiler-core@3.4.21':
    resolution: {integrity: sha512-MjXawxZf2SbZszLPYxaFCjxfibYrzr3eYbKxwpLR9EQN+oaziSu3qKVbwBERj1IFIB8OLUewxB5m/BFzi613og==}

  '@vue/compiler-core@3.4.26':
    resolution: {integrity: sha512-N9Vil6Hvw7NaiyFUFBPXrAyETIGlQ8KcFMkyk6hW1Cl6NvoqvP+Y8p1Eqvx+UdqsnrnI9+HMUEJegzia3mhXmQ==}

  '@vue/compiler-dom@3.4.21':
    resolution: {integrity: sha512-IZC6FKowtT1sl0CR5DpXSiEB5ayw75oT2bma1BEhV7RRR1+cfwLrxc2Z8Zq/RGFzJ8w5r9QtCOvTjQgdn0IKmA==}

  '@vue/compiler-dom@3.4.26':
    resolution: {integrity: sha512-4CWbR5vR9fMg23YqFOhr6t6WB1Fjt62d6xdFPyj8pxrYub7d+OgZaObMsoxaF9yBUHPMiPFK303v61PwAuGvZA==}

  '@vue/compiler-sfc@3.4.21':
    resolution: {integrity: sha512-me7epoTxYlY+2CUM7hy9PCDdpMPfIwrOvAXud2Upk10g4YLv9UBW7kL798TvMeDhPthkZ0CONNrK2GoeI1ODiQ==}

  '@vue/compiler-sfc@3.4.26':
    resolution: {integrity: sha512-It1dp+FAOCgluYSVYlDn5DtZBxk1NCiJJfu2mlQqa/b+k8GL6NG/3/zRbJnHdhV2VhxFghaDq5L4K+1dakW6cw==}

  '@vue/compiler-ssr@3.4.21':
    resolution: {integrity: sha512-M5+9nI2lPpAsgXOGQobnIueVqc9sisBFexh5yMIMRAPYLa7+5wEJs8iqOZc1WAa9WQbx9GR2twgznU8LTIiZ4Q==}

  '@vue/compiler-ssr@3.4.26':
    resolution: {integrity: sha512-FNwLfk7LlEPRY/g+nw2VqiDKcnDTVdCfBREekF8X74cPLiWHUX6oldktf/Vx28yh4STNy7t+/yuLoMBBF7YDiQ==}

  '@vue/devtools-api@6.6.1':
    resolution: {integrity: sha512-LgPscpE3Vs0x96PzSSB4IGVSZXZBZHpfxs+ZA1d+VEPwHdOXowy/Y2CsvCAIFrf+ssVU1pD1jidj505EpUnfbA==}

  '@vue/language-core@1.8.27':
    resolution: {integrity: sha512-L8Kc27VdQserNaCUNiSFdDl9LWT24ly8Hpwf1ECy3aFb9m6bDhBGQYOujDm21N7EW3moKIOKEanQwe1q5BK+mA==}
    peerDependencies:
      typescript: '*'
    peerDependenciesMeta:
      typescript:
        optional: true

  '@vue/reactivity@3.4.21':
    resolution: {integrity: sha512-UhenImdc0L0/4ahGCyEzc/pZNwVgcglGy9HVzJ1Bq2Mm9qXOpP8RyNTjookw/gOCUlXSEtuZ2fUg5nrHcoqJcw==}

  '@vue/runtime-core@3.4.21':
    resolution: {integrity: sha512-pQthsuYzE1XcGZznTKn73G0s14eCJcjaLvp3/DKeYWoFacD9glJoqlNBxt3W2c5S40t6CCcpPf+jG01N3ULyrA==}

  '@vue/runtime-dom@3.4.21':
    resolution: {integrity: sha512-gvf+C9cFpevsQxbkRBS1NpU8CqxKw0ebqMvLwcGQrNpx6gqRDodqKqA+A2VZZpQ9RpK2f9yfg8VbW/EpdFUOJw==}

  '@vue/server-renderer@3.4.21':
    resolution: {integrity: sha512-aV1gXyKSN6Rz+6kZ6kr5+Ll14YzmIbeuWe7ryJl5muJ4uwSwY/aStXTixx76TwkZFJLm1aAlA/HSWEJ4EyiMkg==}
    peerDependencies:
      vue: 3.4.21

  '@vue/shared@3.4.21':
    resolution: {integrity: sha512-PuJe7vDIi6VYSinuEbUIQgMIRZGgM8e4R+G+/dQTk0X1NEdvgvvgv7m+rfmDH1gZzyA1OjjoWskvHlfRNfQf3g==}

  '@vue/shared@3.4.26':
    resolution: {integrity: sha512-Fg4zwR0GNnjzodMt3KRy2AWGMKQXByl56+4HjN87soxLNU9P5xcJkstAlIeEF3cU6UYOzmJl1tV0dVPGIljCnQ==}

  '@vueuse/core@10.9.0':
    resolution: {integrity: sha512-/1vjTol8SXnx6xewDEKfS0Ra//ncg4Hb0DaZiwKf7drgfMsKFExQ+FnnENcN6efPen+1kIzhLQoGSy0eDUVOMg==}

  '@vueuse/core@9.13.0':
    resolution: {integrity: sha512-pujnclbeHWxxPRqXWmdkKV5OX4Wk4YeK7wusHqRwU0Q7EFusHoqNA/aPhB6KCh9hEqJkLAJo7bb0Lh9b+OIVzw==}

  '@vueuse/metadata@10.9.0':
    resolution: {integrity: sha512-iddNbg3yZM0X7qFY2sAotomgdHK7YJ6sKUvQqbvwnf7TmaVPxS4EJydcNsVejNdS8iWCtDk+fYXr7E32nyTnGA==}

  '@vueuse/metadata@9.13.0':
    resolution: {integrity: sha512-gdU7TKNAUVlXXLbaF+ZCfte8BjRJQWPCa2J55+7/h+yDtzw3vOoGQDRXzI6pyKyo6bXFT5/QoPE4hAknExjRLQ==}

  '@vueuse/shared@10.9.0':
    resolution: {integrity: sha512-Uud2IWncmAfJvRaFYzv5OHDli+FbOzxiVEQdLCKQKLyhz94PIyFC3CHcH7EDMwIn8NPtD06+PNbC/PiO0LGLtw==}

  '@vueuse/shared@9.13.0':
    resolution: {integrity: sha512-UrnhU+Cnufu4S6JLCPZnkWh0WwZGUp72ktOF2DFptMlOs3TOdVv8xJN53zhHGARmVOsz5KqOls09+J1NR6sBKw==}

  '@wangeditor/basic-modules@1.1.7':
    resolution: {integrity: sha512-cY9CPkLJaqF05STqfpZKWG4LpxTMeGSIIF1fHvfm/mz+JXatCagjdkbxdikOuKYlxDdeqvOeBmsUBItufDLXZg==}
    peerDependencies:
      '@wangeditor/core': 1.x
      dom7: ^3.0.0
      lodash.throttle: ^4.1.1
      nanoid: ^3.2.0
      slate: ^0.72.0
      snabbdom: ^3.1.0

  '@wangeditor/code-highlight@1.0.3':
    resolution: {integrity: sha512-iazHwO14XpCuIWJNTQTikqUhGKyqj+dUNWJ9288Oym9M2xMVHvnsOmDU2sgUDWVy+pOLojReMPgXCsvvNlOOhw==}
    peerDependencies:
      '@wangeditor/core': 1.x
      dom7: ^3.0.0
      slate: ^0.72.0
      snabbdom: ^3.1.0

  '@wangeditor/core@1.1.19':
    resolution: {integrity: sha512-KevkB47+7GhVszyYF2pKGKtCSj/YzmClsD03C3zTt+9SR2XWT5T0e3yQqg8baZpcMvkjs1D8Dv4fk8ok/UaS2Q==}
    peerDependencies:
      '@uppy/core': ^2.1.1
      '@uppy/xhr-upload': ^2.0.3
      dom7: ^3.0.0
      is-hotkey: ^0.2.0
      lodash.camelcase: ^4.3.0
      lodash.clonedeep: ^4.5.0
      lodash.debounce: ^4.0.8
      lodash.foreach: ^4.5.0
      lodash.isequal: ^4.5.0
      lodash.throttle: ^4.1.1
      lodash.toarray: ^4.4.0
      nanoid: ^3.2.0
      slate: ^0.72.0
      snabbdom: ^3.1.0

  '@wangeditor/editor-for-vue@5.1.12':
    resolution: {integrity: sha512-0Ds3D8I+xnpNWezAeO7HmPRgTfUxHLMd9JKcIw+QzvSmhC5xUHbpCcLU+KLmeBKTR/zffnS5GQo6qi3GhTMJWQ==}
    peerDependencies:
      '@wangeditor/editor': '>=5.1.0'
      vue: ^3.0.5

  '@wangeditor/editor@5.1.23':
    resolution: {integrity: sha512-0RxfeVTuK1tktUaPROnCoFfaHVJpRAIE2zdS0mpP+vq1axVQpLjM8+fCvKzqYIkH0Pg+C+44hJpe3VVroSkEuQ==}

  '@wangeditor/list-module@1.0.5':
    resolution: {integrity: sha512-uDuYTP6DVhcYf7mF1pTlmNn5jOb4QtcVhYwSSAkyg09zqxI1qBqsfUnveeDeDqIuptSJhkh81cyxi+MF8sEPOQ==}
    peerDependencies:
      '@wangeditor/core': 1.x
      dom7: ^3.0.0
      slate: ^0.72.0
      snabbdom: ^3.1.0

  '@wangeditor/table-module@1.1.4':
    resolution: {integrity: sha512-5saanU9xuEocxaemGdNi9t8MCDSucnykEC6jtuiT72kt+/Hhh4nERYx1J20OPsTCCdVr7hIyQenFD1iSRkIQ6w==}
    peerDependencies:
      '@wangeditor/core': 1.x
      dom7: ^3.0.0
      lodash.isequal: ^4.5.0
      lodash.throttle: ^4.1.1
      nanoid: ^3.2.0
      slate: ^0.72.0
      snabbdom: ^3.1.0

  '@wangeditor/upload-image-module@1.0.2':
    resolution: {integrity: sha512-z81lk/v71OwPDYeQDxj6cVr81aDP90aFuywb8nPD6eQeECtOymrqRODjpO6VGvCVxVck8nUxBHtbxKtjgcwyiA==}
    peerDependencies:
      '@uppy/core': ^2.0.3
      '@uppy/xhr-upload': ^2.0.3
      '@wangeditor/basic-modules': 1.x
      '@wangeditor/core': 1.x
      dom7: ^3.0.0
      lodash.foreach: ^4.5.0
      slate: ^0.72.0
      snabbdom: ^3.1.0

  '@wangeditor/video-module@1.1.4':
    resolution: {integrity: sha512-ZdodDPqKQrgx3IwWu4ZiQmXI8EXZ3hm2/fM6E3t5dB8tCaIGWQZhmqd6P5knfkRAd3z2+YRSRbxOGfoRSp/rLg==}
    peerDependencies:
      '@uppy/core': ^2.1.4
      '@uppy/xhr-upload': ^2.0.7
      '@wangeditor/core': 1.x
      dom7: ^3.0.0
      nanoid: ^3.2.0
      slate: ^0.72.0
      snabbdom: ^3.1.0

  '@xmldom/xmldom@0.8.10':
    resolution: {integrity: sha512-2WALfTl4xo2SkGCYRt6rDTFfk9R1czmBvUQy12gK2KuRKIpWEhcbbzy8EZXtz/jkRqHX8bFEc6FC1HjX4TUWYw==}
    engines: {node: '>=10.0.0'}

  '@zxcvbn-ts/core@3.0.4':
    resolution: {integrity: sha512-aQeiT0F09FuJaAqNrxynlAwZ2mW/1MdXakKWNmGM1Qp/VaY6CnB/GfnMS2T8gB2231Esp1/maCWd8vTG4OuShw==}

  JSONStream@1.3.5:
    resolution: {integrity: sha512-E+iruNOY8VV9s4JEbe1aNEm6MiszPRr/UfcHMz0TQh1BXSxHK+ASV1R6W4HpjBhSeS+54PIsAMCBmwD06LLsqQ==}
    hasBin: true

  acorn-jsx@5.3.2:
    resolution: {integrity: sha512-rq9s+JNhf0IChjtDXxllJ7g41oZk5SlXtp0LHwyA5cejwn7vKmKp4pPri6YEePv2PU65sAsegbXtIinmDFDXgQ==}
    peerDependencies:
      acorn: ^6.0.0 || ^7.0.0 || ^8.0.0

  acorn@8.11.3:
    resolution: {integrity: sha512-Y9rRfJG5jcKOE0CLisYbojUjIrIEE7AGMzA/Sm4BslANhbS+cDMpgBdcPT91oJ7OuJ9hYJBx59RjbhxVnrF8Xg==}
    engines: {node: '>=0.4.0'}
    hasBin: true

  aes-decrypter@3.1.3:
    resolution: {integrity: sha512-VkG9g4BbhMBy+N5/XodDeV6F02chEk9IpgRTq/0bS80y4dzy79VH2Gtms02VXomf3HmyRe3yyJYkJ990ns+d6A==}

  ajv@6.12.6:
    resolution: {integrity: sha512-j3fVLgvTo527anyYyJOGTYJbG+vnnQYvE0m5mmkc1TK+nxAppkCLMIL0aZ4dblVCNoGShhm+kzE4ZUykBoMg4g==}

  ajv@8.12.0:
    resolution: {integrity: sha512-sRu1kpcO9yLtYxBKvqfTeh9KzZEwO3STyX1HT+4CaDzC6HpTGYhIhPIzj9XuKU7KYDwnaeh5hcOwjy1QuJzBPA==}

  animate.css@4.1.1:
    resolution: {integrity: sha512-+mRmCTv6SbCmtYJCN4faJMNFVNN5EuCTTprDTAo7YzIGji2KADmakjVA3+8mVDkZ2Bf09vayB35lSQIex2+QaQ==}

  ansi-escapes@6.2.1:
    resolution: {integrity: sha512-4nJ3yixlEthEJ9Rk4vPcdBRkZvQZlYyu8j4/Mqz5sgIkddmEnH2Yj2ZrnP9S3tQOvSNRUIgVNF/1yPpRAGNRig==}
    engines: {node: '>=14.16'}

  ansi-regex@2.1.1:
    resolution: {integrity: sha512-TIGnTpdo+E3+pCyAluZvtED5p5wCqLdezCyhPZzKPcxvFplEt4i+W7OONCKgeZFT3+y5NZZfOOS/Bdcanm1MYA==}
    engines: {node: '>=0.10.0'}

  ansi-regex@5.0.1:
    resolution: {integrity: sha512-quJQXlTSUGL2LH9SUXo8VwsY4soanhgo6LNSm84E1LBcE8s3O0wpdiRzyR9z/ZZJMlMWv37qOOb9pdJlMUEKFQ==}
    engines: {node: '>=8'}

  ansi-regex@6.0.1:
    resolution: {integrity: sha512-n5M855fKb2SsfMIiFFoVrABHJC8QtHwVx+mHWP3QcEqBHYienj5dHSgjbxtC0WEZXYt4wcD6zrQElDPhFuZgfA==}
    engines: {node: '>=12'}

  ansi-styles@2.2.1:
    resolution: {integrity: sha512-kmCevFghRiWM7HB5zTPULl4r9bVFSWjz62MhqizDGUrq2NWuNMQyuv4tHHoKJHs69M/MF64lEcHdYIocrdWQYA==}
    engines: {node: '>=0.10.0'}

  ansi-styles@3.2.1:
    resolution: {integrity: sha512-VT0ZI6kZRdTh8YyJw3SMbYm/u+NqfsAxEpWO0Pf9sq8/e94WxxOpPKx9FR1FlyCtOVDNOQ+8ntlqFxiRc+r5qA==}
    engines: {node: '>=4'}

  ansi-styles@4.3.0:
    resolution: {integrity: sha512-zbB9rCJAT1rbjiVDb2hqKFHNYLxgtk8NURxZ3IZwD3F6NtxbXZQCnnSi1Lkx+IDohdPlFp222wVALIheZJQSEg==}
    engines: {node: '>=8'}

  ansi-styles@5.2.0:
    resolution: {integrity: sha512-Cxwpt2SfTzTtXcfOlzGEee8O+c+MmUgGrNiBcXnuWxuFJHe6a5Hz7qwhwe5OgaSYI0IJvkLqWX1ASG+cJOkEiA==}
    engines: {node: '>=10'}

  ansi-styles@6.2.1:
    resolution: {integrity: sha512-bN798gFfQX+viw3R7yrGWRqnrN2oRkEkUjjl4JNn4E8GxxbjtG3FbrEIIY3l8/hrwUwIeCZvi4QuOTP4MErVug==}
    engines: {node: '>=12'}

  anymatch@3.1.3:
    resolution: {integrity: sha512-KMReFUr0B4t+D+OBkjR3KYqvocp2XaSzO55UcB6mgQMd3KbcE+mWTyvVV7D/zsdEbNnV6acZUutkiHQXvTr1Rw==}
    engines: {node: '>= 8'}

  argparse@1.0.10:
    resolution: {integrity: sha512-o5Roy6tNG4SL/FOkCAN6RzjiakZS25RLYFrcMttJqbdd8BWrnA+fGz57iN5Pb06pvBGvl5gQ0B48dJlslXvoTg==}

  argparse@2.0.1:
    resolution: {integrity: sha512-8+9WqebbFzpX9OR+Wa6O29asIogeRMzcGtAINdpMHHyAg10f05aSFVBbcEqGf/PXw1EjAZ+q2/bEBg3DvurK3Q==}

  arr-diff@4.0.0:
    resolution: {integrity: sha512-YVIQ82gZPGBebQV/a8dar4AitzCQs0jjXwMPZllpXMaGjXPYVUawSxQrRsjhjupyVxEvbHgUmIhKVlND+j02kA==}
    engines: {node: '>=0.10.0'}

  arr-flatten@1.1.0:
    resolution: {integrity: sha512-L3hKV5R/p5o81R7O02IGnwpDmkp6E982XhtbuwSe3O4qOtMMMtodicASA1Cny2U+aCXcNpml+m4dPsvsJ3jatg==}
    engines: {node: '>=0.10.0'}

  arr-union@3.1.0:
    resolution: {integrity: sha512-sKpyeERZ02v1FeCZT8lrfJq5u6goHCtpTAzPwJYe7c8SPFOboNjNg1vz2L4VTn9T4PQxEx13TbXLmYUcS6Ug7Q==}
    engines: {node: '>=0.10.0'}

  array-buffer-byte-length@1.0.1:
    resolution: {integrity: sha512-ahC5W1xgou+KTXix4sAO8Ki12Q+jf4i0+tmk3sC+zgcynshkHxzpXdImBehiUYKKKDwvfFiJl1tZt6ewscS1Mg==}
    engines: {node: '>= 0.4'}

  array-ify@1.0.0:
    resolution: {integrity: sha512-c5AMf34bKdvPhQ7tBGhqkgKNUzMr4WUs+WDtC2ZUGOUncbxKMTvqxYctiseW3+L4bA8ec+GcZ6/A/FW4m8ukng==}

  array-union@2.1.0:
    resolution: {integrity: sha512-HGyxoOTYUyCM6stUe6EJgnd4EoewAI7zMdfqO+kGjnlZmBDz/cR5pf8r/cR4Wq60sL/p0IkcjUEEPwS3GFrIyw==}
    engines: {node: '>=8'}

  array-unique@0.3.2:
    resolution: {integrity: sha512-SleRWjh9JUud2wH1hPs9rZBZ33H6T9HOiL0uwGnGx9FpE6wKGyfWugmbkEOIs6qWrZhg0LWeLziLrEwQJhs5mQ==}
    engines: {node: '>=0.10.0'}

  arraybuffer.prototype.slice@1.0.3:
    resolution: {integrity: sha512-bMxMKAjg13EBSVscxTaYA4mRc5t1UAXa2kXiGTNfZ079HIWXEkKmkgFrh/nJqamaLSrXO5H4WFFkPEaLJWbs3A==}
    engines: {node: '>= 0.4'}

  assign-symbols@1.0.0:
    resolution: {integrity: sha512-Q+JC7Whu8HhmTdBph/Tq59IoRtoy6KAm5zzPv00WdujX82lbAL8K7WVjne7vdCsAmbF4AYaDOPyO3k0kl8qIrw==}
    engines: {node: '>=0.10.0'}

  astral-regex@2.0.0:
    resolution: {integrity: sha512-Z7tMw1ytTXt5jqMcOP+OQteU1VuNK9Y02uuJtKQ1Sv69jXQKKg5cibLwGJow8yzZP+eAc18EmLGPal0bp36rvQ==}
    engines: {node: '>=8'}

  async-validator@4.2.5:
    resolution: {integrity: sha512-7HhHjtERjqlNbZtqNqy2rckN/SpOOlmDliet+lP7k+eKZEjPk3DgyeU9lIXLdeLz0uBbbVp+9Qdow9wJWgwwfg==}

  async@3.2.5:
    resolution: {integrity: sha512-baNZyqaaLhyLVKm/DlvdW051MSgO6b8eVfIezl9E5PqWxFgzLm/wQntEW4zOytVburDEr0JlALEpdOFwvErLsg==}

  asynckit@0.4.0:
    resolution: {integrity: sha512-Oei9OH4tRh0YqU3GxhX79dM/mwVgvbZJaSNaRk+bshkj0S5cfHcgYakreBjrHwatXKbz+IoIdYLxrKim2MjW0Q==}

  atob@2.1.2:
    resolution: {integrity: sha512-Wm6ukoaOGJi/73p/cl2GvLjTI5JM1k/O14isD73YML8StrH/7/lRFgmg8nICZgD3bZZvjwCGxtMOD3wWNAu8cg==}
    engines: {node: '>= 4.5.0'}
    hasBin: true

  autolinker@3.16.2:
    resolution: {integrity: sha512-JiYl7j2Z19F9NdTmirENSUUIIL/9MytEWtmzhfmsKPCp9E+G35Y0UNCMoM9tFigxT59qSc8Ml2dlZXOCVTYwuA==}

  autoprefixer@10.4.19:
    resolution: {integrity: sha512-BaENR2+zBZ8xXhM4pUaKUxlVdxZ0EZhjvbopwnXmxRUfqDmwSpC2lAi/QXvx7NRdPCo1WKEcEF6mV64si1z4Ew==}
    engines: {node: ^10 || ^12 || >=14}
    hasBin: true
    peerDependencies:
      postcss: ^8.1.0

  available-typed-arrays@1.0.7:
    resolution: {integrity: sha512-wvUjBtSGN7+7SjNpq/9M2Tg350UZD3q62IFZLbRAR1bSMlCo1ZaeW+BJ+D090e4hIIZLBcTDWe4Mh4jvUDajzQ==}
    engines: {node: '>= 0.4'}

  axios@0.26.1:
    resolution: {integrity: sha512-fPwcX4EvnSHuInCMItEhAGnaSEXRBjtzh9fOtsE6E1G6p7vl7edEeZe11QHf18+6+9gR5PbKV/sGKNaD8YaMeA==}

  axios@1.6.8:
    resolution: {integrity: sha512-v/ZHtJDU39mDpyBoFVkETcd/uNdxrWRrg3bKpOKzXFA6Bvqopts6ALSMU3y6ijYxbw2B+wPrIv46egTzJXCLGQ==}

  babel-plugin-polyfill-corejs2@0.4.11:
    resolution: {integrity: sha512-sMEJ27L0gRHShOh5G54uAAPaiCOygY/5ratXuiyb2G46FmlSpc9eFCzYVyDiPxfNbwzA7mYahmjQc5q+CZQ09Q==}
    peerDependencies:
      '@babel/core': ^7.4.0 || ^8.0.0-0 <8.0.0

  babel-plugin-polyfill-corejs3@0.10.4:
    resolution: {integrity: sha512-25J6I8NGfa5YkCDogHRID3fVCadIR8/pGl1/spvCkzb6lVn6SR3ojpx9nOn9iEBcUsjY24AmdKm5khcfKdylcg==}
    peerDependencies:
      '@babel/core': ^7.4.0 || ^8.0.0-0 <8.0.0

  babel-plugin-polyfill-regenerator@0.6.2:
    resolution: {integrity: sha512-2R25rQZWP63nGwaAswvDazbPXfrM3HwVoBXK6HcqeKrSrL/JqcC/rDcf95l4r7LXLyxDXc8uQDa064GubtCABg==}
    peerDependencies:
      '@babel/core': ^7.4.0 || ^8.0.0-0 <8.0.0

  balanced-match@1.0.2:
    resolution: {integrity: sha512-3oSeUO0TMV67hN1AmbXsK4yaqU7tjiHlbxRDZOpH0KW9+CeX4bRAaX0Anxt0tx2MrpRpWwQaPwIlISEJhYU5Pw==}

  balanced-match@2.0.0:
    resolution: {integrity: sha512-1ugUSr8BHXRnK23KfuYS+gVMC3LB8QGH9W1iGtDPsNWoQbgtXSExkBu2aDR4epiGWZOjZsj6lDl/N/AqqTC3UA==}

  base@0.11.2:
    resolution: {integrity: sha512-5T6P4xPgpp0YDFvSWwEZ4NoE3aM4QBQXDzmVbraCkFj8zHM+mba8SyqB5DbZWyR7mYHo6Y7BdQo3MoA4m0TeQg==}
    engines: {node: '>=0.10.0'}

  benz-amr-recorder@1.1.5:
    resolution: {integrity: sha512-NepctcNTsZHK8NxBb5uKO5p8S+xkbm+vD6GLSkCYdJeEsriexvgumLHpDkanX4QJBcLRMVtg16buWMs+gUPB3g==}

  benz-recorderjs@1.0.5:
    resolution: {integrity: sha512-EwedOQo9KLti7HxDi/eZY51PSRbAXnOdEZmLvJ6ro3QQSoF9Y3AXBt57MIllGvVz5vtFYMeikG+GD7qTm3+p9w==}

  big.js@5.2.2:
    resolution: {integrity: sha512-vyL2OymJxmarO8gxMr0mhChsO9QGwhynfuu4+MHTAW6czfq9humCB7rKpUjDd9YUiDPU4mzpyupFSvOClAwbmQ==}

  binary-extensions@2.3.0:
    resolution: {integrity: sha512-Ceh+7ox5qe7LJuLHoY0feh3pHuUDHAcRUeyL2VYghZwfpkNIy/+8Ocg0a3UuSoYzavmylwuLWQOf3hl0jjMMIw==}
    engines: {node: '>=8'}

  bluebird@3.7.2:
    resolution: {integrity: sha512-XpNj6GDQzdfW+r2Wnn7xiSAd7TM3jzkxGXBGTtWKuSXv1xUV+azxAm8jdWZN06QTQk+2N2XB9jRDkvbmQmcRtg==}

  boolbase@1.0.0:
    resolution: {integrity: sha512-JZOSA7Mo9sNGB8+UjSgzdLtokWAky1zbztM3WRLCbZ70/3cTANmQmOdR7y2g+J0e2WXywy1yS468tY+IruqEww==}

  bpmn-js-properties-panel@0.46.0:
    resolution: {integrity: sha512-8MlNvHklIZZQH9vtoKf0A0A1v0sHO4Iz19jGhHeX15czOOiCfdavjo+q23GHWNKzQA9347F91XYFcrnM6FO8zw==}
    peerDependencies:
      bpmn-js: ^3.x || ^4.x || ^5.x || ^6.x || ^7.x || ^8.x

  bpmn-js-token-simulation@0.10.0:
    resolution: {integrity: sha512-QuZQ/KVXKt9Vl+XENyOBoTW2Aw+uKjuBlKdCJL6El7AyM7DkJ5bZkSYURshId1SkBDdYg2mJ1flSmsrhGuSfwg==}

  bpmn-js@8.10.0:
    resolution: {integrity: sha512-NozeOi01qL0ZdVq8+5hWZcikyEvgrP1yzCBqlhSufJdHFsnEMBCwn2bJJ0B/6JgX+IBwy1sk/Uw+Ds8rQ8vfrw==, tarball: https://registry.npmmirror.com/bpmn-js/-/bpmn-js-8.10.0.tgz}

  bpmn-moddle@7.1.3:
    resolution: {integrity: sha512-ZcBfw0NSOdYTSXFKEn7MOXHItz7VfLZTrFYKO8cK6V8ZzGjCcdiLIOiw7Lctw1PJsihhLiZQS8Htj2xKf+NwCg==, tarball: https://registry.npmmirror.com/bpmn-moddle/-/bpmn-moddle-7.1.3.tgz}

  brace-expansion@1.1.11:
    resolution: {integrity: sha512-iCuPHDFgrHX7H2vEI/5xpz07zSHB00TpugqhmYtVmMO6518mCuRMoOYFldEBl0g187ufozdaHgWKcYFb61qGiA==}

  brace-expansion@2.0.1:
    resolution: {integrity: sha512-XnAIvQ8eM+kC6aULx6wuQiwVsnzsi9d3WxzV3FpWTGA19F621kwdbsAcFKXgKUHZWsy+mY6iL1sHTxWEFCytDA==}

  braces@2.3.2:
    resolution: {integrity: sha512-aNdbnj9P8PjdXU4ybaWLK2IF3jc/EoDYbC7AazW6to3TRsfXxscC9UXOB5iDiEQrkyIbWp2SLQda4+QAa7nc3w==}
    engines: {node: '>=0.10.0'}

  braces@3.0.2:
    resolution: {integrity: sha512-b8um+L1RzM3WDSzvhm6gIz1yfTbBt6YTlcEKAvsmqCZZFw46z626lVj9j1yEPW33H5H+lBQpZMP1k8l+78Ha0A==}
    engines: {node: '>=8'}

  browserslist-to-esbuild@2.1.1:
    resolution: {integrity: sha512-KN+mty6C3e9AN8Z5dI1xeN15ExcRNeISoC3g7V0Kax/MMF9MSoYA2G7lkTTcVUFntiEjkpI0HNgqJC1NjdyNUw==}
    engines: {node: '>=18'}
    hasBin: true
    peerDependencies:
      browserslist: '*'

  browserslist@4.23.0:
    resolution: {integrity: sha512-QW8HiM1shhT2GuzkvklfjcKDiWFXHOeFCIA/huJPwHsslwcydgk7X+z2zXpEijP98UCY7HbubZt5J2Zgvf0CaQ==}
    engines: {node: ^6 || ^7 || ^8 || ^9 || ^10 || ^11 || ^12 || >=13.7}
    hasBin: true

  buffer-from@1.1.2:
    resolution: {integrity: sha512-E+XQCRwSbaaiChtv6k6Dwgc+bx+Bs6vuKJHHl5kox/BaKbhiXzqQOwK4cO22yElGp2OCmjwVhT3HmxgyPGnJfQ==}

  cac@6.7.14:
    resolution: {integrity: sha512-b6Ilus+c3RrdDk+JhLKUAQfzzgLEPy6wcXqS7f/xe1EETvsDP6GORG7SFuOs6cID5YkqchW/LXZbX5bc8j7ZcQ==}
    engines: {node: '>=8'}

  cache-base@1.0.1:
    resolution: {integrity: sha512-AKcdTnFSWATd5/GCPRxr2ChwIJ85CeyrEyjRHlKxQ56d4XJMGym0uAiKn0xbLOGOl3+yRpOTi484dVCEc5AUzQ==}
    engines: {node: '>=0.10.0'}

  call-bind@1.0.7:
    resolution: {integrity: sha512-GHTSNSYICQ7scH7sZ+M2rFopRoLh8t2bLSW6BbgrtLsahOIB5iyAVJf9GjWK3cYTDaMj4XdBpM1cA6pIS0Kv2w==}
    engines: {node: '>= 0.4'}

  callsites@3.1.0:
    resolution: {integrity: sha512-P8BjAsXvZS+VIDUI11hHCQEv74YT67YUi5JJFNWIqL235sBmjX4+qx9Muvls5ivyNENctx46xQLQ3aTuE7ssaQ==}
    engines: {node: '>=6'}

  camelcase@5.3.1:
    resolution: {integrity: sha512-L28STB170nwWS63UjtlEOE3dldQApaJXZkOI1uMFfzf3rRuPegHaHesyee+YxQ+W6SvRDQV6UrdOdRiR153wJg==}
    engines: {node: '>=6'}

  camelcase@6.3.0:
    resolution: {integrity: sha512-Gmy6FhYlCY7uOElZUSbxo2UCDH8owEk996gkbrpsgGtrJLM3J7jGxl9Ic7Qwwj4ivOE5AWZWRMecDdF7hqGjFA==}
    engines: {node: '>=10'}

  camunda-bpmn-moddle@7.0.1:
    resolution: {integrity: sha512-Br8Diu6roMpziHdpl66Dhnm0DTnCFMrSD9zwLV08LpD52QA0UsXxU87XfHf08HjuB7ly0Hd1bvajZRpf9hbmYQ==}

  caniuse-lite@1.0.30001614:
    resolution: {integrity: sha512-jmZQ1VpmlRwHgdP1/uiKzgiAuGOfLEJsYFP4+GBou/QQ4U6IOJCB4NP1c+1p9RGLpwObcT94jA5/uO+F1vBbog==}

  chalk@1.1.3:
    resolution: {integrity: sha512-U3lRVLMSlsCfjqYPbLyVv11M9CPW4I728d6TCKMAOJueEeB9/8o+eSsMnxPJD+Q+K909sdESg7C+tIkoH6on1A==}
    engines: {node: '>=0.10.0'}

  chalk@2.4.2:
    resolution: {integrity: sha512-Mti+f9lpJNcwF4tWV8/OrTTtF1gZi+f8FqlyAdouralcFWFQWF2+NgCHShjkCb+IFBLq9buZwE1xckQU4peSuQ==}
    engines: {node: '>=4'}

  chalk@4.1.2:
    resolution: {integrity: sha512-oKnbhFyRIXpUuez8iBMmyEa4nbj4IOQyuhc/wy9kY7/WVPcwIO9VA668Pu8RkO7+0G76SLROeyw9CpQ061i4mA==}
    engines: {node: '>=10'}

  chalk@5.3.0:
    resolution: {integrity: sha512-dLitG79d+GV1Nb/VYcCDFivJeK1hiukt9QjRNVOsUtTy1rR1YJsmpGGTZ3qJos+uw7WmWF4wUwBd9jxjocFC2w==}
    engines: {node: ^12.17.0 || ^14.13 || >=16.0.0}

  cheerio-select@2.1.0:
    resolution: {integrity: sha512-9v9kG0LvzrlcungtnJtpGNxY+fzECQKhK4EGJX2vByejiMX84MFNQw4UxPJl3bFbTMw+Dfs37XaIkCwTZfLh4g==}

  cheerio@1.0.0-rc.12:
    resolution: {integrity: sha512-VqR8m68vM46BNnuZ5NtnGBKIE/DfN0cRIzg9n40EIq9NOv90ayxLBXA8fXC5gquFRGJSTRqBq25Jt2ECLR431Q==}
    engines: {node: '>= 6'}

  chokidar@3.6.0:
    resolution: {integrity: sha512-7VT13fmjotKpGipCW9JEQAusEPE+Ei8nl6/g4FBAmIm0GOOLMua9NDDo/DWp0ZAxCr3cPq5ZpBqmPAQgDda2Pw==}
    engines: {node: '>= 8.10.0'}

  class-utils@0.3.6:
    resolution: {integrity: sha512-qOhPa/Fj7s6TY8H8esGu5QNpMMQxz79h+urzrNYN6mn+9BnxlDGf5QZ+XeCDsxSjPqsSR56XOZOJmpeurnLMeg==}
    engines: {node: '>=0.10.0'}

  cli-cursor@4.0.0:
    resolution: {integrity: sha512-VGtlMu3x/4DOtIUwEkRezxUZ2lBacNJCHash0N0WeZDBS+7Ux1dm3XWAgWYxLJFMMdOeXMHXorshEFhbMSGelg==}
    engines: {node: ^12.20.0 || ^14.13.1 || >=16.0.0}

  cli-truncate@4.0.0:
    resolution: {integrity: sha512-nPdaFdQ0h/GEigbPClz11D0v/ZJEwxmeVZGeMo3Z5StPtUTkA9o1lD6QwoirYiSDzbcwn2XcjwmCp68W1IS4TA==}
    engines: {node: '>=18'}

  cliui@6.0.0:
    resolution: {integrity: sha512-t6wbgtoCXvAzst7QgXxJYqPt0usEfbgQdftEPbLL/cvv6HPE5VgvqCuAIDR0NgU52ds6rFwqrgakNLrHEjCbrQ==}

  cliui@8.0.1:
    resolution: {integrity: sha512-BSeNnyus75C4//NQ9gQt1/csTXyo/8Sb+afLAkzAptFuMsod9HFokGNudZpi/oQV73hnVK+sR+5PVRMd+Dr7YQ==}
    engines: {node: '>=12'}

  clone@2.1.2:
    resolution: {integrity: sha512-3Pe/CF1Nn94hyhIYpjtiLhdCoEoz0DqQ+988E9gmeEdQZlojxnOb74wctFyuwWQHzqyf9X7C7MG8juUpqBJT8w==}
    engines: {node: '>=0.8'}

  clsx@2.1.1:
    resolution: {integrity: sha512-eYm0QWBtUrBWZWG0d386OGAw16Z995PiOVo2B7bjWSbHedGl5e0ZWaq65kOGgUSNesEIDkB9ISbTg/JK9dhCZA==}
    engines: {node: '>=6'}

  collection-visit@1.0.0:
    resolution: {integrity: sha512-lNkKvzEeMBBjUGHZ+q6z9pSJla0KWAQPvtzhEV9+iGyQYG+pBpl7xKDhxoNSOZH2hhv0v5k0y2yAM4o4SjoSkw==}
    engines: {node: '>=0.10.0'}

  color-convert@1.9.3:
    resolution: {integrity: sha512-QfAUtd+vFdAtFQcC8CCyYt1fYWxSqAiK2cSD6zDB8N3cpsEBAvRxp9zOGg6G/SHHJYAT88/az/IuDGALsNVbGg==}

  color-convert@2.0.1:
    resolution: {integrity: sha512-RRECPsj7iu/xb5oKYcsFHSppFNnsj/52OVTRKb4zP5onXwVF3zVmmToNcOfGC+CRDpfK/U584fMg38ZHCaElKQ==}
    engines: {node: '>=7.0.0'}

  color-name@1.1.3:
    resolution: {integrity: sha512-72fSenhMw2HZMTVHeCA9KCmpEIbzWiQsjN+BHcBbS9vr1mtt+vJjPdksIBNUmKAW8TFUDPJK5SUU3QhE9NEXDw==}

  color-name@1.1.4:
    resolution: {integrity: sha512-dOy+3AuW3a2wNbZHIuMZpTcgjGuLU/uBL/ubcZF9OXbDo8ff4O8yVp5Bf0efS8uEoYo5q4Fx7dY9OgQGXgAsQA==}

  colord@2.9.3:
    resolution: {integrity: sha512-jeC1axXpnb0/2nn/Y1LPuLdgXBLH7aDcHu4KEKfqw3CUhX7ZpfBSlPKyqXE6btIgEzfWtrX3/tyBCaCvXvMkOw==}

  colorette@2.0.20:
    resolution: {integrity: sha512-IfEDxwoWIjkeXL1eXcDiow4UbKjhLdq6/EuSVR9GMN7KVH3r9gQ83e73hsz1Nd1T3ijd5xv1wcWRYO+D6kCI2w==}

  combined-stream@1.0.8:
    resolution: {integrity: sha512-FQN4MRfuJeHf7cBbBMJFXhKSDq+2kAArBlmRBvcvFE5BB1HZKXtSFASDhdlz9zOYwxh8lDdnvmMOe/+5cdoEdg==}
    engines: {node: '>= 0.8'}

  commander@11.1.0:
    resolution: {integrity: sha512-yPVavfyCcRhmorC7rWlkHn15b4wDVgVmBA7kV4QVBsF7kv/9TKJAbAXVTxvTnwP8HHKjRCJDClKbciiYS7p0DQ==}
    engines: {node: '>=16'}

  commander@2.20.3:
    resolution: {integrity: sha512-GpVkmM8vF2vQUkj2LvZmD35JxeJOLCwJ9cUkugyk2nuhbv3+mJvpLYYt+0+USMxE+oj+ey/lJEnhZw75x/OMcQ==}

  commander@7.2.0:
    resolution: {integrity: sha512-QrWXB+ZQSVPmIWIhtEO9H+gwHaMGYiF5ChvoJ+K9ZGHG/sVsa6yiesAD1GC/x46sET00Xlwo1u49RVVVzvcSkw==}
    engines: {node: '>= 10'}

  commander@8.3.0:
    resolution: {integrity: sha512-OkTL9umf+He2DZkUq8f8J9of7yL6RJKI24dVITBmNfZBmri9zYZQrKkuXiKhyfPSu8tUhnVBB1iKXevvnlR4Ww==}
    engines: {node: '>= 12'}

  common-tags@1.8.2:
    resolution: {integrity: sha512-gk/Z852D2Wtb//0I+kRFNKKE9dIIVirjoqPoA1wJU+XePVXZfGeBpk45+A1rKO4Q43prqWBNY/MiIeRLbPWUaA==}
    engines: {node: '>=4.0.0'}

  compare-func@2.0.0:
    resolution: {integrity: sha512-zHig5N+tPWARooBnb0Zx1MFcdfpyJrfTJ3Y5L+IFvUm8rM74hHz66z0gw0x4tijh5CorKkKUCnW82R2vmpeCRA==}

  component-classes@1.2.6:
    resolution: {integrity: sha512-hPFGULxdwugu1QWW3SvVOCUHLzO34+a2J6Wqy0c5ASQkfi9/8nZcBB0ZohaEbXOQlCflMAEMmEWk7u7BVs4koA==}

  component-closest@0.1.4:
    resolution: {integrity: sha512-NF9hMj6JKGM5sb6wP/dg7GdJOttaIH9PcTsUNdWcrvu7Kw/5R5swQAFpgaYEHlARrNMyn4Wf7O1PlRej+pt76Q==}

  component-delegate@0.2.4:
    resolution: {integrity: sha512-OlpcB/6Fi+kXQPh/TfXnSvvmrU04ghz7vcJh/jgLF0Ni+I+E3WGlKJQbBGDa5X+kVUG8WxOgjP+8iWbz902fPg==}

  component-emitter@1.3.1:
    resolution: {integrity: sha512-T0+barUSQRTUQASh8bx02dl+DhF54GtIDY13Y3m9oWTklKbb3Wv974meRpeZ3lp1JpLVECWWNHC4vaG2XHXouQ==}

  component-event@0.1.4:
    resolution: {integrity: sha512-GMwOG8MnUHP1l8DZx1ztFO0SJTFnIzZnBDkXAj8RM2ntV2A6ALlDxgbMY1Fvxlg6WPQ+5IM/a6vg4PEYbjg/Rw==}

  component-event@0.2.1:
    resolution: {integrity: sha512-wGA++isMqiDq1jPYeyv2as/Bt/u+3iLW0rEa+8NQ82jAv3TgqMiCM+B2SaBdn2DfLilLjjq736YcezihRYhfxw==}

  component-indexof@0.0.3:
    resolution: {integrity: sha512-puDQKvx/64HZXb4hBwIcvQLaLgux8o1CbWl39s41hrIIZDl1lJiD5jc22gj3RBeGK0ovxALDYpIbyjqDUUl0rw==}

  component-matches-selector@0.1.7:
    resolution: {integrity: sha512-Yb2+pVBvrqkQVpPaDBF0DYXRreBveXJNrpJs9FnFu8PF6/5IIcz5oDZqiH9nB5hbD2/TmFVN5ZCxBzqu7yFFYQ==}

  component-query@0.0.3:
    resolution: {integrity: sha512-VgebQseT1hz1Ps7vVp2uaSg+N/gsI5ts3AZUSnN6GMA2M82JH7o+qYifWhmVE/e8w/H48SJuA3nA9uX8zRe95Q==}

  compute-scroll-into-view@1.0.20:
    resolution: {integrity: sha512-UCB0ioiyj8CRjtrvaceBLqqhZCVP+1B8+NWQhmdsm0VXOJtobBCf1dBQmebCCo34qZmUwZfIH2MZLqNHazrfjg==}

  computeds@0.0.1:
    resolution: {integrity: sha512-7CEBgcMjVmitjYo5q8JTJVra6X5mQ20uTThdK+0kR7UEaDrAWEQcRiBtWJzga4eRpP6afNwwLsX2SET2JhVB1Q==}

  concat-map@0.0.1:
    resolution: {integrity: sha512-/Srv4dswyQNBfohGpz9o6Yb3Gz3SrUDqBH5rTuhGR7ahtlbYKnVxw2bCFMRljaA7EXHaXZ8wsHdodFvbkhKmqg==}

  confbox@0.1.7:
    resolution: {integrity: sha512-uJcB/FKZtBMCJpK8MQji6bJHgu1tixKPxRLeGkNzBoOZzpnZUJm0jm2/sBDWcuBx1dYgxV4JU+g5hmNxCyAmdA==}

  consola@3.2.3:
    resolution: {integrity: sha512-I5qxpzLv+sJhTVEoLYNcTW+bThDCPsit0vLNKShZx6rLtpilNpmmeTPaeqJb9ZE9dV3DGaeby6Vuhrw38WjeyQ==}
    engines: {node: ^14.18.0 || >=16.10.0}

  conventional-changelog-angular@7.0.0:
    resolution: {integrity: sha512-ROjNchA9LgfNMTTFSIWPzebCwOGFdgkEq45EnvvrmSLvCtAw0HSmrCs7/ty+wAeYUZyNay0YMUNYFTRL72PkBQ==}
    engines: {node: '>=16'}

  conventional-changelog-conventionalcommits@7.0.2:
    resolution: {integrity: sha512-NKXYmMR/Hr1DevQegFB4MwfM5Vv0m4UIxKZTTYuD98lpTknaZlSRrDOG4X7wIXpGkfsYxZTghUN+Qq+T0YQI7w==}
    engines: {node: '>=16'}

  conventional-commits-parser@5.0.0:
    resolution: {integrity: sha512-ZPMl0ZJbw74iS9LuX9YIAiW8pfM5p3yh2o/NbXHbkFuZzY5jvdi5jFycEOkmBW5H5I7nA+D6f3UcsCLP2vvSEA==}
    engines: {node: '>=16'}
    hasBin: true

  convert-source-map@2.0.0:
    resolution: {integrity: sha512-Kvp459HrV2FEJ1CAsi1Ku+MY3kasH19TFykTz2xWmMeq6bk2NU3XXvfJ+Q61m0xktWwt+1HSYf3JZsTms3aRJg==}

  copy-descriptor@0.1.1:
    resolution: {integrity: sha512-XgZ0pFcakEUlbwQEVNg3+QAis1FyTL3Qel9FYy8pSkQqoG3PNoT0bOCQtOXcOkur21r2Eq2kI+IE+gsmAEVlYw==}
    engines: {node: '>=0.10.0'}

  core-js-compat@3.37.0:
    resolution: {integrity: sha512-vYq4L+T8aS5UuFg4UwDhc7YNRWVeVZwltad9C/jV3R2LgVOpS9BDr7l/WL6BN0dbV3k1XejPTHqqEzJgsa0frA==}

  core-js-pure@3.37.0:
    resolution: {integrity: sha512-d3BrpyFr5eD4KcbRvQ3FTUx/KWmaDesr7+a3+1+P46IUnNoEt+oiLijPINZMEon7w9oGkIINWxrBAU9DEciwFQ==}

  core-js@3.37.0:
    resolution: {integrity: sha512-fu5vHevQ8ZG4og+LXug8ulUtVxjOcEYvifJr7L5Bfq9GOztVqsKd9/59hUk2ZSbCrS3BqUr3EpaYGIYzq7g3Ug==}

  cors@2.8.5:
    resolution: {integrity: sha512-KIHbLJqu73RGr/hnbrO9uBeixNGuvSQjul/jdFvS/KFSIH1hWVd1ng7zOHx+YrEfInLG7q4n6GHQ9cDtxv/P6g==}
    engines: {node: '>= 0.10'}

  cosmiconfig-typescript-loader@5.0.0:
    resolution: {integrity: sha512-+8cK7jRAReYkMwMiG+bxhcNKiHJDM6bR9FD/nGBXOWdMLuYawjF5cGrtLilJ+LGd3ZjCXnJjR5DkfWPoIVlqJA==}
    engines: {node: '>=v16'}
    peerDependencies:
      '@types/node': '*'
      cosmiconfig: '>=8.2'
      typescript: '>=4'

  cosmiconfig@9.0.0:
    resolution: {integrity: sha512-itvL5h8RETACmOTFc4UfIyB2RfEHi71Ax6E/PivVxq9NseKbOWpeyHEOIbmAw1rs8Ak0VursQNww7lf7YtUwzg==}
    engines: {node: '>=14'}
    peerDependencies:
      typescript: '>=4.9.5'
    peerDependenciesMeta:
      typescript:
        optional: true

  cropperjs@1.6.2:
    resolution: {integrity: sha512-nhymn9GdnV3CqiEHJVai54TULFAE3VshJTXSqSJKa8yXAKyBKDWdhHarnlIPrshJ0WMFTGuFvG02YjLXfPiuOA==}

  cross-fetch@3.1.8:
    resolution: {integrity: sha512-cvA+JwZoU0Xq+h6WkMvAUqPEYy92Obet6UdKLfW60qn99ftItKjB5T+BkyWOFWe2pUyfQ+IJHmpOTznqk1M6Kg==}

  cross-spawn@7.0.3:
    resolution: {integrity: sha512-iRDPJKUPVEND7dHPO8rkbOnPpyDygcDFtWjpeWNCgy8WP2rXcxXL8TskReQl6OrB2G7+UJrags1q15Fudc7G6w==}
    engines: {node: '>= 8'}

  crypto-js@4.2.0:
    resolution: {integrity: sha512-KALDyEYgpY+Rlob/iriUtjV6d5Eq+Y191A5g4UqLAi8CyGP9N1+FdVbkc1SxKc2r4YAYqG8JzO2KGL+AizD70Q==}

  css-functions-list@3.2.2:
    resolution: {integrity: sha512-c+N0v6wbKVxTu5gOBBFkr9BEdBWaqqjQeiJ8QvSRIJOf+UxlJh930m8e6/WNeODIK0mYLFkoONrnj16i2EcvfQ==}
    engines: {node: '>=12 || >=16'}

  css-select@4.3.0:
    resolution: {integrity: sha512-wPpOYtnsVontu2mODhA19JrqWxNsfdatRKd64kmpRbQgh1KtItko5sTnEpPdpSaJszTOhEMlF/RPz28qj4HqhQ==}

  css-select@5.1.0:
    resolution: {integrity: sha512-nwoRF1rvRRnnCqqY7updORDsuqKzqYJ28+oSMaJMMgOauh3fvwHqMS7EZpIPqK8GL+g9mKxF1vP/ZjSeNjEVHg==}

  css-tree@1.1.3:
    resolution: {integrity: sha512-tRpdppF7TRazZrjJ6v3stzv93qxRcSsFmW6cX0Zm2NVKpxE1WV1HblnghVv9TreireHkqI/VDEsfolRF1p6y7Q==}
    engines: {node: '>=8.0.0'}

  css-tree@2.3.1:
    resolution: {integrity: sha512-6Fv1DV/TYw//QF5IzQdqsNDjx/wc8TrMBZsqjL9eW01tWb7R7k/mq+/VXfJCl7SoD5emsJop9cOByJZfs8hYIw==}
    engines: {node: ^10 || ^12.20.0 || ^14.13.0 || >=15.0.0}

  css-what@6.1.0:
    resolution: {integrity: sha512-HTUrgRJ7r4dsZKU6GjmpfRK1O76h97Z8MfS1G0FozR+oF2kG6Vfe8JE6zwrkbxigziPHinCJ+gCPjA9EaBDtRw==}
    engines: {node: '>= 6'}

  css.escape@1.5.1:
    resolution: {integrity: sha512-YUifsXXuknHlUsmlgyY0PKzgPOr7/FjCePfHNt0jxm83wHZi44VDMQ7/fGNkjY3/jV1MC+1CmZbaHzugyeRtpg==, tarball: https://registry.npmmirror.com/css.escape/-/css.escape-1.5.1.tgz}

  cssesc@3.0.0:
    resolution: {integrity: sha512-/Tb/JcjK111nNScGob5MNtsntNM1aCNUDipB/TkwZFhyDrrE47SOx/18wF2bbjgc3ZzCSKW1T5nt5EbFoAz/Vg==}
    engines: {node: '>=4'}
    hasBin: true

  csso@4.2.0:
    resolution: {integrity: sha512-wvlcdIbf6pwKEk7vHj8/Bkc0B4ylXZruLvOgs9doS5eOsOpuodOV2zJChSpkp+pRpYQLQMeF04nr3Z68Sta9jA==}
    engines: {node: '>=8.0.0'}

  csstype@3.1.3:
    resolution: {integrity: sha512-M1uQkMl8rQK/szD0LNhtqxIPLpimGm8sOBwU7lLnCpSbTyY3yeU1Vc7l4KT5zT4s/yOxHH5O7tIuuLOCnLADRw==}

  d3-array@3.2.4:
    resolution: {integrity: sha512-tdQAmyA18i4J7wprpYq8ClcxZy3SC31QMeByyCFyRt7BVHdREQZ5lpzoe5mFEYZUWe+oq8HBvk9JjpibyEV4Jg==}
    engines: {node: '>=12'}

  d3-axis@3.0.0:
    resolution: {integrity: sha512-IH5tgjV4jE/GhHkRV0HiVYPDtvfjHQlQfJHs0usq7M30XcSBvOotpmH1IgkcXsO/5gEQZD43B//fc7SRT5S+xw==}
    engines: {node: '>=12'}

  d3-brush@3.0.0:
    resolution: {integrity: sha512-ALnjWlVYkXsVIGlOsuWH1+3udkYFI48Ljihfnh8FZPF2QS9o+PzGLBslO0PjzVoHLZ2KCVgAM8NVkXPJB2aNnQ==}
    engines: {node: '>=12'}

  d3-chord@3.0.1:
    resolution: {integrity: sha512-VE5S6TNa+j8msksl7HwjxMHDM2yNK3XCkusIlpX5kwauBfXuyLAtNg9jCp/iHH61tgI4sb6R/EIMWCqEIdjT/g==}
    engines: {node: '>=12'}

  d3-color@3.1.0:
    resolution: {integrity: sha512-zg/chbXyeBtMQ1LbD/WSoW2DpC3I0mpmPdW+ynRTj/x2DAWYrIY7qeZIHidozwV24m4iavr15lNwIwLxRmOxhA==}
    engines: {node: '>=12'}

  d3-contour@4.0.2:
    resolution: {integrity: sha512-4EzFTRIikzs47RGmdxbeUvLWtGedDUNkTcmzoeyg4sP/dvCexO47AaQL7VKy/gul85TOxw+IBgA8US2xwbToNA==}
    engines: {node: '>=12'}

  d3-delaunay@6.0.4:
    resolution: {integrity: sha512-mdjtIZ1XLAM8bm/hx3WwjfHt6Sggek7qH043O8KEjDXN40xi3vx/6pYSVTwLjEgiXQTbvaouWKynLBiUZ6SK6A==}
    engines: {node: '>=12'}

  d3-dispatch@3.0.1:
    resolution: {integrity: sha512-rzUyPU/S7rwUflMyLc1ETDeBj0NRuHKKAcvukozwhshr6g6c5d8zh4c2gQjY2bZ0dXeGLWc1PF174P2tVvKhfg==}
    engines: {node: '>=12'}

  d3-drag@3.0.0:
    resolution: {integrity: sha512-pWbUJLdETVA8lQNJecMxoXfH6x+mO2UQo8rSmZ+QqxcbyA3hfeprFgIT//HW2nlHChWeIIMwS2Fq+gEARkhTkg==}
    engines: {node: '>=12'}

  d3-dsv@3.0.1:
    resolution: {integrity: sha512-UG6OvdI5afDIFP9w4G0mNq50dSOsXHJaRE8arAS5o9ApWnIElp8GZw1Dun8vP8OyHOZ/QJUKUJwxiiCCnUwm+Q==}
    engines: {node: '>=12'}
    hasBin: true

  d3-ease@3.0.1:
    resolution: {integrity: sha512-wR/XK3D3XcLIZwpbvQwQ5fK+8Ykds1ip7A2Txe0yxncXSdq1L9skcG7blcedkOX+ZcgxGAmLX1FrRGbADwzi0w==}
    engines: {node: '>=12'}

  d3-fetch@3.0.1:
    resolution: {integrity: sha512-kpkQIM20n3oLVBKGg6oHrUchHM3xODkTzjMoj7aWQFq5QEM+R6E4WkzT5+tojDY7yjez8KgCBRoj4aEr99Fdqw==}
    engines: {node: '>=12'}

  d3-flextree@2.1.2:
    resolution: {integrity: sha512-gJiHrx5uTTHq44bjyIb3xpbmmdZcWLYPKeO9EPVOq8EylMFOiH2+9sWqKAiQ4DcFuOZTAxPOQyv0Rnmji/g15A==}

  d3-force@3.0.0:
    resolution: {integrity: sha512-zxV/SsA+U4yte8051P4ECydjD/S+qeYtnaIyAs9tgHCqfguma/aAQDjo85A9Z6EKhBirHRJHXIgJUlffT4wdLg==}
    engines: {node: '>=12'}

  d3-format@3.1.0:
    resolution: {integrity: sha512-YyUI6AEuY/Wpt8KWLgZHsIU86atmikuoOmCfommt0LYHiQSPjvX2AcFc38PX0CBpr2RCyZhjex+NS/LPOv6YqA==}
    engines: {node: '>=12'}

  d3-geo@3.1.1:
    resolution: {integrity: sha512-637ln3gXKXOwhalDzinUgY83KzNWZRKbYubaG+fGVuc/dxO64RRljtCTnf5ecMyE1RIdtqpkVcq0IbtU2S8j2Q==}
    engines: {node: '>=12'}

  d3-hierarchy@1.1.9:
    resolution: {integrity: sha512-j8tPxlqh1srJHAtxfvOUwKNYJkQuBFdM1+JAUfq6xqH5eAqf93L7oG1NVqDa4CpFZNvnNKtCYEUC8KY9yEn9lQ==}

  d3-hierarchy@3.1.2:
    resolution: {integrity: sha512-FX/9frcub54beBdugHjDCdikxThEqjnR93Qt7PvQTOHxyiNCAlvMrHhclk3cD5VeAaq9fxmfRp+CnWw9rEMBuA==}
    engines: {node: '>=12'}

  d3-interpolate@3.0.1:
    resolution: {integrity: sha512-3bYs1rOD33uo8aqJfKP3JWPAibgw8Zm2+L9vBKEHJ2Rg+viTR7o5Mmv5mZcieN+FRYaAOWX5SJATX6k1PWz72g==}
    engines: {node: '>=12'}

  d3-path@3.1.0:
    resolution: {integrity: sha512-p3KP5HCf/bvjBSSKuXid6Zqijx7wIfNW+J/maPs+iwR35at5JCbLUT0LzF1cnjbCHWhqzQTIN2Jpe8pRebIEFQ==}
    engines: {node: '>=12'}

  d3-polygon@3.0.1:
    resolution: {integrity: sha512-3vbA7vXYwfe1SYhED++fPUQlWSYTTGmFmQiany/gdbiWgU/iEyQzyymwL9SkJjFFuCS4902BSzewVGsHHmHtXg==}
    engines: {node: '>=12'}

  d3-quadtree@3.0.1:
    resolution: {integrity: sha512-04xDrxQTDTCFwP5H6hRhsRcb9xxv2RzkcsygFzmkSIOJy3PeRJP7sNk3VRIbKXcog561P9oU0/rVH6vDROAgUw==}
    engines: {node: '>=12'}

  d3-random@3.0.1:
    resolution: {integrity: sha512-FXMe9GfxTxqd5D6jFsQ+DJ8BJS4E/fT5mqqdjovykEB2oFbTMDVdg1MGFxfQW+FBOGoB++k8swBrgwSHT1cUXQ==}
    engines: {node: '>=12'}

  d3-scale-chromatic@3.1.0:
    resolution: {integrity: sha512-A3s5PWiZ9YCXFye1o246KoscMWqf8BsD9eRiJ3He7C9OBaxKhAd5TFCdEx/7VbKtxxTsu//1mMJFrEt572cEyQ==}
    engines: {node: '>=12'}

  d3-scale@4.0.2:
    resolution: {integrity: sha512-GZW464g1SH7ag3Y7hXjf8RoUuAFIqklOAq3MRl4OaWabTFJY9PN/E1YklhXLh+OQ3fM9yS2nOkCoS+WLZ6kvxQ==}
    engines: {node: '>=12'}

  d3-selection@3.0.0:
    resolution: {integrity: sha512-fmTRWbNMmsmWq6xJV8D19U/gw/bwrHfNXxrIN+HfZgnzqTHp9jOmKMhsTUjXOJnZOdZY9Q28y4yebKzqDKlxlQ==}
    engines: {node: '>=12'}

  d3-shape@3.2.0:
    resolution: {integrity: sha512-SaLBuwGm3MOViRq2ABk3eLoxwZELpH6zhl3FbAoJ7Vm1gofKx6El1Ib5z23NUEhF9AsGl7y+dzLe5Cw2AArGTA==}
    engines: {node: '>=12'}

  d3-time-format@4.1.0:
    resolution: {integrity: sha512-dJxPBlzC7NugB2PDLwo9Q8JiTR3M3e4/XANkreKSUxF8vvXKqm1Yfq4Q5dl8budlunRVlUUaDUgFt7eA8D6NLg==}
    engines: {node: '>=12'}

  d3-time@3.1.0:
    resolution: {integrity: sha512-VqKjzBLejbSMT4IgbmVgDjpkYrNWUYJnbCGo874u7MMKIWsILRX+OpX/gTk8MqjpT1A/c6HY2dCA77ZN0lkQ2Q==}
    engines: {node: '>=12'}

  d3-timer@3.0.1:
    resolution: {integrity: sha512-ndfJ/JxxMd3nw31uyKoY2naivF+r29V+Lc0svZxe1JvvIRmi8hUsrMvdOwgS1o6uBHmiz91geQ0ylPP0aj1VUA==}
    engines: {node: '>=12'}

  d3-transition@3.0.1:
    resolution: {integrity: sha512-ApKvfjsSR6tg06xrL434C0WydLr7JewBB3V+/39RMHsaXTOG0zmt/OAXeng5M5LBm0ojmxJrpomQVZ1aPvBL4w==}
    engines: {node: '>=12'}
    peerDependencies:
      d3-selection: 2 - 3

  d3-zoom@3.0.0:
    resolution: {integrity: sha512-b8AmV3kfQaqWAuacbPuNbL6vahnOJflOhexLzMMNLga62+/nh0JzvJ0aO/5a5MVgUFGS7Hu1P9P03o3fJkDCyw==}
    engines: {node: '>=12'}

  d3@7.9.0:
    resolution: {integrity: sha512-e1U46jVP+w7Iut8Jt8ri1YsPOvFpg46k+K8TpCb0P+zjCkjkPnV7WzfDJzMHy1LnA+wj5pLT1wjO901gLXeEhA==}
    engines: {node: '>=12'}

  d@1.0.2:
    resolution: {integrity: sha512-MOqHvMWF9/9MX6nza0KgvFH4HpMU0EF5uUDXqX/BtxtU8NfB0QzRtJ8Oe/6SuS4kbhyzVJwjd97EA4PKrzJ8bw==}
    engines: {node: '>=0.12'}

  dargs@8.1.0:
    resolution: {integrity: sha512-wAV9QHOsNbwnWdNW2FYvE1P56wtgSbM+3SZcdGiWQILwVjACCXDCI3Ai8QlCjMDB8YK5zySiXZYBiwGmNY3lnw==}
    engines: {node: '>=12'}

  data-view-buffer@1.0.1:
    resolution: {integrity: sha512-0lht7OugA5x3iJLOWFhWK/5ehONdprk0ISXqVFn/NFrDu+cuc8iADFrGQz5BnRK7LLU3JmkbXSxaqX+/mXYtUA==}
    engines: {node: '>= 0.4'}

  data-view-byte-length@1.0.1:
    resolution: {integrity: sha512-4J7wRJD3ABAzr8wP+OcIcqq2dlUKp4DVflx++hs5h5ZKydWMI6/D/fAot+yh6g2tHh8fLFTvNOaVN357NvSrOQ==}
    engines: {node: '>= 0.4'}

  data-view-byte-offset@1.0.0:
    resolution: {integrity: sha512-t/Ygsytq+R995EJ5PZlD4Cu56sWa8InXySaViRzw9apusqsOO2bQP+SbYzAhR0pFKoB+43lYy8rWban9JSuXnA==}
    engines: {node: '>= 0.4'}

  dayjs@1.11.11:
    resolution: {integrity: sha512-okzr3f11N6WuqYtZSvm+F776mB41wRZMhKP+hc34YdW+KmtYYK9iqvHSwo2k9FEH3fhGXvOPV6yz2IcSrfRUDg==}

  de-indent@1.0.2:
    resolution: {integrity: sha512-e/1zu3xH5MQryN2zdVaF0OrdNLUbvWxzMbi+iNA6Bky7l1RoP8a2fIbRocyHclXt/arDrrR6lL3TqFD9pMQTsg==}

  debug@2.6.9:
    resolution: {integrity: sha512-bC7ElrdJaJnPbAP+1EotYvqZsb3ecl5wi6Bfi6BJTUcNowp6cvspg0jXznRTKDjm/E7AdgFBVeAPVMNcKGsHMA==}
    peerDependencies:
      supports-color: '*'
    peerDependenciesMeta:
      supports-color:
        optional: true

  debug@4.3.4:
    resolution: {integrity: sha512-PRWFHuSU3eDtQJPvnNY7Jcket1j0t5OuOsFzPPzsekD52Zl8qUfFIPEiswXqIvHWGVHOgX+7G/vCNNhehwxfkQ==}
    engines: {node: '>=6.0'}
    peerDependencies:
      supports-color: '*'
    peerDependenciesMeta:
      supports-color:
        optional: true

  decamelize@1.2.0:
    resolution: {integrity: sha512-z2S+W9X73hAUUki+N+9Za2lBlun89zigOyGrsax+KUQ6wKW4ZoWpEYBkGhQjwAjjDCkWxhY0VKEhk8wzY7F5cA==}
    engines: {node: '>=0.10.0'}

  decode-uri-component@0.2.2:
    resolution: {integrity: sha512-FqUYQ+8o158GyGTrMFJms9qh3CqTKvAqgqsTnkLI8sKu0028orqBhxNMFkFen0zGyg6epACD32pjVk58ngIErQ==}
    engines: {node: '>=0.10'}

  deep-is@0.1.4:
    resolution: {integrity: sha512-oIPzksmTg4/MriiaYGO+okXDT7ztn/w3Eptv/+gSIdMdKsJo0u4CfYNFJPy+4SKMuCqGw2wxnA+URMg3t8a/bQ==}

  define-data-property@1.1.4:
    resolution: {integrity: sha512-rBMvIzlpA8v6E+SJZoo++HAYqsLrkg7MSfIinMPFhmkorw7X+dOXVJQs+QT69zGkzMyfDnIMN2Wid1+NbL3T+A==}
    engines: {node: '>= 0.4'}

  define-properties@1.2.1:
    resolution: {integrity: sha512-8QmQKqEASLd5nx0U1B1okLElbUuuttJ/AnYmRXbbbGDWh6uS208EjD4Xqq/I9wK7u0v6O08XhTWnt5XtEbR6Dg==}
    engines: {node: '>= 0.4'}

  define-property@0.2.5:
    resolution: {integrity: sha512-Rr7ADjQZenceVOAKop6ALkkRAmH1A4Gx9hV/7ZujPUN2rkATqFO0JZLZInbAjpZYoJ1gUx8MRMQVkYemcbMSTA==}
    engines: {node: '>=0.10.0'}

  define-property@1.0.0:
    resolution: {integrity: sha512-cZTYKFWspt9jZsMscWo8sc/5lbPC9Q0N5nBLgb+Yd915iL3udB1uFgS3B8YCx66UVHq018DAVFoee7x+gxggeA==}
    engines: {node: '>=0.10.0'}

  define-property@2.0.2:
    resolution: {integrity: sha512-jwK2UV4cnPpbcG7+VRARKTZPUWowwXA8bzH5NP6ud0oeAxyYPuGZUAC7hMugpCdz4BeSZl2Dl9k66CHJ/46ZYQ==}
    engines: {node: '>=0.10.0'}

  defu@6.1.4:
    resolution: {integrity: sha512-mEQCMmwJu317oSz8CwdIOdwf3xMif1ttiM8LTufzc3g6kR+9Pe236twL8j3IYT1F7GfRgGcW6MWxzZjLIkuHIg==}

  delaunator@5.0.1:
    resolution: {integrity: sha512-8nvh+XBe96aCESrGOqMp/84b13H9cdKbG5P2ejQCh4d4sK9RL4371qou9drQjMhvnPmhWl5hnmqbEE0fXr9Xnw==}

  delayed-stream@1.0.0:
    resolution: {integrity: sha512-ZySD7Nf91aLB0RxL4KGrKHBXl7Eds1DAmEdcoVawXnLD7SDhpNgtuII2aAkg7a7QS41jxPSZ17p4VdGnMHk3MQ==}
    engines: {node: '>=0.4.0'}

  destr@2.0.3:
    resolution: {integrity: sha512-2N3BOUU4gYMpTP24s5rF5iP7BDr7uNTCs4ozw3kf/eKfvWSIu93GEBi5m427YoyJoeOzQ5smuu4nNAPGb8idSQ==}

  diagram-js-direct-editing@1.8.0:
    resolution: {integrity: sha512-B4Xj+PJfgBjbPEzT3uZQEkZI5xHFB0Izc+7BhDFuHidzrEMzQKZrFGdA3PqfWhReHf3dp+iB6Tt11G9eGNjKMw==, tarball: https://registry.npmmirror.com/diagram-js-direct-editing/-/diagram-js-direct-editing-1.8.0.tgz}
    peerDependencies:
      diagram-js: '*'

  diagram-js@12.8.1:
    resolution: {integrity: sha512-LF9BiwjbOPpZd0ez5VSlYRbdbEA59YQX43bWvNDp1rLMv0xwZ5yIg4oaYDK82nIQ0kH1tjvoQRpNevMTCgQVyw==}

  diagram-js@7.9.0:
    resolution: {integrity: sha512-o1yUtX5TXV1pmpevP55gxU/AEG6nCidOXGs/HLuxNXG0zMZ3jQta7kMqRxTK93rNw/XuHmP1eMOwdvdJ2RP5qA==, tarball: https://registry.npmmirror.com/diagram-js/-/diagram-js-7.9.0.tgz}

  didi@5.2.1:
    resolution: {integrity: sha512-IKNnajUlD4lWMy/Q9Emkk7H1qnzREgY4UyE3IhmOi/9IKua0JYtYldk928bOdt1yNxN8EiOy1sqtSozEYsmjCg==, tarball: https://registry.npmmirror.com/didi/-/didi-5.2.1.tgz}

  didi@9.0.2:
    resolution: {integrity: sha512-q2+aj+lnJcUweV7A9pdUrwFr4LHVmRPwTmQLtHPFz4aT7IBoryN6Iy+jmFku+oIzr5ebBkvtBCOb87+dJhb7bg==}

  dijkstrajs@1.0.3:
    resolution: {integrity: sha512-qiSlmBq9+BCdCA/L46dw8Uy93mloxsPSbwnm5yrKn2vMPiy8KyAskTF6zuV/j5BMsmOGZDPs7KjU+mjb670kfA==}

  dir-glob@3.0.1:
    resolution: {integrity: sha512-WkrWp9GR4KXfKGYzOLmTuGVi1UWFfws377n9cc55/tb6DuqyF6pcQ5AbiHEshaDpY9v6oaSr2XCDidGmMwdzIA==}
    engines: {node: '>=8'}

  dlv@1.1.3:
    resolution: {integrity: sha512-+HlytyjlPKnIG8XuRG8WvmBP8xs8P71y+SKKS6ZXWoEgLuePxtDoUEiH7WkdePWrQ5JBpE6aoVqfZfJUQkjXwA==}

  doctrine@3.0.0:
    resolution: {integrity: sha512-yS+Q5i3hBf7GBkd4KG8a7eBNNWNGLTaEwwYWUijIYM7zrlYDM0BFXHjjPWlWZ1Rg7UaddZeIDmi9jF3HmqiQ2w==}
    engines: {node: '>=6.0.0'}

  dom-serializer@0.2.2:
    resolution: {integrity: sha512-2/xPb3ORsQ42nHYiSunXkDjPLBaEj/xTwUO4B7XCZQTRk7EBtTOPaygh10YAAh2OI1Qrp6NWfpAhzswj0ydt9g==}

  dom-serializer@1.4.1:
    resolution: {integrity: sha512-VHwB3KfrcOOkelEG2ZOfxqLZdfkil8PtJi4P8N2MMXucZq2yLp75ClViUlOVwyoHEDjYU433Aq+5zWP61+RGag==}

  dom-serializer@2.0.0:
    resolution: {integrity: sha512-wIkAryiqt/nV5EQKqQpo3SToSOV9J0DnbJqwK7Wv/Trc92zIAYZ4FlMu+JPFW1DfGFt81ZTCGgDEabffXeLyJg==}

  dom-walk@0.1.2:
    resolution: {integrity: sha512-6QvTW9mrGeIegrFXdtQi9pk7O/nSK6lSdXW2eqUspN5LWD7UTji2Fqw5V2YLjBpHEoU9Xl/eUWNpDeZvoyOv2w==}

  dom7@3.0.0:
    resolution: {integrity: sha512-oNlcUdHsC4zb7Msx7JN3K0Nro1dzJ48knvBOnDPKJ2GV9wl1i5vydJZUSyOfrkKFDZEud/jBsTk92S/VGSAe/g==}

  domelementtype@1.3.1:
    resolution: {integrity: sha512-BSKB+TSpMpFI/HOxCNr1O8aMOTZ8hT3pM3GQ0w/mWRmkhEDSFJkkyzz4XQsBV44BChwGkrDfMyjVD0eA2aFV3w==}

  domelementtype@2.3.0:
    resolution: {integrity: sha512-OLETBj6w0OsagBwdXnPdN0cnMfF9opN69co+7ZrbfPGrdpPVNBUj02spi6B1N7wChLQiPn4CSH/zJvXw56gmHw==}

  domhandler@2.4.2:
    resolution: {integrity: sha512-JiK04h0Ht5u/80fdLMCEmV4zkNh2BcoMFBmZ/91WtYZ8qVXSKjiw7fXMgFPnHcSZgOo3XdinHvmnDUeMf5R4wA==}

  domhandler@4.3.1:
    resolution: {integrity: sha512-GrwoxYN+uWlzO8uhUXRl0P+kHE4GtVPfYzVLcUxPL7KNdHKj66vvlhiweIHqYYXWlw+T8iLMp42Lm67ghw4WMQ==}
    engines: {node: '>= 4'}

  domhandler@5.0.3:
    resolution: {integrity: sha512-cgwlv/1iFQiFnU96XXgROh8xTeetsnJiDsTc7TYCLFd9+/WNkIqPTxiM/8pSd8VIrhXGTf1Ny1q1hquVqDJB5w==}
    engines: {node: '>= 4'}

  domify@1.4.2:
    resolution: {integrity: sha512-m4yreHcUWHBncGVV7U+yQzc12vIlq0jMrtHZ5mW6dQMiL/7skSYNVX9wqKwOtyO9SGCgevrAFEgOCAHmamHTUA==}

  dompurify@3.1.1:
    resolution: {integrity: sha512-tVP8C/GJwnABOn/7cx/ymx/hXpmBfWIPihC1aOEvS8GbMqy3pgeYtJk1HXN3CO7tu+8bpY18f6isjR5Cymj0TQ==}

  domutils@1.7.0:
    resolution: {integrity: sha512-Lgd2XcJ/NjEw+7tFvfKxOzCYKZsdct5lczQ2ZaQY8Djz7pfAD3Gbp8ySJWtreII/vDlMVmxwa6pHmdxIYgttDg==}

  domutils@2.8.0:
    resolution: {integrity: sha512-w96Cjofp72M5IIhpjgobBimYEfoPjx1Vx0BSX9P30WBdZW2WIKU0T1Bd0kz2eNZ9ikjKgHbEyKx8BB6H1L3h3A==}

  domutils@3.1.0:
    resolution: {integrity: sha512-H78uMmQtI2AhgDJjWeQmHwJJ2bLPD3GMmO7Zja/ZZh84wkm+4ut+IUnUdRa8uCGX88DiVx1j6FRe1XfxEgjEZA==}

  dot-prop@5.3.0:
    resolution: {integrity: sha512-QM8q3zDe58hqUqjraQOmzZ1LIH9SWQJTlEKCH4kJ2oQvLZk7RbQXvtDM2XEq3fwkV9CCvvH4LA0AV+ogFsBM2Q==}
    engines: {node: '>=8'}

  driver.js@1.3.1:
    resolution: {integrity: sha512-MvUdXbqSgEsgS/H9KyWb5Rxy0aE6BhOVT4cssi2x2XjmXea6qQfgdx32XKVLLSqTaIw7q/uxU5Xl3NV7+cN6FQ==}

  duplexer@0.1.2:
    resolution: {integrity: sha512-jtD6YG370ZCIi/9GTaJKQxWTZD045+4R4hTk/x1UyoqadyJ9x9CgSi1RlVDQF8U2sxLLSnFkCaMihqljHIWgMg==}

  eastasianwidth@0.2.0:
    resolution: {integrity: sha512-I88TYZWc9XiYHRQ4/3c5rjjfgkjhLyW2luGIheGERbNQ6OY7yTybanSpDXZa8y7VUP9YmDcYa+eyq4ca7iLqWA==}

  echarts-wordcloud@2.1.0:
    resolution: {integrity: sha512-Kt1JmbcROgb+3IMI48KZECK2AP5lG6bSsOEs+AsuwaWJxQom31RTNd6NFYI01E/YaI1PFZeueaupjlmzSQasjQ==}
    peerDependencies:
      echarts: ^5.0.1

  echarts@5.5.0:
    resolution: {integrity: sha512-rNYnNCzqDAPCr4m/fqyUFv7fD9qIsd50S6GDFgO1DxZhncCsNsG7IfUlAlvZe5oSEQxtsjnHiUuppzccry93Xw==}

  ejs@3.1.10:
    resolution: {integrity: sha512-UeJmFfOrAQS8OJWPZ4qtgHyWExa088/MtK5UEyoJGFH67cDEXkZSviOiKRCZ4Xij0zxI3JECgYs3oKx+AizQBA==}
    engines: {node: '>=0.10.0'}
    hasBin: true

  electron-to-chromium@1.4.750:
    resolution: {integrity: sha512-9ItEpeu15hW5m8jKdriL+BQrgwDTXEL9pn4SkillWFu73ZNNNQ2BKKLS+ZHv2vC9UkNhosAeyfxOf/5OSeTCPA==}

<<<<<<< HEAD
  element-plus@2.8.0:
    resolution: {integrity: sha512-7ngapVlVlQAjocVqD4MUKvKXlBneT9DSDk2mmBOSLRFWNm/HLDT15ozmsvUBfy18sajnyUeSIHTtINE8gfrGMg==}
=======
  element-plus@2.8.4:
    resolution: {integrity: sha512-ZlVAdUOoJliv4kW3ntWnnSHMT+u/Os7mXJjk2xzOlqNeHaI2/ozlF+R58ZCEak8ZnDi6+5A2viWEYRsq64IuiA==}
>>>>>>> 4bc79c38
    peerDependencies:
      vue: ^3.2.0

  emoji-regex@10.3.0:
    resolution: {integrity: sha512-QpLs9D9v9kArv4lfDEgg1X/gN5XLnf/A6l9cs8SPZLRZR3ZkY9+kwIQTxm+fsSej5UMYGE8fdoaZVIBlqG0XTw==}

  emoji-regex@8.0.0:
    resolution: {integrity: sha512-MSjYzcWNOA0ewAHpz0MxpYFvwg6yjy1NG3xteoqz644VCo/RPgnr1/GGt+ic3iJTzQ8Eu3TdM14SawnVUmGE6A==}

  emoji-regex@9.2.2:
    resolution: {integrity: sha512-L18DaJsXSUk2+42pv8mLs5jJT2hqFkFE4j21wOmgbUqsZ2hL72NsUU785g9RXgo3s0ZNgVl42TiHp3ZtOv/Vyg==}

  emojis-list@3.0.0:
    resolution: {integrity: sha512-/kyM18EfinwXZbno9FyUGeFh87KC8HRQBQGildHZbEuRyWFOmv1U10o9BBp8XVZDVNNuQKyIGIu5ZYAAXJ0V2Q==}
    engines: {node: '>= 4'}

  encode-utf8@1.0.3:
    resolution: {integrity: sha512-ucAnuBEhUK4boH2HjVYG5Q2mQyPorvv0u/ocS+zhdw0S8AlHYY+GOFhP1Gio5z4icpP2ivFSvhtFjQi8+T9ppw==}

  entities@1.1.2:
    resolution: {integrity: sha512-f2LZMYl1Fzu7YSBKg+RoROelpOaNrcGmE9AZubeDfrCEia483oW4MI4VyFd5VNHIgQ/7qm1I0wUHK1eJnn2y2w==}

  entities@2.2.0:
    resolution: {integrity: sha512-p92if5Nz619I0w+akJrLZH0MX0Pb5DX39XOwQTtXSdQQOaYH03S1uIQp4mhOZtAXrxq4ViO67YTiLBo2638o9A==}

  entities@4.5.0:
    resolution: {integrity: sha512-V0hjH4dGPh9Ao5p0MoRY6BVqtwCjhz6vI5LT8AJ55H+4g9/4vbHx1I54fS0XuclLhDHArPQCiMjDxjaL8fPxhw==}
    engines: {node: '>=0.12'}

  env-paths@2.2.1:
    resolution: {integrity: sha512-+h1lkLKhZMTYjog1VEpJNG7NZJWcuc2DDk/qsqSTRRCOXiLjeQ1d1/udrUGhqMxUgAlwKNZ0cf2uqan5GLuS2A==}
    engines: {node: '>=6'}

  error-ex@1.3.2:
    resolution: {integrity: sha512-7dFHNmqeFSEt2ZBsCriorKnn3Z2pj+fd9kmI6QoWw4//DL+icEBfc0U7qJCisqrTsKTjw4fNFy2pW9OqStD84g==}

  es-abstract@1.23.3:
    resolution: {integrity: sha512-e+HfNH61Bj1X9/jLc5v1owaLYuHdeHHSQlkhCBiTK8rBvKaULl/beGMxwrMXjpYrv4pz22BlY570vVePA2ho4A==}
    engines: {node: '>= 0.4'}

  es-define-property@1.0.0:
    resolution: {integrity: sha512-jxayLKShrEqqzJ0eumQbVhTYQM27CfT1T35+gCgDFoL82JLsXqTJ76zv6A0YLOgEnLUMvLzsDsGIrl8NFpT2gQ==}
    engines: {node: '>= 0.4'}

  es-errors@1.3.0:
    resolution: {integrity: sha512-Zf5H2Kxt2xjTvbJvP2ZWLEICxA6j+hAmMzIlypy4xcBg1vKVnx89Wy0GbS+kf5cwCVFFzdCFh2XSCFNULS6csw==}
    engines: {node: '>= 0.4'}

  es-module-lexer@1.5.2:
    resolution: {integrity: sha512-l60ETUTmLqbVbVHv1J4/qj+M8nq7AwMzEcg3kmJDt9dCNrTk+yHcYFf/Kw75pMDwd9mPcIGCG5LcS20SxYRzFA==}

  es-object-atoms@1.0.0:
    resolution: {integrity: sha512-MZ4iQ6JwHOBQjahnjwaC1ZtIBH+2ohjamzAO3oaHcXYup7qxjF2fixyH+Q71voWHeOkI2q/TnJao/KfXYIZWbw==}
    engines: {node: '>= 0.4'}

  es-set-tostringtag@2.0.3:
    resolution: {integrity: sha512-3T8uNMC3OQTHkFUsFq8r/BwAXLHvU/9O9mE0fBc/MY5iq/8H7ncvO947LmYA6ldWw9Uh8Yhf25zu6n7nML5QWQ==}
    engines: {node: '>= 0.4'}

  es-to-primitive@1.2.1:
    resolution: {integrity: sha512-QCOllgZJtaUo9miYBcLChTUaHNjJF3PYs1VidD7AwiEj1kYxKeQTctLAezAOH5ZKRH0g2IgPn6KwB4IT8iRpvA==}
    engines: {node: '>= 0.4'}

  es5-ext@0.10.64:
    resolution: {integrity: sha512-p2snDhiLaXe6dahss1LddxqEm+SkuDvV8dnIQG0MWjyHpcMNfXKPE+/Cc0y+PhxJX3A4xGNeFCj5oc0BUh6deg==}
    engines: {node: '>=0.10'}

  es6-iterator@2.0.3:
    resolution: {integrity: sha512-zw4SRzoUkd+cl+ZoE15A9o1oQd920Bb0iOJMQkQhl3jNc03YqVjAhG7scf9C5KWRU/R13Orf588uCC6525o02g==}

  es6-symbol@3.1.4:
    resolution: {integrity: sha512-U9bFFjX8tFiATgtkJ1zg25+KviIXpgRvRHS8sau3GfhVzThRQrOeksPeT0BWW2MNZs1OEWJ1DPXOQMn0KKRkvg==}
    engines: {node: '>=0.12'}

  esbuild@0.19.12:
    resolution: {integrity: sha512-aARqgq8roFBj054KvQr5f1sFu0D65G+miZRCuJyJ0G13Zwx7vRar5Zhn2tkQNzIXcBrNVsv/8stehpj+GAjgbg==}
    engines: {node: '>=12'}
    hasBin: true

  escalade@3.1.2:
    resolution: {integrity: sha512-ErCHMCae19vR8vQGe50xIsVomy19rg6gFu3+r3jkEO46suLMWBksvVyoGgQV+jOfl84ZSOSlmv6Gxa89PmTGmA==}
    engines: {node: '>=6'}

  escape-html@1.0.3:
    resolution: {integrity: sha512-NiSupZ4OeuGwr68lGIeym/ksIZMJodUGOSCZ/FSnTxcrekbvqrgdUxlJOMpijaKZVjAJrWrGs/6Jy8OMuyj9ow==}

  escape-string-regexp@1.0.5:
    resolution: {integrity: sha512-vbRorB5FUQWvla16U8R/qgaFIya2qGzwDrNmCZuYKrbdSUMG6I1ZCGQRefkRVhuOkIGVne7BQ35DSfo1qvJqFg==}
    engines: {node: '>=0.8.0'}

  escape-string-regexp@4.0.0:
    resolution: {integrity: sha512-TtpcNJ3XAzx3Gq8sWRzJaVajRs0uVxA2YAkdb1jm2YkPz4G6egUFAyA3n5vtEIZefPk5Wa4UXbKuS5fKkJWdgA==}
    engines: {node: '>=10'}

  escape-string-regexp@5.0.0:
    resolution: {integrity: sha512-/veY75JbMK4j1yjvuUxuVsiS/hr/4iHs9FTT6cgTexxdE0Ly/glccBAkloH/DofkjRbZU3bnoj38mOmhkZ0lHw==}
    engines: {node: '>=12'}

  escodegen@2.1.0:
    resolution: {integrity: sha512-2NlIDTwUWJN0mRPQOdtQBzbUHvdGY2P1VXSyU83Q3xKxM7WHX2Ql8dKq782Q9TgQUNOLEzEYu9bzLNj1q88I5w==}
    engines: {node: '>=6.0'}
    hasBin: true

  eslint-config-prettier@9.1.0:
    resolution: {integrity: sha512-NSWl5BFQWEPi1j4TjVNItzYV7dZXZ+wP6I6ZhrBGpChQhZRUaElihE9uRRkcbRnNb76UMKDF3r+WTmNcGPKsqw==}
    hasBin: true
    peerDependencies:
      eslint: '>=7.0.0'

  eslint-define-config@2.1.0:
    resolution: {integrity: sha512-QUp6pM9pjKEVannNAbSJNeRuYwW3LshejfyBBpjeMGaJjaDUpVps4C6KVR8R7dWZnD3i0synmrE36znjTkJvdQ==}
    engines: {node: '>=18.0.0', npm: '>=9.0.0', pnpm: '>=8.6.0'}

  eslint-plugin-prettier@5.1.3:
    resolution: {integrity: sha512-C9GCVAs4Eq7ZC/XFQHITLiHJxQngdtraXaM+LoUFoFp/lHNl2Zn8f3WQbe9HvTBBQ9YnKFB0/2Ajdqwo5D1EAw==}
    engines: {node: ^14.18.0 || >=16.0.0}
    peerDependencies:
      '@types/eslint': '>=8.0.0'
      eslint: '>=8.0.0'
      eslint-config-prettier: '*'
      prettier: '>=3.0.0'
    peerDependenciesMeta:
      '@types/eslint':
        optional: true
      eslint-config-prettier:
        optional: true

  eslint-plugin-vue@9.25.0:
    resolution: {integrity: sha512-tDWlx14bVe6Bs+Nnh3IGrD+hb11kf2nukfm6jLsmJIhmiRQ1SUaksvwY9U5MvPB0pcrg0QK0xapQkfITs3RKOA==}
    engines: {node: ^14.17.0 || >=16.0.0}
    peerDependencies:
      eslint: ^6.2.0 || ^7.0.0 || ^8.0.0 || ^9.0.0

  eslint-scope@7.2.2:
    resolution: {integrity: sha512-dOt21O7lTMhDM+X9mB4GX+DZrZtCUJPL/wlcTqxyrx5IvO0IYtILdtrQGQp+8n5S0gwSVmOf9NQrjMOgfQZlIg==}
    engines: {node: ^12.22.0 || ^14.17.0 || >=16.0.0}

  eslint-visitor-keys@3.4.3:
    resolution: {integrity: sha512-wpc+LXeiyiisxPlEkUzU6svyS1frIO3Mgxj1fdy7Pm8Ygzguax2N3Fa/D/ag1WqbOprdI+uY6wMUl8/a2G+iag==}
    engines: {node: ^12.22.0 || ^14.17.0 || >=16.0.0}

  eslint@8.57.0:
    resolution: {integrity: sha512-dZ6+mexnaTIbSBZWgou51U6OmzIhYM2VcNdtiTtI7qPNZm35Akpr0f6vtw3w1Kmn5PYo+tZVfh13WrhpS6oLqQ==}
    engines: {node: ^12.22.0 || ^14.17.0 || >=16.0.0}
    hasBin: true

  esniff@2.0.1:
    resolution: {integrity: sha512-kTUIGKQ/mDPFoJ0oVfcmyJn4iBDRptjNVIzwIFR7tqWXdVI9xfA2RMwY/gbSpJG3lkdWNEjLap/NqVHZiJsdfg==}
    engines: {node: '>=0.10'}

  espree@9.6.1:
    resolution: {integrity: sha512-oruZaFkjorTpF32kDSI5/75ViwGeZginGGy2NoOSg3Q9bnwlnmDm4HLnkl0RE3n+njDXR037aY1+x58Z/zFdwQ==}
    engines: {node: ^12.22.0 || ^14.17.0 || >=16.0.0}

  esprima@4.0.1:
    resolution: {integrity: sha512-eGuFFw7Upda+g4p+QHvnW0RyTX/SVeJBDM/gCtMARO0cLuT2HcEKnTPvhjV6aGeqrCB/sbNop0Kszm0jsaWU4A==}
    engines: {node: '>=4'}
    hasBin: true

  esquery@1.5.0:
    resolution: {integrity: sha512-YQLXUplAwJgCydQ78IMJywZCceoqk1oH01OERdSAJc/7U2AylwjhSCLDEtqwg811idIS/9fIU5GjG73IgjKMVg==}
    engines: {node: '>=0.10'}

  esrecurse@4.3.0:
    resolution: {integrity: sha512-KmfKL3b6G+RXvP8N1vr3Tq1kL/oCFgn2NYXEtqP8/L3pKapUA4G8cFVaoF3SU323CD4XypR/ffioHmkti6/Tag==}
    engines: {node: '>=4.0'}

  estraverse@5.3.0:
    resolution: {integrity: sha512-MMdARuVEQziNTeJD8DgMqmhwR11BRQ/cBP+pLtYdSTnf3MIO8fFeiINEbX36ZdNlfU/7A9f3gUw49B3oQsvwBA==}
    engines: {node: '>=4.0'}

  estree-walker@2.0.2:
    resolution: {integrity: sha512-Rfkk/Mp/DL7JVje3u18FxFujQlTNR2q6QfMSMB7AvCBx91NGj/ba3kCfza0f6dVDbw7YlRf/nDrn7pQrCCyQ/w==}

  estree-walker@3.0.3:
    resolution: {integrity: sha512-7RUKfXgSMMkzt6ZuXmqapOurLGPPfgj6l9uRZ7lRGolvk0y2yocc35LdcxKC5PQZdn2DMqioAQ2NoWcrTKmm6g==}

  esutils@2.0.3:
    resolution: {integrity: sha512-kVscqXk4OCp68SZ0dkgEKVi6/8ij300KBWTJq32P/dYeWTSwK41WyTxalN1eRmA5Z9UU/LX9D7FWSmV9SAYx6g==}
    engines: {node: '>=0.10.0'}

  etag@1.8.1:
    resolution: {integrity: sha512-aIL5Fx7mawVa300al2BnEE4iNvo1qETxLrPI/o05L7z6go7fCw1J6EQmbK4FmJ2AS7kgVF/KEZWufBfdClMcPg==}
    engines: {node: '>= 0.6'}

  event-emitter@0.3.5:
    resolution: {integrity: sha512-D9rRn9y7kLPnJ+hMq7S/nhvoKwwvVJahBi2BPmx3bvbsEdK3W9ii8cBSGjP+72/LnM4n6fo3+dkCX5FeTQruXA==}

  eventemitter3@5.0.1:
    resolution: {integrity: sha512-GWkBvjiSZK87ELrYOSESUYeVIc9mvLLf/nXalMOS5dYrgZq9o5OVkbZAVM06CVxYsCwH9BDZFPlQTlPA1j4ahA==}

  execa@5.1.1:
    resolution: {integrity: sha512-8uSpZZocAZRBAPIEINJj3Lo9HyGitllczc27Eh5YYojjMFMn8yHMDMaUHE2Jqfq05D/wucwI4JGURyXt1vchyg==}
    engines: {node: '>=10'}

  execa@8.0.1:
    resolution: {integrity: sha512-VyhnebXciFV2DESc+p6B+y0LjSm0krU4OgJN44qFAhBY0TJ+1V61tYD2+wHusZ6F9n5K+vl8k0sTy7PEfV4qpg==}
    engines: {node: '>=16.17'}

  expand-brackets@2.1.4:
    resolution: {integrity: sha512-w/ozOKR9Obk3qoWeY/WDi6MFta9AoMR+zud60mdnbniMcBxRuFJyDt2LdX/14A1UABeqk+Uk+LDfUpvoGKppZA==}
    engines: {node: '>=0.10.0'}

  ext@1.7.0:
    resolution: {integrity: sha512-6hxeJYaL110a9b5TEJSj0gojyHQAmA2ch5Os+ySCiA1QGdS697XWY1pzsrSjqA9LDEEgdB/KypIlR59RcLuHYw==}

  extend-shallow@2.0.1:
    resolution: {integrity: sha512-zCnTtlxNoAiDc3gqY2aYAWFx7XWWiasuF2K8Me5WbN8otHKTUKBwjPtNpRs/rbUZm7KxWAaNj7P1a/p52GbVug==}
    engines: {node: '>=0.10.0'}

  extend-shallow@3.0.2:
    resolution: {integrity: sha512-BwY5b5Ql4+qZoefgMj2NUmx+tehVTH/Kf4k1ZEtOHNFcm2wSxMRo992l6X3TIgni2eZVTZ85xMOjF31fwZAj6Q==}
    engines: {node: '>=0.10.0'}

  extglob@2.0.4:
    resolution: {integrity: sha512-Nmb6QXkELsuBr24CJSkilo6UHHgbekK5UiZgfE6UHD3Eb27YC6oD+bhcT+tJ6cl8dmsgdQxnWlcry8ksBIBLpw==}
    engines: {node: '>=0.10.0'}

  fast-deep-equal@3.1.3:
    resolution: {integrity: sha512-f3qQ9oQy9j2AhBe/H9VC91wLmKBCCU/gDOnKNAYG5hswO7BLKj09Hc5HYNz9cGI++xlpDCIgDaitVs03ATR84Q==}

  fast-diff@1.3.0:
    resolution: {integrity: sha512-VxPP4NqbUjj6MaAOafWeUn2cXWLcCtljklUtZf0Ind4XQ+QPtmA0b18zZy0jIQx+ExRVCR/ZQpBmik5lXshNsw==}

  fast-glob@3.3.2:
    resolution: {integrity: sha512-oX2ruAFQwf/Orj8m737Y5adxDQO0LAB7/S5MnxCdTNDd4p6BsyIVsv9JQsATbTSq8KHRpLwIHbVlUNatxd+1Ow==}
    engines: {node: '>=8.6.0'}

  fast-json-stable-stringify@2.1.0:
    resolution: {integrity: sha512-lhd/wF+Lk98HZoTCtlVraHtfh5XYijIjalXck7saUtuanSDyLMxnHhSXEDJqHxD7msR8D0uCmqlkwjCV8xvwHw==}

  fast-levenshtein@2.0.6:
    resolution: {integrity: sha512-DCXu6Ifhqcks7TZKY3Hxp3y6qphY5SJZmrWMDrKcERSOXWQdMhU9Ig/PYrzyw/ul9jOIyh0N4M0tbC5hodg8dw==}

  fast-xml-parser@4.3.6:
    resolution: {integrity: sha512-M2SovcRxD4+vC493Uc2GZVcZaj66CCJhWurC4viynVSTvrpErCShNcDz1lAho6n9REQKvL/ll4A4/fw6Y9z8nw==}
    hasBin: true

  fastest-levenshtein@1.0.16:
    resolution: {integrity: sha512-eRnCtTTtGZFpQCwhJiUOuxPQWRXVKYDn0b2PeHfXL6/Zi53SLAzAHfVhVWK2AryC/WH05kGfxhFIPvTF0SXQzg==}
    engines: {node: '>= 4.9.1'}

  fastq@1.17.1:
    resolution: {integrity: sha512-sRVD3lWVIXWg6By68ZN7vho9a1pQcN/WBFaAAsDDFzlJjvoGx0P8z7V1t72grFJfJhu3YPZBuu25f7Kaw2jN1w==}

  file-entry-cache@6.0.1:
    resolution: {integrity: sha512-7Gps/XWymbLk2QLYK4NzpMOrYjMhdIxXuIvy2QBsLE6ljuodKvdkWs/cpyJJ3CVIVpH0Oi1Hvg1ovbMzLdFBBg==}
    engines: {node: ^10.12.0 || >=12.0.0}

  file-entry-cache@8.0.0:
    resolution: {integrity: sha512-XXTUwCvisa5oacNGRP9SfNtYBNAMi+RPwBFmblZEF7N7swHYQS6/Zfk7SRwx4D5j3CH211YNRco1DEMNVfZCnQ==}
    engines: {node: '>=16.0.0'}

  filelist@1.0.4:
    resolution: {integrity: sha512-w1cEuf3S+DrLCQL7ET6kz+gmlJdbq9J7yXCSjK/OZCPA+qEN1WyF4ZAf0YYJa4/shHJra2t/d/r8SV4Ji+x+8Q==}

  fill-range@4.0.0:
    resolution: {integrity: sha512-VcpLTWqWDiTerugjj8e3+esbg+skS3M9e54UuR3iCeIDMXCLTsAH8hTSzDQU/X6/6t3eYkOKoZSef2PlU6U1XQ==}
    engines: {node: '>=0.10.0'}

  fill-range@7.0.1:
    resolution: {integrity: sha512-qOo9F+dMUmC2Lcb4BbVvnKJxTPjCm+RRpe4gDuGrzkL7mEVl/djYSu2OdQ2Pa302N4oqkSg9ir6jaLWJ2USVpQ==}
    engines: {node: '>=8'}

  find-up@4.1.0:
    resolution: {integrity: sha512-PpOwAdQ/YlXQ2vj8a3h8IipDuYRi3wceVQQGYWxNINccq40Anw7BlsEXCMbt1Zt+OLA6Fq9suIpIWD0OsnISlw==}
    engines: {node: '>=8'}

  find-up@5.0.0:
    resolution: {integrity: sha512-78/PXT1wlLLDgTzDs7sjq9hzz0vXD+zn+7wypEe4fXQxCmdmqfGsEPQxmiCSQI3ajFV91bVSsvNtrJRiW6nGng==}
    engines: {node: '>=10'}

  find-up@7.0.0:
    resolution: {integrity: sha512-YyZM99iHrqLKjmt4LJDj58KI+fYyufRLBSYcqycxf//KpBk9FoewoGX0450m9nB44qrZnovzC2oeP5hUibxc/g==}
    engines: {node: '>=18'}

  flat-cache@3.2.0:
    resolution: {integrity: sha512-CYcENa+FtcUKLmhhqyctpclsq7QF38pKjZHsGNiSQF5r4FtoKDWabFDl3hzaEQMvT1LHEysw5twgLvpYYb4vbw==}
    engines: {node: ^10.12.0 || >=12.0.0}

  flat-cache@4.0.1:
    resolution: {integrity: sha512-f7ccFPK3SXFHpx15UIGyRJ/FJQctuKZ0zVuN3frBo4HnK3cay9VEW0R6yPYFHC0AgqhukPzKjq22t5DmAyqGyw==}
    engines: {node: '>=16'}

  flatted@3.3.1:
    resolution: {integrity: sha512-X8cqMLLie7KsNUDSdzeN8FYK9rEt4Dt67OsG/DNGnYTSDBG4uFAJFBnUeiV+zCVAvwFy56IjM9sH51jVaEhNxw==}

  follow-redirects@1.15.6:
    resolution: {integrity: sha512-wWN62YITEaOpSK584EZXJafH1AGpO8RVgElfkuXbTOrPX4fIfOyEpW/CsiNd8JdYrAoOvafRTOEnvsO++qCqFA==}
    engines: {node: '>=4.0'}
    peerDependencies:
      debug: '*'
    peerDependenciesMeta:
      debug:
        optional: true

  for-each@0.3.3:
    resolution: {integrity: sha512-jqYfLp7mo9vIyQf8ykW2v7A+2N4QjeCeI5+Dz9XraiO1ign81wjiH7Fb9vSOWvQfNtmSa4H2RoQTrrXivdUZmw==}

  for-in@1.0.2:
    resolution: {integrity: sha512-7EwmXrOjyL+ChxMhmG5lnW9MPt1aIeZEwKhQzoBUdTV0N3zuwWDZYVJatDvZ2OyzPUvdIAZDsCetk3coyMfcnQ==}
    engines: {node: '>=0.10.0'}

  foreground-child@3.1.1:
    resolution: {integrity: sha512-TMKDUnIte6bfb5nWv7V/caI169OHgvwjb7V4WkeUvbQQdjr5rWKqHFiKWb/fcOwB+CzBT+qbWjvj+DVwRskpIg==}
    engines: {node: '>=14'}

  form-data@4.0.0:
    resolution: {integrity: sha512-ETEklSGi5t0QMZuiXoA/Q6vcnxcLQP5vdugSpuAyi6SVGi2clPPp+xgEhuMaHC+zGgn31Kd235W35f7Hykkaww==}
    engines: {node: '>= 6'}

  fraction.js@4.3.7:
    resolution: {integrity: sha512-ZsDfxO51wGAXREY55a7la9LScWpwv9RxIrYABrlvOFBlH/ShPnrtsXeuUIfXKKOVicNxQ+o8JTbJvjS4M89yew==}

  fragment-cache@0.2.1:
    resolution: {integrity: sha512-GMBAbW9antB8iZRHLoGw0b3HANt57diZYFO/HL1JGIC1MjKrdmhxvrJbupnVvpys0zsz7yBApXdQyfepKly2kA==}
    engines: {node: '>=0.10.0'}

  fs-extra@10.1.0:
    resolution: {integrity: sha512-oRXApq54ETRj4eMiFzGnHWGy+zo5raudjuxN0b8H7s/RU2oW0Wvsx9O0ACRN/kRq9E8Vu/ReskGB5o3ji+FzHQ==}
    engines: {node: '>=12'}

  fs.realpath@1.0.0:
    resolution: {integrity: sha512-OO0pH2lK6a0hZnAdau5ItzHPI6pUlvI7jMVnxUQRtw4owF2wk8lOSabtGDCTP4Ggrg2MbGnWO9X8K1t4+fGMDw==}

  fsevents@2.3.3:
    resolution: {integrity: sha512-5xoDfX+fL7faATnagmWPpbFtwh/R77WmMMqqHGS65C3vvB0YHrgF+B1YmZ3441tMj5n63k0212XNoJwzlhffQw==}
    engines: {node: ^8.16.0 || ^10.6.0 || >=11.0.0}
    os: [darwin]

  function-bind@1.1.2:
    resolution: {integrity: sha512-7XHNxH7qX9xG5mIwxkhumTox/MIRNcOgDrxWsMt2pAr23WHp6MrRlN7FBSFpCpr+oVO0F744iUgR82nJMfG2SA==}

  function.prototype.name@1.1.6:
    resolution: {integrity: sha512-Z5kx79swU5P27WEayXM1tBi5Ze/lbIyiNgU3qyXUOf9b2rgXYyF9Dy9Cx+IQv/Lc8WCG6L82zwUPpSS9hGehIg==}
    engines: {node: '>= 0.4'}

  functions-have-names@1.2.3:
    resolution: {integrity: sha512-xckBUXyTIqT97tq2x2AMb+g163b5JFysYk0x4qxNFwbfQkmNZoiRHb6sPzI9/QV33WeuvVYBUIiD4NzNIyqaRQ==}

  gensync@1.0.0-beta.2:
    resolution: {integrity: sha512-3hN7NaskYvMDLQY55gnW3NQ+mesEAepTqlg+VEbj7zzqEMBVNhzcGYYeqFo/TlYz6eQiFcp1HcsCZO+nGgS8zg==}
    engines: {node: '>=6.9.0'}

  get-caller-file@2.0.5:
    resolution: {integrity: sha512-DyFP3BM/3YHTQOCUL/w0OZHR0lpKeGrxotcHWcqNEdnltqFwXVfhEBQ94eIo34AfQpo0rGki4cyIiftY06h2Fg==}
    engines: {node: 6.* || 8.* || >= 10.*}

  get-east-asian-width@1.2.0:
    resolution: {integrity: sha512-2nk+7SIVb14QrgXFHcm84tD4bKQz0RxPuMT8Ag5KPOq7J5fEmAg0UbXdTOSHqNuHSU28k55qnceesxXRZGzKWA==}
    engines: {node: '>=18'}

  get-intrinsic@1.2.4:
    resolution: {integrity: sha512-5uYhsJH8VJBTv7oslg4BznJYhDoRI6waYCxMmCdnTrcCrHA/fCFKoTFz2JKKE0HdDFUF7/oQuhzumXJK7paBRQ==}
    engines: {node: '>= 0.4'}

  get-stream@6.0.1:
    resolution: {integrity: sha512-ts6Wi+2j3jQjqi70w5AlN8DFnkSwC+MqmxEzdEALB2qXZYV3X/b1CTfgPLGJNMeAWxdPfU8FO1ms3NUfaHCPYg==}
    engines: {node: '>=10'}

  get-stream@8.0.1:
    resolution: {integrity: sha512-VaUJspBffn/LMCJVoMvSAdmscJyS1auj5Zulnn5UoYcY531UWmdwhRWkcGKnGU93m5HSXP9LP2usOryrBtQowA==}
    engines: {node: '>=16'}

  get-symbol-description@1.0.2:
    resolution: {integrity: sha512-g0QYk1dZBxGwk+Ngc+ltRH2IBp2f7zBkBMBJZCDerh6EhlhSR6+9irMCuT/09zD6qkarHUSn529sK/yL4S27mg==}
    engines: {node: '>= 0.4'}

  get-value@2.0.6:
    resolution: {integrity: sha512-Ln0UQDlxH1BapMu3GPtf7CuYNwRZf2gwCuPqbyG6pB8WfmFpzqcy4xtAaAMUhnNqjMKTiCPZG2oMT3YSx8U2NA==}
    engines: {node: '>=0.10.0'}

  git-raw-commits@4.0.0:
    resolution: {integrity: sha512-ICsMM1Wk8xSGMowkOmPrzo2Fgmfo4bMHLNX6ytHjajRJUqvHOw/TFapQ+QG75c3X/tTDDhOSRPGC52dDbNM8FQ==}
    engines: {node: '>=16'}
    hasBin: true

  glob-parent@5.1.2:
    resolution: {integrity: sha512-AOIgSQCepiJYwP3ARnGx+5VnTu2HBYdzbGP45eLw1vr3zB3vZLeyed1sC9hnbcOc9/SrMyM5RPQrkGz4aS9Zow==}
    engines: {node: '>= 6'}

  glob-parent@6.0.2:
    resolution: {integrity: sha512-XxwI8EOhVQgWp6iDL+3b0r86f4d6AX6zSU55HfB4ydCEuXLXc5FcYeOu+nnGftS4TEju/11rt4KJPTMgbfmv4A==}
    engines: {node: '>=10.13.0'}

  glob@10.3.12:
    resolution: {integrity: sha512-TCNv8vJ+xz4QiqTpfOJA7HvYv+tNIRHKfUWw/q+v2jdgN4ebz+KY9tGx5J4rHP0o84mNP+ApH66HRX8us3Khqg==}
    engines: {node: '>=16 || 14 >=14.17'}
    hasBin: true

  glob@7.2.3:
    resolution: {integrity: sha512-nFR0zLpU2YCaRxwoCJvL6UvCH2JFyFVIvwTLsIf21AuHlMskA1hhTdk+LlYJtOlYt9v6dvszD2BGRqBL+iQK9Q==}

  global-directory@4.0.1:
    resolution: {integrity: sha512-wHTUcDUoZ1H5/0iVqEudYW4/kAlN5cZ3j/bXn0Dpbizl9iaUVeWSHqiOjsgk6OW2bkLclbBjzewBz6weQ1zA2Q==}
    engines: {node: '>=18'}

  global-modules@2.0.0:
    resolution: {integrity: sha512-NGbfmJBp9x8IxyJSd1P+otYK8vonoJactOogrVfFRIAEY1ukil8RSKDz2Yo7wh1oihl51l/r6W4epkeKJHqL8A==}
    engines: {node: '>=6'}

  global-object@1.0.0:
    resolution: {integrity: sha512-mSPSkY6UsHv6hgW0V2dfWBWTS8TnPnLx3ECVNoWp6rBI2Bg66VYoqGoTFlH/l7XhAZ/l+StYlntXlt87BEeCcg==}

  global-prefix@3.0.0:
    resolution: {integrity: sha512-awConJSVCHVGND6x3tmMaKcQvwXLhjdkmomy2W+Goaui8YPgYgXJZewhg3fWC+DlfqqQuWg8AwqjGTD2nAPVWg==}
    engines: {node: '>=6'}

  global@4.4.0:
    resolution: {integrity: sha512-wv/LAoHdRE3BeTGz53FAamhGlPLhlssK45usmGFThIi4XqnBmjKQ16u+RNbP7WvigRZDxUsM0J3gcQ5yicaL0w==}

  globals@11.12.0:
    resolution: {integrity: sha512-WOBp/EEGUiIsJSp7wcv/y6MO+lV9UoncWqxuFfm8eBwzWNgyfBd6Gz+IeKQ9jCmyhoH99g15M3T+QaVHFjizVA==}
    engines: {node: '>=4'}

  globals@13.24.0:
    resolution: {integrity: sha512-AhO5QUcj8llrbG09iWhPU2B204J1xnPeL8kQmVorSsy+Sjj1sk8gIyh6cUocGmH4L0UuhAJy+hJMRA4mgA4mFQ==}
    engines: {node: '>=8'}

  globalthis@1.0.3:
    resolution: {integrity: sha512-sFdI5LyBiNTHjRd7cGPWapiHWMOXKyuBNX/cWJ3NfzrZQVa8GI/8cofCl74AOVqq9W5kNmguTIzJ/1s2gyI9wA==}
    engines: {node: '>= 0.4'}

  globby@11.1.0:
    resolution: {integrity: sha512-jhIXaOzy1sb8IyocaruWSn1TjmnBVs8Ayhcy83rmxNJ8q2uWKCAj3CnJY+KpGSXCueAPc0i05kVvVKtP1t9S3g==}
    engines: {node: '>=10'}

  globjoin@0.1.4:
    resolution: {integrity: sha512-xYfnw62CKG8nLkZBfWbhWwDw02CHty86jfPcc2cr3ZfeuK9ysoVPPEUxf21bAD/rWAgk52SuBrLJlefNy8mvFg==}

  gopd@1.0.1:
    resolution: {integrity: sha512-d65bNlIadxvpb/A2abVdlqKqV563juRnZ1Wtk6s1sIR8uNsXR70xqIzVqxVf1eTqDunwT2MkczEeaezCKTZhwA==}

  graceful-fs@4.2.11:
    resolution: {integrity: sha512-RbJ5/jmFcNNCcDV5o9eTnBLJ/HszWV0P73bc+Ff4nS/rJj+YaS6IGyiOL0VoBYX+l1Wrl3k63h/KrH+nhJ0XvQ==}

  graphemer@1.4.0:
    resolution: {integrity: sha512-EtKwoO6kxCL9WO5xipiHTZlSzBm7WLT627TqC/uVRd0HKmq8NXyebnNYxDoBi7wt8eTWrUrKXCOVaFq9x1kgag==}

  gzip-size@6.0.0:
    resolution: {integrity: sha512-ax7ZYomf6jqPTQ4+XCpUGyXKHk5WweS+e05MBO4/y3WJ5RkmPXNKvX+bx1behVILVwr6JSQvZAku021CHPXG3Q==}
    engines: {node: '>=10'}

  hammerjs@2.0.8:
    resolution: {integrity: sha512-tSQXBXS/MWQOn/RKckawJ61vvsDpCom87JgxiYdGwHdOa0ht0vzUWDlfioofFCRU0L+6NGDt6XzbgoJvZkMeRQ==}
    engines: {node: '>=0.8.0'}

  has-ansi@2.0.0:
    resolution: {integrity: sha512-C8vBJ8DwUCx19vhm7urhTuUsr4/IyP6l4VzNQDv+ryHQObW3TTTp9yB68WpYgRe2bbaGuZ/se74IqFeVnMnLZg==}
    engines: {node: '>=0.10.0'}

  has-bigints@1.0.2:
    resolution: {integrity: sha512-tSvCKtBr9lkF0Ex0aQiP9N+OpV4zi2r/Nee5VkRDbaqv35RLYMzbwQfFSZZH0kR+Rd6302UJZ2p/bJCEoR3VoQ==}

  has-flag@1.0.0:
    resolution: {integrity: sha512-DyYHfIYwAJmjAjSSPKANxI8bFY9YtFrgkAfinBojQ8YJTOuOuav64tMUJv584SES4xl74PmuaevIyaLESHdTAA==}
    engines: {node: '>=0.10.0'}

  has-flag@3.0.0:
    resolution: {integrity: sha512-sKJf1+ceQBr4SMkvQnBDNDtf4TXpVhVGateu0t918bl30FnbE2m4vNLX+VWe/dpjlb+HugGYzW7uQXH98HPEYw==}
    engines: {node: '>=4'}

  has-flag@4.0.0:
    resolution: {integrity: sha512-EykJT/Q1KjTWctppgIAgfSO0tKVuZUjhgMr17kqTumMl6Afv3EISleU7qZUzoXDFTAHTDC4NOoG/ZxU3EvlMPQ==}
    engines: {node: '>=8'}

  has-property-descriptors@1.0.2:
    resolution: {integrity: sha512-55JNKuIW+vq4Ke1BjOTjM2YctQIvCT7GFzHwmfZPGo5wnrgkid0YQtnAleFSqumZm4az3n2BS+erby5ipJdgrg==}

  has-proto@1.0.3:
    resolution: {integrity: sha512-SJ1amZAJUiZS+PhsVLf5tGydlaVB8EdFpaSO4gmiUKUOxk8qzn5AIy4ZeJUmh22znIdk/uMAUT2pl3FxzVUH+Q==}
    engines: {node: '>= 0.4'}

  has-symbols@1.0.3:
    resolution: {integrity: sha512-l3LCuF6MgDNwTDKkdYGEihYjt5pRPbEg46rtlmnSPlUbgmB8LOIrKJbYYFBSbnPaJexMKtiPO8hmeRjRz2Td+A==}
    engines: {node: '>= 0.4'}

  has-tostringtag@1.0.2:
    resolution: {integrity: sha512-NqADB8VjPFLM2V0VvHUewwwsw0ZWBaIdgo+ieHtK3hasLz4qeCRjYcqfB6AQrBggRKppKF8L52/VqdVsO47Dlw==}
    engines: {node: '>= 0.4'}

  has-value@0.3.1:
    resolution: {integrity: sha512-gpG936j8/MzaeID5Yif+577c17TxaDmhuyVgSwtnL/q8UUTySg8Mecb+8Cf1otgLoD7DDH75axp86ER7LFsf3Q==}
    engines: {node: '>=0.10.0'}

  has-value@1.0.0:
    resolution: {integrity: sha512-IBXk4GTsLYdQ7Rvt+GRBrFSVEkmuOUy4re0Xjd9kJSUQpnTrWR4/y9RpfexN9vkAPMFuQoeWKwqzPozRTlasGw==}
    engines: {node: '>=0.10.0'}

  has-values@0.1.4:
    resolution: {integrity: sha512-J8S0cEdWuQbqD9//tlZxiMuMNmxB8PlEwvYwuxsTmR1G5RXUePEX/SJn7aD0GMLieuZYSwNH0cQuJGwnYunXRQ==}
    engines: {node: '>=0.10.0'}

  has-values@1.0.0:
    resolution: {integrity: sha512-ODYZC64uqzmtfGMEAX/FvZiRyWLpAC3vYnNunURUnkGVTS+mI0smVsWaPydRBsE3g+ok7h960jChO8mFcWlHaQ==}
    engines: {node: '>=0.10.0'}

  hasown@2.0.2:
    resolution: {integrity: sha512-0hJU9SCPvmMzIBdZFqNPXWa6dqh7WdH0cII9y+CyS8rG3nL48Bclra9HmKhVVUHyPWNH5Y7xDwAB7bfgSjkUMQ==}
    engines: {node: '>= 0.4'}

  he@1.2.0:
    resolution: {integrity: sha512-F/1DnUGPopORZi0ni+CvrCgHQ5FyEAHRLSApuYWMmrbSwoN2Mn/7k+Gl38gJnR7yyDZk6WLXwiGod1JOWNDKGw==}
    hasBin: true

  highlight.js@11.9.0:
    resolution: {integrity: sha512-fJ7cW7fQGCYAkgv4CPfwFHrfd/cLS4Hau96JuJ+ZTOWhjnhoeN1ub1tFmALm/+lW5z4WCAuAV9bm05AP0mS6Gw==}
    engines: {node: '>=12.0.0'}

  htm@3.1.1:
    resolution: {integrity: sha512-983Vyg8NwUE7JkZ6NmOqpCZ+sh1bKv2iYTlUkzlWmA5JD2acKoxd4KVxbMmxX/85mtfdnDmTFoNKcg5DGAvxNQ==}

  html-tags@3.3.1:
    resolution: {integrity: sha512-ztqyC3kLto0e9WbNp0aeP+M3kTt+nbaIveGmUxAtZa+8iFgKLUOD4YKM5j+f3QD89bra7UeumolZHKuOXnTmeQ==}
    engines: {node: '>=8'}

  html-void-elements@2.0.1:
    resolution: {integrity: sha512-0quDb7s97CfemeJAnW9wC0hw78MtW7NU3hqtCD75g2vFlDLt36llsYD7uB7SUzojLMP24N5IatXf7ylGXiGG9A==}

  htmlparser2@3.10.1:
    resolution: {integrity: sha512-IgieNijUMbkDovyoKObU1DUhm1iwNYE/fuifEoEHfd1oZKZDaONBSkal7Y01shxsM49R4XaMdGez3WnF9UfiCQ==}

  htmlparser2@8.0.2:
    resolution: {integrity: sha512-GYdjWKDkbRLkZ5geuHs5NY1puJ+PXwP7+fHPRz06Eirsb9ugf6d8kkXav6ADhcODhFFPMIXyxkxSuMf3D6NCFA==}

  human-signals@2.1.0:
    resolution: {integrity: sha512-B4FFZ6q/T2jhhksgkbEW3HBvWIfDW85snkQgawt07S7J5QXTk6BkNV+0yAeZrM5QpMAdYlocGoljn0sJ/WQkFw==}
    engines: {node: '>=10.17.0'}

  human-signals@5.0.0:
    resolution: {integrity: sha512-AXcZb6vzzrFAUE61HnN4mpLqd/cSIwNQjtNWR0euPm6y0iqx3G4gOXaIDdtdDwZmhwe82LA6+zinmW4UBWVePQ==}
    engines: {node: '>=16.17.0'}

  i18next@20.6.1:
    resolution: {integrity: sha512-yCMYTMEJ9ihCwEQQ3phLo7I/Pwycf8uAx+sRHwwk5U9Aui/IZYgQRyMqXafQOw5QQ7DM1Z+WyEXWIqSuJHhG2A==}

  iconv-lite@0.6.3:
    resolution: {integrity: sha512-4fCk79wshMdzMp2rH06qWrJE4iolqLhCUH+OiuIgU++RB0+94NlDL81atO7GX55uUKueo0txHNtvEyI6D7WdMw==}
    engines: {node: '>=0.10.0'}

  ids@1.0.5:
    resolution: {integrity: sha512-XQ0yom/4KWTL29sLG+tyuycy7UmeaM/79GRtSJq6IG9cJGIPeBz5kwDCguie3TwxaMNIc3WtPi0cTa1XYHicpw==}

  ignore@5.3.1:
    resolution: {integrity: sha512-5Fytz/IraMjqpwfd34ke28PTVMjZjJG2MPn5t7OE4eUCUNf8BAa7b5WUS9/Qvr6mwOQS7Mk6vdsMno5he+T8Xw==}
    engines: {node: '>= 4'}

  image-size@0.5.5:
    resolution: {integrity: sha512-6TDAlDPZxUFCv+fuOkIoXT/V/f3Qbq8e37p+YOiYrUv3v9cc3/6x78VdfPgFVaB9dZYeLUfKgHRebpkm/oP2VQ==}
    engines: {node: '>=0.10.0'}
    hasBin: true

  immer@9.0.21:
    resolution: {integrity: sha512-bc4NBHqOqSfRW7POMkHd51LvClaeMXpm8dx0e8oE2GORbq5aRK7Bxl4FyzVLdGtLmvLKL7BTDBG5ACQm4HWjTA==}

  immutable@4.3.5:
    resolution: {integrity: sha512-8eabxkth9gZatlwl5TBuJnCsoTADlL6ftEr7A4qgdaTsPyreilDSnUk57SO+jfKcNtxPa22U5KK6DSeAYhpBJw==}

  import-fresh@3.3.0:
    resolution: {integrity: sha512-veYYhQa+D1QBKznvhUHxb8faxlrwUnxseDAbAp457E0wLNio2bOSKnjYDhMj+YiAq61xrMGhQk9iXVk5FzgQMw==}
    engines: {node: '>=6'}

  import-meta-resolve@4.0.0:
    resolution: {integrity: sha512-okYUR7ZQPH+efeuMJGlq4f8ubUgO50kByRPyt/Cy1Io4PSRsPjxME+YlVaCOx+NIToW7hCsZNFJyTPFFKepRSA==}

  imurmurhash@0.1.4:
    resolution: {integrity: sha512-JmXMZ6wuvDmLiHEml9ykzqO6lwFbof0GG4IkcGaENdCRDDmMVnny7s5HsIgHCbaq0w2MyPhDqkhTUgS2LU2PHA==}
    engines: {node: '>=0.8.19'}

  indent-string@4.0.0:
    resolution: {integrity: sha512-EdDDZu4A2OyIK7Lr/2zG+w5jmbuk1DVBnEwREQvBzspBJkCEbRa8GxU1lghYcaGJCnRWibjDXlq779X1/y5xwg==}
    engines: {node: '>=8'}

  indexof@0.0.1:
    resolution: {integrity: sha512-i0G7hLJ1z0DE8dsqJa2rycj9dBmNKgXBvotXtZYXakU9oivfB9Uj2ZBC27qqef2U58/ZLwalxa1X/RDCdkHtVg==}

  individual@2.0.0:
    resolution: {integrity: sha512-pWt8hBCqJsUWI/HtcfWod7+N9SgAqyPEaF7JQjwzjn5vGrpg6aQ5qeAFQ7dx//UH4J1O+7xqew+gCeeFt6xN/g==}

  inflight@1.0.6:
    resolution: {integrity: sha512-k92I/b08q4wvFscXCLvqfsHCrjrF7yiXsQuIVvVE7N82W3+aqpzuUdBbfhWcy/FZR3/4IgflMgKLOsvPDrGCJA==}

  inherits-browser@0.1.0:
    resolution: {integrity: sha512-CJHHvW3jQ6q7lzsXPpapLdMx5hDpSF3FSh45pwsj6bKxJJ8Nl8v43i5yXnr3BdfOimGHKyniewQtnAIp3vyJJw==}

  inherits@2.0.4:
    resolution: {integrity: sha512-k/vGaX4/Yla3WzyMCvTQOXYeIHvqOKtnqBduzTHpzpQZzAskKMhZ2K+EnBiSM9zGSoIFeMpXKxa4dYeZIQqewQ==}

  ini@1.3.8:
    resolution: {integrity: sha512-JV/yugV2uzW5iMRSiZAyDtQd+nxtUnjeLt0acNdw98kKLrvuRVyB80tsREOE7yvGVgalhZ6RNXCmEHkUKBKxew==}

  ini@4.1.1:
    resolution: {integrity: sha512-QQnnxNyfvmHFIsj7gkPcYymR8Jdw/o7mp5ZFihxn6h8Ci6fh3Dx4E1gPjpQEpIuPo9XVNY/ZUwh4BPMjGyL01g==}
    engines: {node: ^14.17.0 || ^16.13.0 || >=18.0.0}

  internal-slot@1.0.7:
    resolution: {integrity: sha512-NGnrKwXzSms2qUUih/ILZ5JBqNTSa1+ZmP6flaIp6KmSElgE9qdndzS3cqjrDovwFdmwsGsLdeFgB6suw+1e9g==}
    engines: {node: '>= 0.4'}

  internmap@2.0.3:
    resolution: {integrity: sha512-5Hh7Y1wQbvY5ooGgPbDaL5iYLAPzMTUrjMulskHLH6wnv/A+1q5rgEaiuqEjB+oxGXIVZs1FF+R/KPN3ZSQYYg==}
    engines: {node: '>=12'}

  is-accessor-descriptor@1.0.1:
    resolution: {integrity: sha512-YBUanLI8Yoihw923YeFUS5fs0fF2f5TSFTNiYAAzhhDscDa3lEqYuz1pDOEP5KvX94I9ey3vsqjJcLVFVU+3QA==}
    engines: {node: '>= 0.10'}

  is-array-buffer@3.0.4:
    resolution: {integrity: sha512-wcjaerHw0ydZwfhiKbXJWLDY8A7yV7KhjQOpb83hGgGfId/aQa4TOvwyzn2PuswW2gPCYEL/nEAiSVpdOj1lXw==}
    engines: {node: '>= 0.4'}

  is-arrayish@0.2.1:
    resolution: {integrity: sha512-zz06S8t0ozoDXMG+ube26zeCTNXcKIPJZJi8hBrF4idCLms4CG9QtK7qBl1boi5ODzFpjswb5JPmHCbMpjaYzg==}

  is-bigint@1.0.4:
    resolution: {integrity: sha512-zB9CruMamjym81i2JZ3UMn54PKGsQzsJeo6xvN3HJJ4CAsQNB6iRutp2To77OfCNuoxspsIhzaPoO1zyCEhFOg==}

  is-binary-path@2.1.0:
    resolution: {integrity: sha512-ZMERYes6pDydyuGidse7OsHxtbI7WVeUEozgR/g7rd0xUimYNlvZRE/K2MgZTjWy725IfelLeVcEM97mmtRGXw==}
    engines: {node: '>=8'}

  is-boolean-object@1.1.2:
    resolution: {integrity: sha512-gDYaKHJmnj4aWxyj6YHyXVpdQawtVLHU5cb+eztPGczf6cjuTdwve5ZIEfgXqH4e57An1D1AKf8CZ3kYrQRqYA==}
    engines: {node: '>= 0.4'}

  is-buffer@1.1.6:
    resolution: {integrity: sha512-NcdALwpXkTm5Zvvbk7owOUSvVvBKDgKP5/ewfXEznmQFfs4ZRmanOeKBTjRVjka3QFoN6XJ+9F3USqfHqTaU5w==}

  is-callable@1.2.7:
    resolution: {integrity: sha512-1BC0BVFhS/p0qtw6enp8e+8OD0UrK0oFLztSjNzhcKA3WDuJxxAPXzPuPtKkjEY9UUoEWlX/8fgKeu2S8i9JTA==}
    engines: {node: '>= 0.4'}

  is-core-module@2.13.1:
    resolution: {integrity: sha512-hHrIjvZsftOsvKSn2TRYl63zvxsgE0K+0mYMoH6gD4omR5IWB2KynivBQczo3+wF1cCkjzvptnI9Q0sPU66ilw==}

  is-data-descriptor@1.0.1:
    resolution: {integrity: sha512-bc4NlCDiCr28U4aEsQ3Qs2491gVq4V8G7MQyws968ImqjKuYtTJXrl7Vq7jsN7Ly/C3xj5KWFrY7sHNeDkAzXw==}
    engines: {node: '>= 0.4'}

  is-data-view@1.0.1:
    resolution: {integrity: sha512-AHkaJrsUVW6wq6JS8y3JnM/GJF/9cf+k20+iDzlSaJrinEo5+7vRiteOSwBhHRiAyQATN1AmY4hwzxJKPmYf+w==}
    engines: {node: '>= 0.4'}

  is-date-object@1.0.5:
    resolution: {integrity: sha512-9YQaSxsAiSwcvS33MBk3wTCVnWK+HhF8VZR2jRxehM16QcVOdHqPn4VPHmRK4lSr38n9JriurInLcP90xsYNfQ==}
    engines: {node: '>= 0.4'}

  is-descriptor@0.1.7:
    resolution: {integrity: sha512-C3grZTvObeN1xud4cRWl366OMXZTj0+HGyk4hvfpx4ZHt1Pb60ANSXqCK7pdOTeUQpRzECBSTphqvD7U+l22Eg==}
    engines: {node: '>= 0.4'}

  is-descriptor@1.0.3:
    resolution: {integrity: sha512-JCNNGbwWZEVaSPtS45mdtrneRWJFp07LLmykxeFV5F6oBvNF8vHSfJuJgoT472pSfk+Mf8VnlrspaFBHWM8JAw==}
    engines: {node: '>= 0.4'}

  is-extendable@0.1.1:
    resolution: {integrity: sha512-5BMULNob1vgFX6EjQw5izWDxrecWK9AM72rugNr0TFldMOi0fj6Jk+zeKIt0xGj4cEfQIJth4w3OKWOJ4f+AFw==}
    engines: {node: '>=0.10.0'}

  is-extendable@1.0.1:
    resolution: {integrity: sha512-arnXMxT1hhoKo9k1LZdmlNyJdDDfy2v0fXjFlmok4+i8ul/6WlbVge9bhM74OpNPQPMGUToDtz+KXa1PneJxOA==}
    engines: {node: '>=0.10.0'}

  is-extglob@2.1.1:
    resolution: {integrity: sha512-SbKbANkN603Vi4jEZv49LeVJMn4yGwsbzZworEoyEiutsN3nJYdbO36zfhGJ6QEDpOZIFkDtnq5JRxmvl3jsoQ==}
    engines: {node: '>=0.10.0'}

  is-fullwidth-code-point@3.0.0:
    resolution: {integrity: sha512-zymm5+u+sCsSWyD9qNaejV3DFvhCKclKdizYaJUuHA83RLjb7nSuGnddCHGv0hk+KY7BMAlsWeK4Ueg6EV6XQg==}
    engines: {node: '>=8'}

  is-fullwidth-code-point@4.0.0:
    resolution: {integrity: sha512-O4L094N2/dZ7xqVdrXhh9r1KODPJpFms8B5sGdJLPy664AgvXsreZUyCQQNItZRDlYug4xStLjNp/sz3HvBowQ==}
    engines: {node: '>=12'}

  is-fullwidth-code-point@5.0.0:
    resolution: {integrity: sha512-OVa3u9kkBbw7b8Xw5F9P+D/T9X+Z4+JruYVNapTjPYZYUznQ5YfWeFkOj606XYYW8yugTfC8Pj0hYqvi4ryAhA==}
    engines: {node: '>=18'}

  is-function@1.0.2:
    resolution: {integrity: sha512-lw7DUp0aWXYg+CBCN+JKkcE0Q2RayZnSvnZBlwgxHBQhqt5pZNVy4Ri7H9GmmXkdu7LUthszM+Tor1u/2iBcpQ==}

  is-glob@4.0.3:
    resolution: {integrity: sha512-xelSayHH36ZgE7ZWhli7pW34hNbNl8Ojv5KVmkJD4hBdD3th8Tfk9vYasLM+mXWOZhFkgZfxhLSnrwRr4elSSg==}
    engines: {node: '>=0.10.0'}

  is-hotkey@0.2.0:
    resolution: {integrity: sha512-UknnZK4RakDmTgz4PI1wIph5yxSs/mvChWs9ifnlXsKuXgWmOkY/hAE0H/k2MIqH0RlRye0i1oC07MCRSD28Mw==}

  is-negative-zero@2.0.3:
    resolution: {integrity: sha512-5KoIu2Ngpyek75jXodFvnafB6DJgr3u8uuK0LEZJjrU19DrMD3EVERaR8sjz8CCGgpZvxPl9SuE1GMVPFHx1mw==}
    engines: {node: '>= 0.4'}

  is-number-object@1.0.7:
    resolution: {integrity: sha512-k1U0IRzLMo7ZlYIfzRu23Oh6MiIFasgpb9X76eqfFZAqwH44UI4KTBvBYIZ1dSL9ZzChTB9ShHfLkR4pdW5krQ==}
    engines: {node: '>= 0.4'}

  is-number@3.0.0:
    resolution: {integrity: sha512-4cboCqIpliH+mAvFNegjZQ4kgKc3ZUhQVr3HvWbSh5q3WH2v82ct+T2Y1hdU5Gdtorx/cLifQjqCbL7bpznLTg==}
    engines: {node: '>=0.10.0'}

  is-number@7.0.0:
    resolution: {integrity: sha512-41Cifkg6e8TylSpdtTpeLVMqvSBEVzTttHvERD741+pnZ8ANv0004MRL43QKPDlK9cGvNp6NZWZUBlbGXYxxng==}
    engines: {node: '>=0.12.0'}

  is-obj@2.0.0:
    resolution: {integrity: sha512-drqDG3cbczxxEJRoOXcOjtdp1J/lyp1mNn0xaznRs8+muBhgQcrnbspox5X5fOw0HnMnbfDzvnEMEtqDEJEo8w==}
    engines: {node: '>=8'}

  is-path-inside@3.0.3:
    resolution: {integrity: sha512-Fd4gABb+ycGAmKou8eMftCupSir5lRxqf4aD/vd0cD2qc4HL07OjCeuHMr8Ro4CoMaeCKDB0/ECBOVWjTwUvPQ==}
    engines: {node: '>=8'}

  is-plain-obj@1.1.0:
    resolution: {integrity: sha512-yvkRyxmFKEOQ4pNXCmJG5AEQNlXJS5LaONXo5/cLdTZdWvsZ1ioJEonLGAosKlMWE8lwUy/bJzMjcw8az73+Fg==}
    engines: {node: '>=0.10.0'}

  is-plain-object@2.0.4:
    resolution: {integrity: sha512-h5PpgXkWitc38BBMYawTYMWJHFZJVnBquFE57xFpjB8pJFiF6gZ+bU+WyI/yqXiFR5mdLsgYNaPe8uao6Uv9Og==}
    engines: {node: '>=0.10.0'}

  is-plain-object@5.0.0:
    resolution: {integrity: sha512-VRSzKkbMm5jMDoKLbltAkFQ5Qr7VDiTFGXxYFXXowVj387GeGNOCsOH6Msy00SGZ3Fp84b1Naa1psqgcCIEP5Q==}
    engines: {node: '>=0.10.0'}

  is-regex@1.1.4:
    resolution: {integrity: sha512-kvRdxDsxZjhzUX07ZnLydzS1TU/TJlTUHHY4YLL87e37oUA49DfkLqgy+VjFocowy29cKvcSiu+kIv728jTTVg==}
    engines: {node: '>= 0.4'}

  is-shared-array-buffer@1.0.3:
    resolution: {integrity: sha512-nA2hv5XIhLR3uVzDDfCIknerhx8XUKnstuOERPNNIinXG7v9u+ohXF67vxm4TPTEPU6lm61ZkwP3c9PCB97rhg==}
    engines: {node: '>= 0.4'}

  is-stream@2.0.1:
    resolution: {integrity: sha512-hFoiJiTl63nn+kstHGBtewWSKnQLpyb155KHheA1l39uvtO9nWIop1p3udqPcUd/xbF1VLMO4n7OI6p7RbngDg==}
    engines: {node: '>=8'}

  is-stream@3.0.0:
    resolution: {integrity: sha512-LnQR4bZ9IADDRSkvpqMGvt/tEJWclzklNgSw48V5EAaAeDd6qGvN8ei6k5p0tvxSR171VmGyHuTiAOfxAbr8kA==}
    engines: {node: ^12.20.0 || ^14.13.1 || >=16.0.0}

  is-string@1.0.7:
    resolution: {integrity: sha512-tE2UXzivje6ofPW7l23cjDOMa09gb7xlAqG6jG5ej6uPV32TlWP3NKPigtaGeHNu9fohccRYvIiZMfOOnOYUtg==}
    engines: {node: '>= 0.4'}

  is-symbol@1.0.4:
    resolution: {integrity: sha512-C/CPBqKWnvdcxqIARxyOh4v1UUEOCHpgDa0WYgpKDFMszcrPcffg5uhwSgPCLD2WWxmq6isisz87tzT01tuGhg==}
    engines: {node: '>= 0.4'}

  is-text-path@2.0.0:
    resolution: {integrity: sha512-+oDTluR6WEjdXEJMnC2z6A4FRwFoYuvShVVEGsS7ewc0UTi2QtAKMDJuL4BDEVt+5T7MjFo12RP8ghOM75oKJw==}
    engines: {node: '>=8'}

  is-typed-array@1.1.13:
    resolution: {integrity: sha512-uZ25/bUAlUY5fR4OKT4rZQEBrzQWYV9ZJYGGsUmEJ6thodVJ1HX64ePQ6Z0qPWP+m+Uq6e9UugrE38jeYsDSMw==}
    engines: {node: '>= 0.4'}

  is-url@1.2.4:
    resolution: {integrity: sha512-ITvGim8FhRiYe4IQ5uHSkj7pVaPDrCTkNd3yq3cV7iZAcJdHTUMPMEHcqSOy9xZ9qFenQCvi+2wjH9a1nXqHww==}

  is-weakref@1.0.2:
    resolution: {integrity: sha512-qctsuLZmIQ0+vSSMfoVvyFe2+GSEvnmZ2ezTup1SBse9+twCCeial6EEi3Nc2KFcf6+qz2FBPnjXsk8xhKSaPQ==}

  is-windows@1.0.2:
    resolution: {integrity: sha512-eXK1UInq2bPmjyX6e3VHIzMLobc4J94i4AWn+Hpq3OU5KkrRC96OAcR3PRJ/pGu6m8TRnBHP9dkXQVsT/COVIA==}
    engines: {node: '>=0.10.0'}

  isarray@1.0.0:
    resolution: {integrity: sha512-VLghIWNM6ELQzo7zwmcg0NmTVyWKYjvIeM83yjp0wRDTmUnrM678fQbcKBo6n2CJEF0szoG//ytg+TKla89ALQ==}

  isarray@2.0.5:
    resolution: {integrity: sha512-xHjhDr3cNBK0BzdUJSPXZntQUx/mwMS5Rw4A7lPJ90XGAO6ISP/ePDNuo0vhqOZU+UD5JoodwCAAoZQd3FeAKw==}

  isexe@2.0.0:
    resolution: {integrity: sha512-RHxMLp9lnKHGHRng9QFhRCMbYAcVpn69smSGcq3f36xjgVVWThj4qqLbTLlq7Ssj8B+fIQ1EuCEGI2lKsyQeIw==}

  isobject@2.1.0:
    resolution: {integrity: sha512-+OUdGJlgjOBZDfxnDjYYG6zp487z0JGNQq3cYQYg5f5hKR+syHMsaztzGeml/4kGG55CSpKSpWTY+jYGgsHLgA==}
    engines: {node: '>=0.10.0'}

  isobject@3.0.1:
    resolution: {integrity: sha512-WhB9zCku7EGTj/HQQRz5aUQEUeoQZH2bWcltRErOpymJ4boYE6wL9Tbr23krRPSZ+C5zqNSrSw+Cc7sZZ4b7vg==}
    engines: {node: '>=0.10.0'}

  jackspeak@2.3.6:
    resolution: {integrity: sha512-N3yCS/NegsOBokc8GAdM8UcmfsKiSS8cipheD/nivzr700H+nsMOxJjQnvwOcRYVuFkdH0wGUvW2WbXGmrZGbQ==}
    engines: {node: '>=14'}

  jake@10.8.7:
    resolution: {integrity: sha512-ZDi3aP+fG/LchyBzUM804VjddnwfSfsdeYkwt8NcbKRvo4rFkjhs456iLFn3k2ZUWvNe4i48WACDbza8fhq2+w==}
    engines: {node: '>=10'}
    hasBin: true

  jiti@1.21.0:
    resolution: {integrity: sha512-gFqAIbuKyyso/3G2qhiO2OM6shY6EPP/R0+mkDbyspxKazh8BXDC5FiFsUjlczgdNz/vfra0da2y+aHrusLG/Q==}
    hasBin: true

  js-base64@2.6.4:
    resolution: {integrity: sha512-pZe//GGmwJndub7ZghVHz7vjb2LgC1m8B07Au3eYqeqv9emhESByMXxaEgkUkEqJe87oBbSniGYoQNIBklc7IQ==}

  js-tokens@4.0.0:
    resolution: {integrity: sha512-RdJUflcE3cUzKiMqQgsCu06FPu9UdIJO0beYbPhHN4k6apgJtifcoCtT9bcxOpYBtpD2kCM6Sbzg4CausW/PKQ==}

  js-tokens@8.0.3:
    resolution: {integrity: sha512-UfJMcSJc+SEXEl9lH/VLHSZbThQyLpw1vLO1Lb+j4RWDvG3N2f7yj3PVQA3cmkTBNldJ9eFnM+xEXxHIXrYiJw==}

  js-yaml@4.1.0:
    resolution: {integrity: sha512-wpxZs9NoxZaJESJGIZTyDEaYpl0FKSA+FB9aJiyemKhMwkxQg63h4T1KJgUGHpTqPDNRcmmYLugrRjJlBtWvRA==}
    hasBin: true

  jsencrypt@3.3.2:
    resolution: {integrity: sha512-arQR1R1ESGdAxY7ZheWr12wCaF2yF47v5qpB76TtV64H1pyGudk9Hvw8Y9tb/FiTIaaTRUyaSnm5T/Y53Ghm/A==}

  jsesc@0.5.0:
    resolution: {integrity: sha512-uZz5UnB7u4T9LvwmFqXii7pZSouaRPorGs5who1Ip7VO0wxanFvBL7GkM6dTHlgX+jhBApRetaWpnDabOeTcnA==}
    hasBin: true

  jsesc@2.5.2:
    resolution: {integrity: sha512-OYu7XEzjkCQ3C5Ps3QIZsQfNpqoJyZZA99wd9aWd05NCtC5pWOkShK2mkL6HXQR6/Cy2lbNdPlZBpuQHXE63gA==}
    engines: {node: '>=4'}
    hasBin: true

  json-buffer@3.0.1:
    resolution: {integrity: sha512-4bV5BfR2mqfQTJm+V5tPPdf+ZpuhiIvTuAB5g8kcrXOZpTT/QwwVRWBywX1ozr6lEuPdbHxwaJlm9G6mI2sfSQ==}

  json-parse-even-better-errors@2.3.1:
    resolution: {integrity: sha512-xyFwyhro/JEof6Ghe2iz2NcXoj2sloNsWr/XsERDK/oiPCfaNhl5ONfp+jQdAZRQQ0IJWNzH9zIZF7li91kh2w==}

  json-schema-traverse@0.4.1:
    resolution: {integrity: sha512-xbbCH5dCYU5T8LcEhhuh7HJ88HXuW3qsI3Y0zOZFKfZEHcpWiHU/Jxzk629Brsab/mMiHQti9wMP+845RPe3Vg==}

  json-schema-traverse@1.0.0:
    resolution: {integrity: sha512-NM8/P9n3XjXhIZn1lLhkFaACTOURQXjWhV4BA/RnOv8xvgqtqpAX9IO4mRQxSx1Rlo4tqzeqb0sOlruaOy3dug==}

  json-source-map@0.6.1:
    resolution: {integrity: sha512-1QoztHPsMQqhDq0hlXY5ZqcEdUzxQEIxgFkKl4WUp2pgShObl+9ovi4kRh2TfvAfxAoHOJ9vIMEqk3k4iex7tg==}

  json-stable-stringify-without-jsonify@1.0.1:
    resolution: {integrity: sha512-Bdboy+l7tA3OGW6FjyFHWkP5LuByj1Tk33Ljyq0axyzdk9//JSi2u3fP1QSmd1KNwq6VOKYGlAu87CisVir6Pw==}

  json5@1.0.2:
    resolution: {integrity: sha512-g1MWMLBiz8FKi1e4w0UyVL3w+iJceWAFBAaBnnGKOpNa5f8TLktkbre1+s6oICydWAm+HRUGTmI+//xv2hvXYA==}
    hasBin: true

  json5@2.2.3:
    resolution: {integrity: sha512-XmOWe7eyHYH14cLdVPoyg+GOH3rYX++KpzrylJwSW98t3Nk+U8XOl8FWKOgwtzdb8lXGf6zYwDUzeHMWfxasyg==}
    engines: {node: '>=6'}
    hasBin: true

  jsonc-eslint-parser@2.4.0:
    resolution: {integrity: sha512-WYDyuc/uFcGp6YtM2H0uKmUwieOuzeE/5YocFJLnLfclZ4inf3mRn8ZVy1s7Hxji7Jxm6Ss8gqpexD/GlKoGgg==}
    engines: {node: ^12.22.0 || ^14.17.0 || >=16.0.0}

  jsonfile@6.1.0:
    resolution: {integrity: sha512-5dgndWOriYSm5cnYaJNhalLNDKOqFwyDB/rr1E9ZsGciGvKPs8R2xYGCacuf3z6K1YKDz182fd+fY3cn3pMqXQ==}

  jsonparse@1.3.1:
    resolution: {integrity: sha512-POQXvpdL69+CluYsillJ7SUhKvytYjW9vG/GKpnf+xP8UWgYEM/RaMzHHofbALDiKbbP1W8UEYmgGl39WkPZsg==}
    engines: {'0': node >= 0.2.0}

  katex@0.16.11:
    resolution: {integrity: sha512-RQrI8rlHY92OLf3rho/Ts8i/XvjgguEjOkO1BEXcU3N8BqPpSzBNwV/G0Ukr+P/l3ivvJUE/Fa/CwbS6HesGNQ==}
    hasBin: true

  keycode@2.2.1:
    resolution: {integrity: sha512-Rdgz9Hl9Iv4QKi8b0OlCRQEzp4AgVxyCtz5S/+VIHezDmrDhkp2N2TqBWOLz0/gbeREXOOiI9/4b8BY9uw2vFg==}

  keyv@4.5.4:
    resolution: {integrity: sha512-oxVHkHR/EJf2CNXnWxRLW6mg7JyCCUcG0DtEGmL2ctUo1PNTin1PUil+r/+4r5MpVgC/fn1kjsx7mjSujKqIpw==}

  kind-of@3.2.2:
    resolution: {integrity: sha512-NOW9QQXMoZGg/oqnVNoNTTIFEIid1627WCffUBJEdMxYApq7mNE7CpzucIPc+ZQg25Phej7IJSmX3hO+oblOtQ==}
    engines: {node: '>=0.10.0'}

  kind-of@4.0.0:
    resolution: {integrity: sha512-24XsCxmEbRwEDbz/qz3stgin8TTzZ1ESR56OMCN0ujYg+vRutNSiOj9bHH9u85DKgXguraugV5sFuvbD4FW/hw==}
    engines: {node: '>=0.10.0'}

  kind-of@5.1.0:
    resolution: {integrity: sha512-NGEErnH6F2vUuXDh+OlbcKW7/wOcfdRHaZ7VWtqCztfHri/++YKmP51OdWeGPuqCOba6kk2OTe5d02VmTB80Pw==}
    engines: {node: '>=0.10.0'}

  kind-of@6.0.3:
    resolution: {integrity: sha512-dcS1ul+9tmeD95T+x28/ehLgd9mENa3LsvDTtzm3vyBEO7RPptvAD+t44WVXaUjTBRcrpFeFlC8WCruUR456hw==}
    engines: {node: '>=0.10.0'}

  known-css-properties@0.30.0:
    resolution: {integrity: sha512-VSWXYUnsPu9+WYKkfmJyLKtIvaRJi1kXUqVmBACORXZQxT5oZDsoZ2vQP+bQFDnWtpI/4eq3MLoRMjI2fnLzTQ==}

  kolorist@1.8.0:
    resolution: {integrity: sha512-Y+60/zizpJ3HRH8DCss+q95yr6145JXZo46OTpFvDZWLfRCE4qChOyk1b26nMaNpfHHgxagk9dXT5OP0Tfe+dQ==}

  levn@0.4.1:
    resolution: {integrity: sha512-+bT2uH4E5LGE7h/n3evcS/sQlJXCpIp6ym8OWJ5eV6+67Dsql/LaaT7qJBAt2rzfoa/5QBGBhxDix1dMt2kQKQ==}
    engines: {node: '>= 0.8.0'}

  lilconfig@3.0.0:
    resolution: {integrity: sha512-K2U4W2Ff5ibV7j7ydLr+zLAkIg5JJ4lPn1Ltsdt+Tz/IjQ8buJ55pZAxoP34lqIiwtF9iAvtLv3JGv7CAyAg+g==}
    engines: {node: '>=14'}

  lines-and-columns@1.2.4:
    resolution: {integrity: sha512-7ylylesZQ/PV29jhEDl3Ufjo6ZX7gCqJr5F7PKrqc93v7fzSymt1BpwEU8nAUXs8qzzvqhbjhK5QZg6Mt/HkBg==}

  linkify-it@5.0.0:
    resolution: {integrity: sha512-5aHCbzQRADcdP+ATqnDuhhJ/MRIqDkZX5pyjFHRRysS8vZ5AbqGEoFIb6pYHPZ+L/OC2Lc+xT8uHVVR5CAK/wQ==}

  lint-staged@15.2.2:
    resolution: {integrity: sha512-TiTt93OPh1OZOsb5B7k96A/ATl2AjIZo+vnzFZ6oHK5FuTk63ByDtxGQpHm+kFETjEWqgkF95M8FRXKR/LEBcw==}
    engines: {node: '>=18.12.0'}
    hasBin: true

  listr2@8.0.1:
    resolution: {integrity: sha512-ovJXBXkKGfq+CwmKTjluEqFi3p4h8xvkxGQQAQan22YCgef4KZ1mKGjzfGh6PL6AW5Csw0QiQPNuQyH+6Xk3hA==}
    engines: {node: '>=18.0.0'}

  loader-utils@1.4.2:
    resolution: {integrity: sha512-I5d00Pd/jwMD2QCduo657+YM/6L3KZu++pmX9VFncxaxvHcru9jx1lBaFft+r4Mt2jK0Yhp41XlRAihzPxHNCg==}
    engines: {node: '>=4.0.0'}

  local-pkg@0.4.3:
    resolution: {integrity: sha512-SFppqq5p42fe2qcZQqqEOiVRXl+WCP1MdT6k7BDEW1j++sp5fIY+/fdRQitvKgB5BrBcmrs5m/L0v2FrU5MY1g==}
    engines: {node: '>=14'}

  local-pkg@0.5.0:
    resolution: {integrity: sha512-ok6z3qlYyCDS4ZEU27HaU6x/xZa9Whf8jD4ptH5UZTQYZVYeb9bnZ3ojVhiJNLiXK1Hfc0GNbLXcmZ5plLDDBg==}
    engines: {node: '>=14'}

  locate-path@5.0.0:
    resolution: {integrity: sha512-t7hw9pI+WvuwNJXwk5zVHpyhIqzg2qTlklJOf0mVxGSbe3Fp2VieZcduNYjaLDoy6p9uGpQEGWG87WpMKlNq8g==}
    engines: {node: '>=8'}

  locate-path@6.0.0:
    resolution: {integrity: sha512-iPZK6eYjbxRu3uB4/WZ3EsEIMJFMqAoopl3R+zuq0UjcAm/MO6KCweDgPfP3elTztoKP3KtnVHxTn2NHBSDVUw==}
    engines: {node: '>=10'}

  locate-path@7.2.0:
    resolution: {integrity: sha512-gvVijfZvn7R+2qyPX8mAuKcFGDf6Nc61GdvGafQsHL0sBIxfKzA+usWn4GFC/bk+QdwPUD4kWFJLhElipq+0VA==}
    engines: {node: ^12.20.0 || ^14.13.1 || >=16.0.0}

  lodash-es@4.17.21:
    resolution: {integrity: sha512-mKnC+QJ9pWVzv+C4/U3rRsHapFfHvQFoFB92e52xeyGMcX6/OlIl78je1u8vePzYZSkkogMPJ2yjxxsb89cxyw==}

  lodash-unified@1.0.3:
    resolution: {integrity: sha512-WK9qSozxXOD7ZJQlpSqOT+om2ZfcT4yO+03FuzAHD0wF6S0l0090LRPDx3vhTTLZ8cFKpBn+IOcVXK6qOcIlfQ==}
    peerDependencies:
      '@types/lodash-es': '*'
      lodash: '*'
      lodash-es: '*'

  lodash.camelcase@4.3.0:
    resolution: {integrity: sha512-TwuEnCnxbc3rAvhf/LbG7tJUDzhqXyFnv3dtzLOPgCG/hODL7WFnsbwktkD7yUV0RrreP/l1PALq/YSg6VvjlA==}

  lodash.clonedeep@4.5.0:
    resolution: {integrity: sha512-H5ZhCF25riFd9uB5UCkVKo61m3S/xZk1x4wA6yp/L3RFP6Z/eHH1ymQcGLo7J3GMPfm0V/7m1tryHuGVxpqEBQ==}

  lodash.debounce@4.0.8:
    resolution: {integrity: sha512-FT1yDzDYEoYWhnSGnpE/4Kj1fLZkDFyqRb7fNt6FdYOSxlUWAtp42Eh6Wb0rGIv/m9Bgo7x4GhQbm5Ys4SG5ow==}

  lodash.foreach@4.5.0:
    resolution: {integrity: sha512-aEXTF4d+m05rVOAUG3z4vZZ4xVexLKZGF0lIxuHZ1Hplpk/3B6Z1+/ICICYRLm7c41Z2xiejbkCkJoTlypoXhQ==}

  lodash.isequal@4.5.0:
    resolution: {integrity: sha512-pDo3lu8Jhfjqls6GkMgpahsF9kCyayhgykjyLMNFTKWrpVdAQtYyB4muAMWozBB4ig/dtWAmsMxLEI8wuz+DYQ==}

  lodash.isplainobject@4.0.6:
    resolution: {integrity: sha512-oSXzaWypCMHkPC3NvBEaPHf0KsA5mvPrOPgQWDsbg8n7orZ290M0BmC/jgRZ4vcJ6DTAhjrsSYgdsW/F+MFOBA==}

  lodash.kebabcase@4.1.1:
    resolution: {integrity: sha512-N8XRTIMMqqDgSy4VLKPnJ/+hpGZN+PHQiJnSenYqPaVV/NCqEogTnAdZLQiGKhxX+JCs8waWq2t1XHWKOmlY8g==}

  lodash.merge@4.6.2:
    resolution: {integrity: sha512-0KpjqXRVvrYyCsX1swR/XTK0va6VQkQM6MNo7PqW77ByjAhoARA8EfrP1N4+KlKj8YS0ZUCtRT/YUuhyYDujIQ==}

  lodash.mergewith@4.6.2:
    resolution: {integrity: sha512-GK3g5RPZWTRSeLSpgP8Xhra+pnjBC56q9FZYe1d5RN3TJ35dbkGy3YqBSMbyCrlbi+CM9Z3Jk5yTL7RCsqboyQ==}

  lodash.snakecase@4.1.1:
    resolution: {integrity: sha512-QZ1d4xoBHYUeuouhEq3lk3Uq7ldgyFXGBhg04+oRLnIz8o9T65Eh+8YdroUwn846zchkA9yDsDl5CVVaV2nqYw==}

  lodash.startcase@4.4.0:
    resolution: {integrity: sha512-+WKqsK294HMSc2jEbNgpHpd0JfIBhp7rEV4aqXWqFr6AlXov+SlcgB1Fv01y2kGe3Gc8nMW7VA0SrGuSkRfIEg==}

  lodash.throttle@4.1.1:
    resolution: {integrity: sha512-wIkUCfVKpVsWo3JSZlc+8MB5it+2AN5W8J7YVMST30UrvcQNZ1Okbj+rbVniijTWE6FGYy4XJq/rHkas8qJMLQ==}

  lodash.toarray@4.4.0:
    resolution: {integrity: sha512-QyffEA3i5dma5q2490+SgCvDN0pXLmRGSyAANuVi0HQ01Pkfr9fuoKQW8wm1wGBnJITs/mS7wQvS6VshUEBFCw==}

  lodash.truncate@4.4.2:
    resolution: {integrity: sha512-jttmRe7bRse52OsWIMDLaXxWqRAmtIUccAQ3garviCqJjafXOfNMO0yMfNpdD6zbGaTU0P5Nz7e7gAT6cKmJRw==}

  lodash.uniq@4.5.0:
    resolution: {integrity: sha512-xfBaXQd9ryd9dlSDvnvI0lvxfLJlYAZzXomUYzLKtUeOQvOP5piqAWuGtrhWeqaXK9hhoM/iyJc5AV+XfsX3HQ==}

  lodash.upperfirst@4.3.1:
    resolution: {integrity: sha512-sReKOYJIJf74dhJONhU4e0/shzi1trVbSWDOhKYE5XV2O+H7Sb2Dihwuc7xWxVl+DgFPyTqIN3zMfT9cq5iWDg==}

  lodash@4.17.21:
    resolution: {integrity: sha512-v2kDEe57lecTulaDIuNTPy3Ry4gLGJ6Z1O3vE1krgXZNrsQ+LFTGHVxVjcXPs17LhbZVGedAJv8XZ1tvj5FvSg==}

  log-update@6.0.0:
    resolution: {integrity: sha512-niTvB4gqvtof056rRIrTZvjNYE4rCUzO6X/X+kYjd7WFxXeJ0NwEFnRxX6ehkvv3jTwrXnNdtAak5XYZuIyPFw==}
    engines: {node: '>=18'}

  loglevel-colored-level-prefix@1.0.0:
    resolution: {integrity: sha512-u45Wcxxc+SdAlh4yeF/uKlC1SPUPCy0gullSNKXod5I4bmifzk+Q4lSLExNEVn19tGaJipbZ4V4jbFn79/6mVA==}

  loglevel@1.9.1:
    resolution: {integrity: sha512-hP3I3kCrDIMuRwAwHltphhDM1r8i55H33GgqjXbrisuJhF4kRhW1dNuxsRklp4bXl8DSdLaNLuiL4A/LWRfxvg==}
    engines: {node: '>= 0.6.0'}

  lru-cache@10.2.2:
    resolution: {integrity: sha512-9hp3Vp2/hFQUiIwKo8XCeFVnrg8Pk3TYNPIR7tJADKi5YfcF7vEaK7avFHTlSy3kOKYaJQaalfEo6YuXdceBOQ==}
    engines: {node: 14 || >=16.14}

  lru-cache@5.1.1:
    resolution: {integrity: sha512-KpNARQA3Iwv+jTA0utUVVbrh+Jlrr1Fv0e56GGzAFOXN7dk/FviaDW8LHmK52DlcH4WP2n6gI8vN1aesBFgo9w==}

  lru-cache@6.0.0:
    resolution: {integrity: sha512-Jo6dJ04CmSjuznwJSS3pUeWmd/H0ffTlkXXgwZi+eq1UCmqQwCh+eLsYOYCwY991i2Fah4h1BEMCx4qThGbsiA==}
    engines: {node: '>=10'}

  m3u8-parser@4.8.0:
    resolution: {integrity: sha512-UqA2a/Pw3liR6Df3gwxrqghCP17OpPlQj6RBPLYygf/ZSQ4MoSgvdvhvt35qV+3NaaA0FSZx93Ix+2brT1U7cA==}

  magic-string@0.30.10:
    resolution: {integrity: sha512-iIRwTIf0QKV3UAnYK4PU8uiEc4SRh5jX0mwpIwETPpHdhVM4f53RSwS/vXvN1JhGX+Cs7B8qIq3d6AH49O5fAQ==}

  map-cache@0.2.2:
    resolution: {integrity: sha512-8y/eV9QQZCiyn1SprXSrCmqJN0yNRATe+PO8ztwqrvrbdRLA3eYJF0yaR0YayLWkMbsQSKWS9N2gPcGEc4UsZg==}
    engines: {node: '>=0.10.0'}

  map-visit@1.0.0:
    resolution: {integrity: sha512-4y7uGv8bd2WdM9vpQsiQNo41Ln1NvhvDRuVt0k2JZQ+ezN2uaQes7lZeZ+QQUHOLQAtDaBJ+7wCbi+ab/KFs+w==}
    engines: {node: '>=0.10.0'}

  markdown-it@14.1.0:
    resolution: {integrity: sha512-a54IwgWPaeBCAAsv13YgmALOF1elABB08FxO9i+r4VFk5Vl4pKokRPeX8u5TCgSsPi6ec1otfLjdOpVcgbpshg==}
    hasBin: true

  markmap-common@0.16.0:
    resolution: {integrity: sha512-q3nlNDMKuWXTm3VwZFY9V5zteL/+iBLZanUK5vS+e26bUbzTSG5VtAzsyJbmgJm1WhwmIIAxbXEnp6JdvtTduA==}

  markmap-html-parser@0.16.1:
    resolution: {integrity: sha512-/Mgm4g1qMQ8uEOz8h8K+jPspdgjfw29NqmfTLZSt8yG+vW7fWWduPjGRFc5axAZxCzP7PTzZLEuOxAqOwEg8Bg==}
    peerDependencies:
      markmap-common: '*'

  markmap-lib@0.16.1:
    resolution: {integrity: sha512-jD8VsB67m677IRehGSwwVJDlC6PS+xzDKsJOwdvjZ+ndfXrHa1lyqfvR6mIwvGGUIciF86YEITSKL9hQTHE4Rw==}
    peerDependencies:
      markmap-common: '*'

  markmap-toolbar@0.17.0:
    resolution: {integrity: sha512-zRkg+pYtjDefJ4lSG0KownAN3eqkJcrTei+HbobBWsWTsc7qdUMn2Ewd97SFHCkGoo1nrG0aW7dzDP6lHWuDkw==}
    peerDependencies:
      markmap-common: '*'

  markmap-view@0.16.0:
    resolution: {integrity: sha512-JOiSEThs8B4bAP9E6rcCWOz2SsMwCBFaR76wLARRVb04C/qLiLmvrm675kNPq4lRBAwtugHCYvjG0otpSlB4Cw==}
    peerDependencies:
      markmap-common: '*'

  matches-selector@1.2.0:
    resolution: {integrity: sha512-c4vLwYWyl+Ji+U43eU/G5FwxWd4ZH0ePUsFs5y0uwD9HUEFBXUQ1zUUan+78IpRD+y4pUfG0nAzNM292K7ItvA==}

  mathml-tag-names@2.1.3:
    resolution: {integrity: sha512-APMBEanjybaPzUrfqU0IMU5I0AswKMH7k8OTLs0vvV4KZpExkTkY87nR/zpbuTPj+gARop7aGUbl11pnDfW6xg==}

  mdn-data@2.0.14:
    resolution: {integrity: sha512-dn6wd0uw5GsdswPFfsgMp5NSB0/aDe6fK94YJV/AJDYXL6HVLWBsxeq7js7Ad+mU2K9LAlwpk6kN2D5mwCPVow==}

  mdn-data@2.0.30:
    resolution: {integrity: sha512-GaqWWShW4kv/G9IEucWScBx9G1/vsFZZJUO+tD26M8J8z3Kw5RDQjaoZe03YAClgeS/SWPOcb4nkFBTEi5DUEA==}

  mdurl@2.0.0:
    resolution: {integrity: sha512-Lf+9+2r+Tdp5wXDXC4PcIBjTDtq4UKjCPMQhKIuzpJNW0b96kVqSwW0bT7FhRSfmAiFYgP+SCRvdrDozfh0U5w==}

  memoize-one@6.0.0:
    resolution: {integrity: sha512-rkpe71W0N0c0Xz6QD0eJETuWAJGnJ9afsl1srmwPrI+yBCkge5EycXXbYRyvL29zZVUWQCY7InPRCv3GDXuZNw==}

  meow@12.1.1:
    resolution: {integrity: sha512-BhXM0Au22RwUneMPwSCnyhTOizdWoIEPU9sp0Aqa1PnDMR5Wv2FGXYDjuzJEIX+Eo2Rb8xuYe5jrnm5QowQFkw==}
    engines: {node: '>=16.10'}

  meow@13.2.0:
    resolution: {integrity: sha512-pxQJQzB6djGPXh08dacEloMFopsOqGVRKFPYvPOt9XDZ1HasbgDZA74CJGreSU4G3Ak7EFJGoiH2auq+yXISgA==}
    engines: {node: '>=18'}

  merge-options@1.0.1:
    resolution: {integrity: sha512-iuPV41VWKWBIOpBsjoxjDZw8/GbSfZ2mk7N1453bwMrfzdrIk7EzBd+8UVR6rkw67th7xnk9Dytl3J+lHPdxvg==}
    engines: {node: '>=4'}

  merge-stream@2.0.0:
    resolution: {integrity: sha512-abv/qOcuPfk3URPfDzmZU1LKmuw8kT+0nIHvKrKgFrwifol/doWcdA4ZqsWQ8ENrFKkd67Mfpo/LovbIUsbt3w==}

  merge2@1.4.1:
    resolution: {integrity: sha512-8q7VEgMJW4J8tcfVPy8g09NcQwZdbwFEqhe/WZkoIzjn/3TGDwtOCYtXGxA3O8tPzpczCCDgv+P2P5y00ZJOOg==}
    engines: {node: '>= 8'}

  micromatch@3.1.0:
    resolution: {integrity: sha512-3StSelAE+hnRvMs8IdVW7Uhk8CVed5tp+kLLGlBP6WiRAXS21GPGu/Nat4WNPXj2Eoc24B02SaeoyozPMfj0/g==}
    engines: {node: '>=0.10.0'}

  micromatch@4.0.5:
    resolution: {integrity: sha512-DMy+ERcEW2q8Z2Po+WNXuw3c5YaUSFjAO5GsJqfEl7UjvtIuFKO6ZrKvcItdy98dwFI2N1tg3zNIdKaQT+aNdA==}
    engines: {node: '>=8.6'}

  mime-db@1.52.0:
    resolution: {integrity: sha512-sPU4uV7dYlvtWJxwwxHD0PuihVNiE7TyAbQ5SWxDCB9mUYvOgroQOwYQQOKPJ8CIbE+1ETVlOoK1UC2nU3gYvg==}
    engines: {node: '>= 0.6'}

  mime-match@1.0.2:
    resolution: {integrity: sha512-VXp/ugGDVh3eCLOBCiHZMYWQaTNUHv2IJrut+yXA6+JbLPXHglHwfS/5A5L0ll+jkCY7fIzRJcH6OIunF+c6Cg==}

  mime-types@2.1.35:
    resolution: {integrity: sha512-ZDY+bPm5zTTF+YpCrAU9nK0UgICYPT0QtT1NZWFv4s++TNkcgVaT0g6+4R2uI4MjQjzysHB1zxuWL50hzaeXiw==}
    engines: {node: '>= 0.6'}

  mimic-fn@2.1.0:
    resolution: {integrity: sha512-OqbOk5oEQeAZ8WXWydlu9HJjz9WVdEIvamMCcXmuqUYjTknH/sqsWvhQ3vgwKFRR1HpjvNBKQ37nbJgYzGqGcg==}
    engines: {node: '>=6'}

  mimic-fn@4.0.0:
    resolution: {integrity: sha512-vqiC06CuhBTUdZH+RYl8sFrL096vA45Ok5ISO6sE/Mr1jRbGH4Csnhi8f3wKVl7x8mO4Au7Ir9D3Oyv1VYMFJw==}
    engines: {node: '>=12'}

  min-dash@3.8.1:
    resolution: {integrity: sha512-evumdlmIlg9mbRVPbC4F5FuRhNmcMS5pvuBUbqb1G9v09Ro0ImPEgz5n3khir83lFok1inKqVDjnKEg3GpDxQg==}

  min-dash@4.2.1:
    resolution: {integrity: sha512-to+unsToePnm7cUeR9TrMzFlETHd/UXmU+ELTRfWZj5XGT41KF6X3L233o3E/GdEs3sk2Tbw/lOLD1avmWkg8A==}

  min-document@2.19.0:
    resolution: {integrity: sha512-9Wy1B3m3f66bPPmU5hdA4DR4PB2OfDU/+GS3yAB7IQozE3tqXaVv2zOjgla7MEGSRv95+ILmOuvhLkOK6wJtCQ==}

  min-dom@0.2.0:
    resolution: {integrity: sha512-VmxugbnAcVZGqvepjhOA4d4apmrpX8mMaRS+/jo0dI5Yorzrr4Ru9zc9KVALlY/+XakVCb8iQ+PYXljihQcsNw==}

  min-dom@3.2.1:
    resolution: {integrity: sha512-v6YCmnDzxk4rRJntWTUiwggLupPw/8ZSRqUq0PDaBwVZEO/wYzCH4SKVBV+KkEvf3u0XaWHly5JEosPtqRATZA==}

  min-dom@4.1.0:
    resolution: {integrity: sha512-1lj1EyoSwY/UmTeT/hhPiZTsq+vK9D+8FAJ/53iK5jT1otkG9rJTixSKdjmTieEvdfES+sKbbTptzaQJhnacjA==}

  minimatch@3.1.2:
    resolution: {integrity: sha512-J7p63hRiAjw1NDEww1W7i37+ByIrOWO5XQQAzZ3VOcL0PNybwpfmV/N05zFAzwQ9USyEcX6t3UO+K5aqBQOIHw==}

  minimatch@5.1.6:
    resolution: {integrity: sha512-lKwV/1brpG6mBUFHtb7NUmtABCb2WZZmm2wNiOA5hAb8VdCS4B3dtMWyvcoViccwAW/COERjXLt0zP1zXUN26g==}
    engines: {node: '>=10'}

  minimatch@9.0.3:
    resolution: {integrity: sha512-RHiac9mvaRw0x3AYRgDC1CxAP7HTcNrrECeA8YYJeWnpo+2Q5CegtZjaotWTWxDG3UeGA1coE05iH1mPjT/2mg==}
    engines: {node: '>=16 || 14 >=14.17'}

  minimatch@9.0.4:
    resolution: {integrity: sha512-KqWh+VchfxcMNRAJjj2tnsSJdNbHsVgnkBhTNrW7AjVo6OvLtxw8zfT9oLw1JSohlFzJ8jCoTgaoXvJ+kHt6fw==}
    engines: {node: '>=16 || 14 >=14.17'}

  minimist@1.2.8:
    resolution: {integrity: sha512-2yyAR8qBkN3YuheJanUpWC5U3bb5osDywNB8RzDVlDwDHbocAJveqqj1u8+SVD7jkWT4yvsHCpWqqWqAxb0zCA==}

  minipass@7.0.4:
    resolution: {integrity: sha512-jYofLM5Dam9279rdkWzqHozUo4ybjdZmCsDHePy5V/PbBcVMiSZR97gmAy45aqi8CK1lG2ECd356FU86avfwUQ==}
    engines: {node: '>=16 || 14 >=14.17'}

  mitt@1.2.0:
    resolution: {integrity: sha512-r6lj77KlwqLhIUku9UWYes7KJtsczvolZkzp8hbaDPPaE24OmWl5s539Mytlj22siEQKosZ26qCBgda2PKwoJw==}

  mitt@3.0.1:
    resolution: {integrity: sha512-vKivATfr97l2/QBCYAkXYDbrIWPM2IIKEl7YPhjCvKlG3kE2gm+uBo6nEXK3M5/Ffh/FLpKExzOQ3JJoJGFKBw==}

  mixin-deep@1.3.2:
    resolution: {integrity: sha512-WRoDn//mXBiJ1H40rqa3vH0toePwSsGb45iInWlTySa+Uu4k3tYUSxa2v1KqAiLtvlrSzaExqS1gtk96A9zvEA==}
    engines: {node: '>=0.10.0'}

  mlly@1.6.1:
    resolution: {integrity: sha512-vLgaHvaeunuOXHSmEbZ9izxPx3USsk8KCQ8iC+aTlp5sKRSoZvwhHh5L9VbKSaVC6sJDqbyohIS76E2VmHIPAA==}

  moddle-xml@9.0.6:
    resolution: {integrity: sha512-tl0reHpsY/aKlLGhXeFlQWlYAQHFxTkFqC8tq8jXRYpQSnLVw13T6swMaourLd7EXqHdWsc+5ggsB+fEep6xZQ==, tarball: https://registry.npmmirror.com/moddle-xml/-/moddle-xml-9.0.6.tgz}

  moddle@5.0.4:
    resolution: {integrity: sha512-Kjb+hjuzO+YlojNGxEUXvdhLYTHTtAABDlDcJTtTcn5MbJF9Zkv4I1Fyvp3Ypmfgg1EfHDZ3PsCQTuML9JD6wg==, tarball: https://registry.npmmirror.com/moddle/-/moddle-5.0.4.tgz}

  mpd-parser@0.22.1:
    resolution: {integrity: sha512-fwBebvpyPUU8bOzvhX0VQZgSohncbgYwUyJJoTSNpmy7ccD2ryiCvM7oRkn/xQH5cv73/xU7rJSNCLjdGFor0Q==}
    hasBin: true

  mrmime@2.0.0:
    resolution: {integrity: sha512-eu38+hdgojoyq63s+yTpN4XMBdt5l8HhMhc4VKLO9KM5caLIBvUm4thi7fFaxyTmCKeNnXZ5pAlBwCUnhA09uw==}
    engines: {node: '>=10'}

  ms@2.0.0:
    resolution: {integrity: sha512-Tpp60P6IUJDTuOq/5Z8cdskzJujfwqfOTkrwIwj7IRISpnkJnT6SyJ4PCPnGMoFjC9ddhal5KVIYtAt97ix05A==}

  ms@2.1.2:
    resolution: {integrity: sha512-sGkPx+VjMtmA6MX27oA4FBFELFCZZ4S4XqeGOXCv68tT+jb3vk/RyaKWP0PTKyWtmLSM0b+adUTEvbs1PEaH2w==}

  muggle-string@0.3.1:
    resolution: {integrity: sha512-ckmWDJjphvd/FvZawgygcUeQCxzvohjFO5RxTjj4eq8kw359gFF3E1brjfI+viLMxss5JrHTDRHZvu2/tuy0Qg==}

  mux.js@6.0.1:
    resolution: {integrity: sha512-22CHb59rH8pWGcPGW5Og7JngJ9s+z4XuSlYvnxhLuc58cA1WqGDQPzuG8I+sPm1/p0CdgpzVTaKW408k5DNn8w==}
    engines: {node: '>=8', npm: '>=5'}
    hasBin: true

  namespace-emitter@2.0.1:
    resolution: {integrity: sha512-N/sMKHniSDJBjfrkbS/tpkPj4RAbvW3mr8UAzvlMHyun93XEm83IAvhWtJVHo+RHn/oO8Job5YN4b+wRjSVp5g==}

  nanoid@3.3.7:
    resolution: {integrity: sha512-eSRppjcPIatRIMC1U6UngP8XFcz8MQWGQdt1MTBQ7NaAmvXDfvNxbvWV3x2y6CdEUciCSsDHDQZbhYaB8QEo2g==}
    engines: {node: ^10 || ^12 || ^13.7 || ^14 || >=15.0.1}
    hasBin: true

  nanomatch@1.2.13:
    resolution: {integrity: sha512-fpoe2T0RbHwBTBUOftAfBPaDEi06ufaUai0mE6Yn1kacc3SnTErfb/h+X94VXzI64rKFHYImXSvdwGGCmwOqCA==}
    engines: {node: '>=0.10.0'}

  natural-compare@1.4.0:
    resolution: {integrity: sha512-OWND8ei3VtNC9h7V60qff3SVobHr996CTwgxubgyQYEpg290h9J0buyECNNJexkFm5sOajh5G116RYA1c8ZMSw==}

  next-tick@1.1.0:
    resolution: {integrity: sha512-CXdUiJembsNjuToQvxayPZF9Vqht7hewsvy2sOWafLvi2awflj9mOC6bHIg50orX8IJvWKY9wYQ/zB2kogPslQ==}

  node-fetch-native@1.6.4:
    resolution: {integrity: sha512-IhOigYzAKHd244OC0JIMIUrjzctirCmPkaIfhDeGcEETWof5zKYUW7e7MYvChGWh/4CJeXEgsRyGzuF334rOOQ==}

  node-fetch@2.7.0:
    resolution: {integrity: sha512-c4FRfUm/dbcWZ7U+1Wq0AwCyFL+3nt2bEw05wfxSz+DWpWsitgmSgYmy2dQdWyKC1694ELPqMs/YzUSNozLt8A==}
    engines: {node: 4.x || >=6.0.0}
    peerDependencies:
      encoding: ^0.1.0
    peerDependenciesMeta:
      encoding:
        optional: true

  node-releases@2.0.14:
    resolution: {integrity: sha512-y10wOWt8yZpqXmOgRo77WaHEmhYQYGNA6y421PKsKYWEK8aW+cqAphborZDhqfyKrbZEN92CN1X2KbafY2s7Yw==}

  normalize-path@3.0.0:
    resolution: {integrity: sha512-6eZs5Ls3WtCisHWp9S2GUy8dqkpGi4BVSz3GaqiE6ezub0512ESztXUwUB6C6IKbQkY2Pnb/mD4WYojCRwcwLA==}
    engines: {node: '>=0.10.0'}

  normalize-range@0.1.2:
    resolution: {integrity: sha512-bdok/XvKII3nUpklnV6P2hxtMNrCboOjAcyBuQnWEhO665FwrSNRxU+AqpsyvO6LgGYPspN+lu5CLtw4jPRKNA==}
    engines: {node: '>=0.10.0'}

  normalize-wheel-es@1.2.0:
    resolution: {integrity: sha512-Wj7+EJQ8mSuXr2iWfnujrimU35R2W4FAErEyTmJoJ7ucwTn2hOUSsRehMb5RSYkxXGTM7Y9QpvPmp++w5ftoJw==}

  npm-run-path@4.0.1:
    resolution: {integrity: sha512-S48WzZW777zhNIrn7gxOlISNAqi9ZC/uQFnRdbeIHhZhCA6UqpkOT8T1G7BvfdgP4Er8gF4sUbaS0i7QvIfCWw==}
    engines: {node: '>=8'}

  npm-run-path@5.3.0:
    resolution: {integrity: sha512-ppwTtiJZq0O/ai0z7yfudtBpWIoxM8yE6nHi1X47eFR2EWORqfbu6CnPlNsjeN683eT0qG6H/Pyf9fCcvjnnnQ==}
    engines: {node: ^12.20.0 || ^14.13.1 || >=16.0.0}

  npm2url@0.2.4:
    resolution: {integrity: sha512-arzGp/hQz0Ey+ZGhF64XVH7Xqwd+1Q/po5uGiBbzph8ebX6T0uvt3N7c1nBHQNsQVykQgHhqoRTX7JFcHecGuw==}

  nprogress@0.2.0:
    resolution: {integrity: sha512-I19aIingLgR1fmhftnbWWO3dXc0hSxqHQHQb3H8m+K3TnEn/iSeTZZOyvKXWqQESMwuUVnatlCnZdLBZZt2VSA==}

  nth-check@2.1.1:
    resolution: {integrity: sha512-lqjrjmaOoAnWfMmBPL+XNnynZh2+swxiX3WUE0s4yEHI6m+AwrK2UZOimIRl3X/4QctVqS8AiZjFqyOGrMXb/w==}

  object-assign@4.1.1:
    resolution: {integrity: sha512-rJgTQnkUnH1sFw8yT6VSU3zD3sWmu6sZhIseY8VX+GRu3P6F7Fu+JNDoXfklElbLJSnc3FUQHVe4cU5hj+BcUg==}
    engines: {node: '>=0.10.0'}

  object-copy@0.1.0:
    resolution: {integrity: sha512-79LYn6VAb63zgtmAteVOWo9Vdj71ZVBy3Pbse+VqxDpEP83XuujMrGqHIwAXJ5I/aM0zU7dIyIAhifVTPrNItQ==}
    engines: {node: '>=0.10.0'}

  object-inspect@1.13.1:
    resolution: {integrity: sha512-5qoj1RUiKOMsCCNLV1CBiPYE10sziTsnmNxkAI/rZhiD63CF7IqdFGC/XzjWjpSgLf0LxXX3bDFIh0E18f6UhQ==}

  object-keys@1.1.1:
    resolution: {integrity: sha512-NuAESUOUMrlIXOfHKzD6bpPu3tYt3xvjNdRIQ+FeT0lNb4K8WR70CaDxhuNguS2XG+GjkyMwOzsN5ZktImfhLA==}
    engines: {node: '>= 0.4'}

  object-refs@0.3.0:
    resolution: {integrity: sha512-eP0ywuoWOaDoiake/6kTJlPJhs+k0qNm4nYRzXLNHj6vh+5M3i9R1epJTdxIPGlhWc4fNRQ7a6XJNCX+/L4FOQ==}

  object-visit@1.0.1:
    resolution: {integrity: sha512-GBaMwwAVK9qbQN3Scdo0OyvgPW7l3lnaVMj84uTOZlswkX0KpF6fyDBJhtTthf7pymztoN36/KEr1DyhF96zEA==}
    engines: {node: '>=0.10.0'}

  object.assign@4.1.5:
    resolution: {integrity: sha512-byy+U7gp+FVwmyzKPYhW2h5l3crpmGsxl7X2s8y43IgxvG4g3QZ6CffDtsNQy1WsmZpQbO+ybo0AlW7TY6DcBQ==}
    engines: {node: '>= 0.4'}

  object.pick@1.3.0:
    resolution: {integrity: sha512-tqa/UMy/CCoYmj+H5qc07qvSL9dqcs/WZENZ1JbtWBlATP+iVOe778gE6MSijnyCnORzDuX6hU+LA4SZ09YjFQ==}
    engines: {node: '>=0.10.0'}

  ofetch@1.3.4:
    resolution: {integrity: sha512-KLIET85ik3vhEfS+3fDlc/BAZiAp+43QEC/yCo5zkNoY2YaKvNkOaFr/6wCFgFH1kuYQM5pMNi0Tg8koiIemtw==}

  once@1.4.0:
    resolution: {integrity: sha512-lNaJgI+2Q5URQBkccEKHTQOPaXdUxnZZElQTZY0MFUAuaEqe1E+Nyvgdz/aIyNi6Z9MzO5dv1H8n58/GELp3+w==}

  onetime@5.1.2:
    resolution: {integrity: sha512-kbpaSSGJTWdAY5KPVeMOKXSrPtr8C8C7wodJbcsd51jRnmD+GZu8Y0VoU6Dm5Z4vWr0Ig/1NKuWRKf7j5aaYSg==}
    engines: {node: '>=6'}

  onetime@6.0.0:
    resolution: {integrity: sha512-1FlR+gjXK7X+AsAHso35MnyN5KqGwJRi/31ft6x0M194ht7S+rWAvd7PHss9xSKMzE0asv1pyIHaJYq+BbacAQ==}
    engines: {node: '>=12'}

  optionator@0.9.4:
    resolution: {integrity: sha512-6IpQ7mKUxRcZNLIObR0hz7lxsapSSIYNZJwXPGeF0mTVqGKFIXj1DQcMoT22S3ROcLyY/rz0PWaWZ9ayWmad9g==}
    engines: {node: '>= 0.8.0'}

  p-limit@2.3.0:
    resolution: {integrity: sha512-//88mFWSJx8lxCzwdAABTJL2MyWB12+eIY7MDL2SqLmAkeKU9qxRvWuSyTjm3FUmpBEMuFfckAIqEaVGUDxb6w==}
    engines: {node: '>=6'}

  p-limit@3.1.0:
    resolution: {integrity: sha512-TYOanM3wGwNGsZN2cVTYPArw454xnXj5qmWF1bEoAc4+cU/ol7GVh7odevjp1FNHduHc3KZMcFduxU5Xc6uJRQ==}
    engines: {node: '>=10'}

  p-limit@4.0.0:
    resolution: {integrity: sha512-5b0R4txpzjPWVw/cXXUResoD4hb6U/x9BH08L7nw+GN1sezDzPdxeRvpc9c433fZhBan/wusjbCsqwqm4EIBIQ==}
    engines: {node: ^12.20.0 || ^14.13.1 || >=16.0.0}

  p-locate@4.1.0:
    resolution: {integrity: sha512-R79ZZ/0wAxKGu3oYMlz8jy/kbhsNrS7SKZ7PxEHBgJ5+F2mtFW2fK2cOtBh1cHYkQsbzFV7I+EoRKe6Yt0oK7A==}
    engines: {node: '>=8'}

  p-locate@5.0.0:
    resolution: {integrity: sha512-LaNjtRWUBY++zB5nE/NwcaoMylSPk+S+ZHNB1TzdbMJMny6dynpAGt7X/tl/QYq3TIeE6nxHppbo2LGymrG5Pw==}
    engines: {node: '>=10'}

  p-locate@6.0.0:
    resolution: {integrity: sha512-wPrq66Llhl7/4AGC6I+cqxT07LhXvWL08LNXz1fENOw0Ap4sRZZ/gZpTTJ5jpurzzzfS2W/Ge9BY3LgLjCShcw==}
    engines: {node: ^12.20.0 || ^14.13.1 || >=16.0.0}

  p-try@2.2.0:
    resolution: {integrity: sha512-R4nPAVTAU0B9D35/Gk3uJf/7XYbQcyohSKdvAxIRSNghFl4e71hVoGnBNQz9cWaXxO2I10KTC+3jMdvvoKw6dQ==}
    engines: {node: '>=6'}

  parent-module@1.0.1:
    resolution: {integrity: sha512-GQ2EWRpQV8/o+Aw8YqtfZZPfNRWZYkbidE9k5rpl/hC3vtHHBfGm2Ifi6qWV+coDGkrUKZAxE3Lot5kcsRlh+g==}
    engines: {node: '>=6'}

  parse-json@5.2.0:
    resolution: {integrity: sha512-ayCKvm/phCGxOkYRSCM82iDwct8/EonSEgCSxWxD7ve6jHggsFl4fZVQBPRNgQoKiuV/odhFrGzQXZwbifC8Rg==}
    engines: {node: '>=8'}

  parse5-htmlparser2-tree-adapter@7.0.0:
    resolution: {integrity: sha512-B77tOZrqqfUfnVcOrUvfdLbz4pu4RopLD/4vmu3HUPswwTA8OH0EMW9BlWR2B0RCoiZRAHEUu7IxeP1Pd1UU+g==}

  parse5@7.1.2:
    resolution: {integrity: sha512-Czj1WaSVpaoj0wbhMzLmWD69anp2WH7FXMB9n1Sy8/ZFF9jolSQVMu1Ij5WIyGmcBmhk7EOndpO4mIpihVqAXw==}

  pascalcase@0.1.1:
    resolution: {integrity: sha512-XHXfu/yOQRy9vYOtUDVMN60OEJjW013GoObG1o+xwQTpB9eYJX/BjXMsdW13ZDPruFhYYn0AG22w0xgQMwl3Nw==}
    engines: {node: '>=0.10.0'}

  path-browserify@1.0.1:
    resolution: {integrity: sha512-b7uo2UCUOYZcnF/3ID0lulOJi/bafxa1xPe7ZPsammBSpjSWQkjNxlt635YGS2MiR9GjvuXCtz2emr3jbsz98g==}

  path-exists@4.0.0:
    resolution: {integrity: sha512-ak9Qy5Q7jYb2Wwcey5Fpvg2KoAc/ZIhLSLOSBmRmygPsGwkVVt0fZa0qrtMz+m6tJTAHfZQ8FnmB4MG4LWy7/w==}
    engines: {node: '>=8'}

  path-exists@5.0.0:
    resolution: {integrity: sha512-RjhtfwJOxzcFmNOi6ltcbcu4Iu+FL3zEj83dk4kAS+fVpTxXLO1b38RvJgT/0QwvV/L3aY9TAnyv0EOqW4GoMQ==}
    engines: {node: ^12.20.0 || ^14.13.1 || >=16.0.0}

  path-intersection@2.2.1:
    resolution: {integrity: sha512-9u8xvMcSfuOiStv9bPdnRJQhGQXLKurew94n4GPQCdH1nj9QKC9ObbNoIpiRq8skiOBxKkt277PgOoFgAt3/rA==}

  path-is-absolute@1.0.1:
    resolution: {integrity: sha512-AVbw3UJ2e9bq64vSaS9Am0fje1Pa8pbGqTTsmXfaIiMpnr5DlDhfJOuLj9Sf95ZPVDAUerDfEk88MPmPe7UCQg==}
    engines: {node: '>=0.10.0'}

  path-key@3.1.1:
    resolution: {integrity: sha512-ojmeN0qd+y0jszEtoY48r0Peq5dwMEkIlCOu6Q5f41lfkswXuKtYrhgoTpLnyIcHm24Uhqx+5Tqm2InSwLhE6Q==}
    engines: {node: '>=8'}

  path-key@4.0.0:
    resolution: {integrity: sha512-haREypq7xkM7ErfgIyA0z+Bj4AGKlMSdlQE2jvJo6huWD1EdkKYV+G/T4nq0YEF2vgTT8kqMFKo1uHn950r4SQ==}
    engines: {node: '>=12'}

  path-parse@1.0.7:
    resolution: {integrity: sha512-LDJzPVEEEPR+y48z93A0Ed0yXb8pAByGWo/k5YYdYgpY2/2EsOsksJrq7lOHxryrVOn1ejG6oAp8ahvOIQD8sw==}

  path-scurry@1.10.2:
    resolution: {integrity: sha512-7xTavNy5RQXnsjANvVvMkEjvloOinkAjv/Z6Ildz9v2RinZ4SBKTWFOVRbaF8p0vpHnyjV/UwNDdKuUv6M5qcA==}
    engines: {node: '>=16 || 14 >=14.17'}

  path-type@4.0.0:
    resolution: {integrity: sha512-gDKb8aZMDeD/tZWs9P6+q0J9Mwkdl6xMV8TjnGP3qJVJ06bdMgkbBlLU8IdfOsIsFz2BW1rNVT3XuNEl8zPAvw==}
    engines: {node: '>=8'}

  pathe@0.2.0:
    resolution: {integrity: sha512-sTitTPYnn23esFR3RlqYBWn4c45WGeLcsKzQiUpXJAyfcWkolvlYpV8FLo7JishK946oQwMFUCHXQ9AjGPKExw==}

  pathe@1.1.2:
    resolution: {integrity: sha512-whLdWMYL2TwI08hn8/ZqAbrVemu0LNaNNJZX73O6qaIdCTfXutsLhMkjdENX0qhsQ9uIimo4/aQOmXkoon2nDQ==}

  perfect-debounce@1.0.0:
    resolution: {integrity: sha512-xCy9V055GLEqoFaHoC1SoLIaLmWctgCUaBaWxDZ7/Zx4CTyX7cJQLJOok/orfjZAh9kEYpjJa4d0KcJmCbctZA==}

  picocolors@1.0.0:
    resolution: {integrity: sha512-1fygroTLlHu66zi26VoTDv8yRgm0Fccecssto+MhsZ0D/DGW2sm8E8AjW7NU5VVTRt5GxbeZ5qBuJr+HyLYkjQ==}

  picomatch@2.3.1:
    resolution: {integrity: sha512-JU3teHTNjmE2VCGFzuY8EXzCDVwEqB2a8fsIvwaStHhAWJEeVd1o1QD80CU6+ZdEXXSLbSsuLwJjkCBWqRQUVA==}
    engines: {node: '>=8.6'}

  pidtree@0.6.0:
    resolution: {integrity: sha512-eG2dWTVw5bzqGRztnHExczNxt5VGsE6OwTeCG3fdUf9KBsZzO3R5OIIIzWR+iZA0NtZ+RDVdaoE2dK1cn6jH4g==}
    engines: {node: '>=0.10'}
    hasBin: true

  pinia-plugin-persistedstate@3.2.1:
    resolution: {integrity: sha512-MK++8LRUsGF7r45PjBFES82ISnPzyO6IZx3CH5vyPseFLZCk1g2kgx6l/nW8pEBKxxd4do0P6bJw+mUSZIEZUQ==}
    peerDependencies:
      pinia: ^2.0.0

  pinia@2.1.7:
    resolution: {integrity: sha512-+C2AHFtcFqjPih0zpYuvof37SFxMQ7OEG2zV9jRI12i9BOy3YQVAHwdKtyyc8pDcDyIc33WCIsZaCFWU7WWxGQ==}
    peerDependencies:
      '@vue/composition-api': ^1.4.0
      typescript: '>=4.4.4'
      vue: ^2.6.14 || ^3.3.0
    peerDependenciesMeta:
      '@vue/composition-api':
        optional: true
      typescript:
        optional: true

  pkcs7@1.0.4:
    resolution: {integrity: sha512-afRERtHn54AlwaF2/+LFszyAANTCggGilmcmILUzEjvs3XgFZT+xE6+QWQcAGmu4xajy+Xtj7acLOPdx5/eXWQ==}
    hasBin: true

  pkg-types@1.1.0:
    resolution: {integrity: sha512-/RpmvKdxKf8uILTtoOhAgf30wYbP2Qw+L9p3Rvshx1JZVX+XQNZQFjlbmGHEGIm4CkVPlSn+NXmIM8+9oWQaSA==}

  pngjs@5.0.0:
    resolution: {integrity: sha512-40QW5YalBNfQo5yRYmiw7Yz6TKKVr3h6970B2YE+3fQpsWcrbj1PzJgxeJ19DRQjhMbKPIuMY8rFaXc8moolVw==}
    engines: {node: '>=10.13.0'}

  posix-character-classes@0.1.1:
    resolution: {integrity: sha512-xTgYBc3fuo7Yt7JbiuFxSYGToMoz8fLoE6TC9Wx1P/u+LfeThMOAqmuyECnlBaaJb+u1m9hHiXUEtwW4OzfUJg==}
    engines: {node: '>=0.10.0'}

  possible-typed-array-names@1.0.0:
    resolution: {integrity: sha512-d7Uw+eZoloe0EHDIYoe+bQ5WXnGMOpmiZFTuMWCwpjzzkL2nTjcKiAk4hh8TjnGye2TwWOk3UXucZ+3rbmBa8Q==}
    engines: {node: '>= 0.4'}

  postcss-html@1.6.0:
    resolution: {integrity: sha512-OWgQ9/Pe23MnNJC0PL4uZp8k0EDaUvqpJFSiwFxOLClAhmD7UEisyhO3x5hVsD4xFrjReVTXydlrMes45dJ71w==}
    engines: {node: ^12 || >=14}

  postcss-prefix-selector@1.16.1:
    resolution: {integrity: sha512-Umxu+FvKMwlY6TyDzGFoSUnzW+NOfMBLyC1tAkIjgX+Z/qGspJeRjVC903D7mx7TuBpJlwti2ibXtWuA7fKMeQ==}
    peerDependencies:
      postcss: '>4 <9'

  postcss-resolve-nested-selector@0.1.1:
    resolution: {integrity: sha512-HvExULSwLqHLgUy1rl3ANIqCsvMS0WHss2UOsXhXnQaZ9VCc2oBvIpXrl00IUFT5ZDITME0o6oiXeiHr2SAIfw==}

  postcss-safe-parser@6.0.0:
    resolution: {integrity: sha512-FARHN8pwH+WiS2OPCxJI8FuRJpTVnn6ZNFiqAM2aeW2LwTHWWmWgIyKC6cUo0L8aeKiF/14MNvnpls6R2PBeMQ==}
    engines: {node: '>=12.0'}
    peerDependencies:
      postcss: ^8.3.3

  postcss-safe-parser@7.0.0:
    resolution: {integrity: sha512-ovehqRNVCpuFzbXoTb4qLtyzK3xn3t/CUBxOs8LsnQjQrShaB4lKiHoVqY8ANaC0hBMHq5QVWk77rwGklFUDrg==}
    engines: {node: '>=18.0'}
    peerDependencies:
      postcss: ^8.4.31

  postcss-scss@4.0.9:
    resolution: {integrity: sha512-AjKOeiwAitL/MXxQW2DliT28EKukvvbEWx3LBmJIRN8KfBGZbRTxNYW0kSqi1COiTZ57nZ9NW06S6ux//N1c9A==}
    engines: {node: '>=12.0'}
    peerDependencies:
      postcss: ^8.4.29

  postcss-selector-parser@6.0.16:
    resolution: {integrity: sha512-A0RVJrX+IUkVZbW3ClroRWurercFhieevHB38sr2+l9eUClMqome3LmEmnhlNy+5Mr2EYN6B2Kaw9wYdd+VHiw==}
    engines: {node: '>=4'}

  postcss-sorting@8.0.2:
    resolution: {integrity: sha512-M9dkSrmU00t/jK7rF6BZSZauA5MAaBW4i5EnJXspMwt4iqTh/L9j6fgMnbElEOfyRyfLfVbIHj/R52zHzAPe1Q==}
    peerDependencies:
      postcss: ^8.4.20

  postcss-value-parser@4.2.0:
    resolution: {integrity: sha512-1NNCs6uurfkVbeXG4S8JFT9t19m45ICnif8zWLd5oPSZ50QnwMfK+H3jv408d4jw/7Bttv5axS5IiHoLaVNHeQ==}

  postcss@5.2.18:
    resolution: {integrity: sha512-zrUjRRe1bpXKsX1qAJNJjqZViErVuyEkMTRrwu4ud4sbTtIBRmtaYDrHmcGgmrbsW3MHfmtIf+vJumgQn+PrXg==}
    engines: {node: '>=0.12'}

  postcss@8.4.38:
    resolution: {integrity: sha512-Wglpdk03BSfXkHoQa3b/oulrotAkwrlLDRSOb9D0bN86FdRyE9lppSp33aHNPgBa0JKCoB+drFLZkQoRRYae5A==}
    engines: {node: ^10 || ^12 || >=14}

  posthtml-parser@0.2.1:
    resolution: {integrity: sha512-nPC53YMqJnc/+1x4fRYFfm81KV2V+G9NZY+hTohpYg64Ay7NemWWcV4UWuy/SgMupqQ3kJ88M/iRfZmSnxT+pw==}

  posthtml-rename-id@1.0.12:
    resolution: {integrity: sha512-UKXf9OF/no8WZo9edRzvuMenb6AD5hDLzIepJW+a4oJT+T/Lx7vfMYWT4aWlGNQh0WMhnUx1ipN9OkZ9q+ddEw==}

  posthtml-render@1.4.0:
    resolution: {integrity: sha512-W1779iVHGfq0Fvh2PROhCe2QhB8mEErgqzo1wpIt36tCgChafP+hbXIhLDOM8ePJrZcFs0vkNEtdibEWVqChqw==}
    engines: {node: '>=10'}

  posthtml-svg-mode@1.0.3:
    resolution: {integrity: sha512-hEqw9NHZ9YgJ2/0G7CECOeuLQKZi8HjWLkBaSVtOWjygQ9ZD8P7tqeowYs7WrFdKsWEKG7o+IlsPY8jrr0CJpQ==}

  posthtml@0.9.2:
    resolution: {integrity: sha512-spBB5sgC4cv2YcW03f/IAUN1pgDJWNWD8FzkyY4mArLUMJW+KlQhlmUdKAHQuPfb00Jl5xIfImeOsf6YL8QK7Q==}
    engines: {node: '>=0.10.0'}

  preact@10.20.2:
    resolution: {integrity: sha512-S1d1ernz3KQ+Y2awUxKakpfOg2CEmJmwOP+6igPx6dgr6pgDvenqYviyokWso2rhHvGtTlWWnJDa7RaPbQerTg==}

  prelude-ls@1.2.1:
    resolution: {integrity: sha512-vkcDPrRZo1QZLbn5RLGPpg/WmIQ65qoWWhcGKf/b5eplkkarX0m9z8ppCat4mlOqUsWpyNuYgO3VRyrYHSzX5g==}
    engines: {node: '>= 0.8.0'}

  prettier-eslint@16.3.0:
    resolution: {integrity: sha512-Lh102TIFCr11PJKUMQ2kwNmxGhTsv/KzUg9QYF2Gkw259g/kPgndZDWavk7/ycbRvj2oz4BPZ1gCU8bhfZH/Xg==}
    engines: {node: '>=16.10.0'}
    peerDependencies:
      prettier-plugin-svelte: ^3.0.0
      svelte-eslint-parser: '*'
    peerDependenciesMeta:
      prettier-plugin-svelte:
        optional: true
      svelte-eslint-parser:
        optional: true

  prettier-linter-helpers@1.0.0:
    resolution: {integrity: sha512-GbK2cP9nraSSUF9N2XwUwqfzlAFlMNYYl+ShE/V+H8a9uNl/oUqB1w2EL54Jh0OlyRSd8RfWYJ3coVS4TROP2w==}
    engines: {node: '>=6.0.0'}

  prettier@3.2.5:
    resolution: {integrity: sha512-3/GWa9aOC0YeD7LUfvOG2NiDyhOWRvt1k+rcKhOuYnMY24iiCphgneUfJDyFXd6rZCAnuLBv6UeAULtrhT/F4A==}
    engines: {node: '>=14'}
    hasBin: true

  pretty-format@29.7.0:
    resolution: {integrity: sha512-Pdlw/oPxN+aXdmM9R00JVC9WVFoCLTKJvDVLgmJ+qAffBMxsV85l/Lu7sNx4zSzPyoL2euImuEwHhOXdEgNFZQ==}
    engines: {node: ^14.15.0 || ^16.10.0 || >=18.0.0}

  prismjs@1.29.0:
    resolution: {integrity: sha512-Kx/1w86q/epKcmte75LNrEoT+lX8pBpavuAbvJWRXar7Hz8jrtF+e3vY751p0R8H9HdArwaCTNDDzHg/ScJK1Q==}
    engines: {node: '>=6'}

  process@0.11.10:
    resolution: {integrity: sha512-cdGef/drWFoydD1JsMzuFf8100nZl+GT+yacc2bEced5f9Rjk4z+WtFUTBu9PhOi9j/jfmBPu0mMEY4wIdAF8A==}
    engines: {node: '>= 0.6.0'}

  progress@2.0.3:
    resolution: {integrity: sha512-7PiHtLll5LdnKIMw100I+8xJXR5gW2QwWYkT6iJva0bXitZKa/XMrSbdmg3r2Xnaidz9Qumd0VPaMrZlF9V9sA==}
    engines: {node: '>=0.4.0'}

  proxy-from-env@1.1.0:
    resolution: {integrity: sha512-D+zkORCbA9f1tdWRK0RaCR3GPv50cMxcrz4X8k5LTSUD1Dkw47mKJEZQNunItRTkWwgtaUSo1RVFRIG9ZXiFYg==}

  punycode.js@2.3.1:
    resolution: {integrity: sha512-uxFIHU0YlHYhDQtV4R9J6a52SLx28BCjT+4ieh7IGbgwVJWO+km431c4yRlREUAsAmt/uMjQUyQHNEPf0M39CA==}
    engines: {node: '>=6'}

  punycode@1.4.1:
    resolution: {integrity: sha512-jmYNElW7yvO7TV33CjSmvSiE2yco3bV2czu/OzDKdMNVZQWfxCblURLhf+47syQRBntjfLdd/H0egrzIG+oaFQ==}

  punycode@2.3.1:
    resolution: {integrity: sha512-vYt7UD1U9Wg6138shLtLOvdAu+8DsC/ilFtEVHcH+wydcSpNE20AfSOduf6MkRFahL5FY7X1oU7nKVZFtfq8Fg==}
    engines: {node: '>=6'}

  qrcode@1.5.3:
    resolution: {integrity: sha512-puyri6ApkEHYiVl4CFzo1tDkAZ+ATcnbJrJ6RiBM1Fhctdn/ix9MTE3hRph33omisEbC/2fcfemsseiKgBPKZg==}
    engines: {node: '>=10.13.0'}
    hasBin: true

  qs@6.12.1:
    resolution: {integrity: sha512-zWmv4RSuB9r2mYQw3zxQuHWeU+42aKi1wWig/j4ele4ygELZ7PEO6MM7rim9oAQH2A5MWfsAVf/jPvTPgCbvUQ==}
    engines: {node: '>=0.6'}

  query-string@4.3.4:
    resolution: {integrity: sha512-O2XLNDBIg1DnTOa+2XrIwSiXEV8h2KImXUnjhhn2+UsvZ+Es2uyd5CCRTNQlDGbzUQOW3aYCBx9rVA6dzsiY7Q==}
    engines: {node: '>=0.10.0'}

  queue-microtask@1.2.3:
    resolution: {integrity: sha512-NuaNSa6flKT5JaSYQzJok04JzTL1CA6aGhv5rfLW3PgqA+M2ChpZQnAC8h8i4ZFkBS8X5RqkDBHA7r4hej3K9A==}

  rd@2.0.1:
    resolution: {integrity: sha512-/XdKU4UazUZTXFmI0dpABt8jSXPWcEyaGdk340KdHnsEOdkTctlX23aAK7ChQDn39YGNlAJr1M5uvaKt4QnpNw==}

  react-is@18.3.1:
    resolution: {integrity: sha512-/LLMVyas0ljjAtoYiPqYiL8VWXzUUdThrmU5+n20DZv+a+ClRoevUzw5JxU+Ieh5/c87ytoTBV9G1FiKfNJdmg==}

  readable-stream@3.6.2:
    resolution: {integrity: sha512-9u/sniCrY3D5WdsERHzHE4G2YCXqoG5FTHUiCC4SIbr6XcLZBY05ya9EKjYek9O5xOAwjGq+1JdGBAS7Q9ScoA==}
    engines: {node: '>= 6'}

  readdirp@3.6.0:
    resolution: {integrity: sha512-hOS089on8RduqdbhvQ5Z37A0ESjsqz6qnRcffsMU3495FuTdqSm+7bhJ29JvIOsBDEEnan5DPu9t3To9VRlMzA==}
    engines: {node: '>=8.10.0'}

  regenerate-unicode-properties@10.1.1:
    resolution: {integrity: sha512-X007RyZLsCJVVrjgEFVpLUTZwyOZk3oiL75ZcuYjlIWd6rNJtOjkBwQc5AsRrpbKVkxN6sklw/k/9m2jJYOf8Q==}
    engines: {node: '>=4'}

  regenerate@1.4.2:
    resolution: {integrity: sha512-zrceR/XhGYU/d/opr2EKO7aRHUeiBI8qjtfHqADTwZd6Szfy16la6kqD0MIUs5z5hx6AaKa+PixpPrR289+I0A==}

  regenerator-runtime@0.14.1:
    resolution: {integrity: sha512-dYnhHh0nJoMfnkZs6GmmhFknAGRrLznOu5nc9ML+EJxGvrx6H7teuevqVqCuPcPK//3eDrrjQhehXVx9cnkGdw==}

  regenerator-transform@0.15.2:
    resolution: {integrity: sha512-hfMp2BoF0qOk3uc5V20ALGDS2ddjQaLrdl7xrGXvAIow7qeWRM2VA2HuCHkUKk9slq3VwEwLNK3DFBqDfPGYtg==}

  regex-not@1.0.2:
    resolution: {integrity: sha512-J6SDjUgDxQj5NusnOtdFxDwN/+HWykR8GELwctJ7mdqhcyy1xEc4SRFHUXvxTp661YaVKAjfRLZ9cCqS6tn32A==}
    engines: {node: '>=0.10.0'}

  regexp.prototype.flags@1.5.2:
    resolution: {integrity: sha512-NcDiDkTLuPR+++OCKB0nWafEmhg/Da8aUPLPMQbK+bxKKCm1/S5he+AqYa4PlMCVBalb4/yxIRub6qkEx5yJbw==}
    engines: {node: '>= 0.4'}

  regexpu-core@5.3.2:
    resolution: {integrity: sha512-RAM5FlZz+Lhmo7db9L298p2vHP5ZywrVXmVXpmAD9GuL5MPH6t9ROw1iA/wfHkQ76Qe7AaPF0nGuim96/IrQMQ==}
    engines: {node: '>=4'}

  regjsparser@0.9.1:
    resolution: {integrity: sha512-dQUtn90WanSNl+7mQKcXAgZxvUe7Z0SqXlgzv0za4LwiUhyzBC58yQO3liFoUgu8GiJVInAhJjkj1N0EtQ5nkQ==}
    hasBin: true

  remarkable-katex@1.2.1:
    resolution: {integrity: sha512-Y1VquJBZnaVsfsVcKW2hmjT+pDL7mp8l5WAVlvuvViltrdok2m1AIKmJv8SsH+mBY84PoMw67t3kTWw1dIm8+g==}

  remarkable@2.0.1:
    resolution: {integrity: sha512-YJyMcOH5lrR+kZdmB0aJJ4+93bEojRZ1HGDn9Eagu6ibg7aVZhc3OWbbShRid+Q5eAfsEqWxpe+g5W5nYNfNiA==}
    engines: {node: '>= 6.0.0'}
    hasBin: true

  repeat-element@1.1.4:
    resolution: {integrity: sha512-LFiNfRcSu7KK3evMyYOuCzv3L10TW7yC1G2/+StMjK8Y6Vqd2MG7r/Qjw4ghtuCOjFvlnms/iMmLqpvW/ES/WQ==}
    engines: {node: '>=0.10.0'}

  repeat-string@1.6.1:
    resolution: {integrity: sha512-PV0dzCYDNfRi1jCDbJzpW7jNNDRuCOG/jI5ctQcGKt/clZD+YcPS3yIlWuTJMmESC8aevCFmWJy5wjAFgNqN6w==}
    engines: {node: '>=0.10'}

  require-directory@2.1.1:
    resolution: {integrity: sha512-fGxEI7+wsG9xrvdjsrlmL22OMTTiHRwAMroiEeMgq8gzoLC/PQr7RsRDSTLUg/bZAZtF+TVIkHc6/4RIKrui+Q==}
    engines: {node: '>=0.10.0'}

  require-from-string@2.0.2:
    resolution: {integrity: sha512-Xf0nWe6RseziFMu+Ap9biiUbmplq6S9/p+7w7YXP/JBHhrUDDUhwa+vANyubuqfZWTveU//DYVGsDG7RKL/vEw==}
    engines: {node: '>=0.10.0'}

  require-main-filename@2.0.0:
    resolution: {integrity: sha512-NKN5kMDylKuldxYLSUfrbo5Tuzh4hd+2E8NPPX02mZtn1VuREQToYe/ZdlJy+J3uCpfaiGF05e7B8W0iXbQHmg==}

  require-relative@0.8.7:
    resolution: {integrity: sha512-AKGr4qvHiryxRb19m3PsLRGuKVAbJLUD7E6eOaHkfKhwc+vSgVOCY5xNvm9EkolBKTOf0GrQAZKLimOCz81Khg==}

  resolve-from@4.0.0:
    resolution: {integrity: sha512-pb/MYmXstAkysRFx8piNI1tGFNQIFA3vkE3Gq4EuA1dF6gHp/+vgZqsCGJapvy8N3Q+4o7FwvquPJcnZ7RYy4g==}
    engines: {node: '>=4'}

  resolve-from@5.0.0:
    resolution: {integrity: sha512-qYg9KP24dD5qka9J47d0aVky0N+b4fTU89LN9iDnjB5waksiC49rvMB0PrUJQGoTmH50XPiqOvAjDfaijGxYZw==}
    engines: {node: '>=8'}

  resolve-url@0.2.1:
    resolution: {integrity: sha512-ZuF55hVUQaaczgOIwqWzkEcEidmlD/xl44x1UZnhOXcYuFN2S6+rcxpG+C1N3So0wvNI3DmJICUFfu2SxhBmvg==}
    deprecated: https://github.com/lydell/resolve-url#deprecated

  resolve@1.22.8:
    resolution: {integrity: sha512-oKWePCxqpd6FlLvGV1VU0x7bkPmmCNolxzjMf4NczoDnQcIWrAF+cPtZn5i6n+RfD2d9i0tzpKnG6Yk168yIyw==}
    hasBin: true

  restore-cursor@4.0.0:
    resolution: {integrity: sha512-I9fPXU9geO9bHOt9pHHOhOkYerIMsmVaWB0rA2AI9ERh/+x/i7MV5HKBNrg+ljO5eoPVgCcnFuRjJ9uH6I/3eg==}
    engines: {node: ^12.20.0 || ^14.13.1 || >=16.0.0}

  ret@0.1.15:
    resolution: {integrity: sha512-TTlYpa+OL+vMMNG24xSlQGEJ3B/RzEfUlLct7b5G/ytav+wPrplCpVMFuwzXbkecJrb6IYo1iFb0S9v37754mg==}
    engines: {node: '>=0.12'}

  reusify@1.0.4:
    resolution: {integrity: sha512-U9nH88a3fc/ekCF1l0/UP1IosiuIjyTh7hBvXVMHYgVcfGvt897Xguj2UOLDeI5BG2m7/uwyaLVT6fbtCwTyzw==}
    engines: {iojs: '>=1.0.0', node: '>=0.10.0'}

  rfdc@1.3.1:
    resolution: {integrity: sha512-r5a3l5HzYlIC68TpmYKlxWjmOP6wiPJ1vWv2HeLhNsRZMrCkxeqxiHlQ21oXmQ4F3SiryXBHhAD7JZqvOJjFmg==}

  rimraf@3.0.2:
    resolution: {integrity: sha512-JZkJMZkAGFFPP2YqXZXPbMlMBgsxzE8ILs4lMIX/2o0L9UBw9O/Y3o6wFw/i9YLapcUJWwqbi3kdxIPdC62TIA==}
    hasBin: true

  rimraf@5.0.5:
    resolution: {integrity: sha512-CqDakW+hMe/Bz202FPEymy68P+G50RfMQK+Qo5YUqc9SPipvbGjCGKd0RSKEelbsfQuw3g5NZDSrlZZAJurH1A==}
    engines: {node: '>=14'}
    hasBin: true

  robust-predicates@3.0.2:
    resolution: {integrity: sha512-IXgzBWvWQwE6PrDI05OvmXUIruQTcoMDzRsOd5CDvHCVLcLHMTSYvOK5Cm46kWqlV3yAbuSpBZdJ5oP5OUoStg==}

  rollup-plugin-purge-icons@0.10.0:
    resolution: {integrity: sha512-GD2ftg4L9G/sagIhtCmBn5vdyzePOisniythubpbywP0Q3ix9rZuDeFvgXTPemOsc22pvH7t22ryYQIl0rwGog==}
    engines: {node: '>= 12'}

  rollup@2.79.1:
    resolution: {integrity: sha512-uKxbd0IhMZOhjAiD5oAFp7BqvkA4Dv47qpOCtaNvng4HBwdbWtdOh8f5nZNuk2rp51PMGk3bzfWu5oayNEuYnw==}
    engines: {node: '>=10.0.0'}
    hasBin: true

  rollup@4.17.1:
    resolution: {integrity: sha512-0gG94inrUtg25sB2V/pApwiv1lUb0bQ25FPNuzO89Baa+B+c0ccaaBKM5zkZV/12pUUdH+lWCSm9wmHqyocuVQ==}
    engines: {node: '>=18.0.0', npm: '>=8.0.0'}
    hasBin: true

  run-parallel@1.2.0:
    resolution: {integrity: sha512-5l4VyZR86LZ/lDxZTR6jqL8AFE2S0IFLMP26AbjsLVADxHdhB/c0GUsH+y39UfCi3dzz8OlQuPmnaJOMoDHQBA==}

  rust-result@1.0.0:
    resolution: {integrity: sha512-6cJzSBU+J/RJCF063onnQf0cDUOHs9uZI1oroSGnHOph+CQTIJ5Pp2hK5kEQq1+7yE/EEWfulSNXAQ2jikPthA==}

  rw@1.3.3:
    resolution: {integrity: sha512-PdhdWy89SiZogBLaw42zdeqtRJ//zFd2PgQavcICDUgJT5oW10QCRKbJ6bg4r0/UY2M6BWd5tkxuGFRvCkgfHQ==}

  safe-array-concat@1.1.2:
    resolution: {integrity: sha512-vj6RsCsWBCf19jIeHEfkRMw8DPiBb+DMXklQ/1SGDHOMlHdPUkZXFQ2YdplS23zESTijAcurb1aSgJA3AgMu1Q==}
    engines: {node: '>=0.4'}

  safe-buffer@5.2.1:
    resolution: {integrity: sha512-rp3So07KcdmmKbGvgaNxQSJr7bGVSVk5S9Eq1F+ppbRo70+YeaDxkw5Dd8NPN+GD6bjnYm2VuPuCXmpuYvmCXQ==}

  safe-json-parse@4.0.0:
    resolution: {integrity: sha512-RjZPPHugjK0TOzFrLZ8inw44s9bKox99/0AZW9o/BEQVrJfhI+fIHMErnPyRa89/yRXUUr93q+tiN6zhoVV4wQ==}

  safe-regex-test@1.0.3:
    resolution: {integrity: sha512-CdASjNJPvRa7roO6Ra/gLYBTzYzzPyyBXxIMdGW3USQLyjWEls2RgW5UBTXaQVp+OrpeCK3bLem8smtmheoRuw==}
    engines: {node: '>= 0.4'}

  safe-regex@1.1.0:
    resolution: {integrity: sha512-aJXcif4xnaNUzvUuC5gcb46oTS7zvg4jpMTnuqtrEPlR3vFr4pxtdTwaF1Qs3Enjn9HK+ZlwQui+a7z0SywIzg==}

  safer-buffer@2.1.2:
    resolution: {integrity: sha512-YZo3K82SD7Riyi0E1EQPojLz7kpepnSQI9IyPbHHg1XXXevb5dJI7tpyN2ADxGcQbHG7vcyRHk0cbwqcQriUtg==}

  sass@1.75.0:
    resolution: {integrity: sha512-ShMYi3WkrDWxExyxSZPst4/okE9ts46xZmJDSawJQrnte7M1V9fScVB+uNXOVKRBt0PggHOwoZcn8mYX4trnBw==}
    engines: {node: '>=14.0.0'}
    hasBin: true

  sax@1.3.0:
    resolution: {integrity: sha512-0s+oAmw9zLl1V1cS9BtZN7JAd0cW5e0QH4W3LWEK6a4LaLEA2OTpGYWDY+6XasBLtz6wkm3u1xRw95mRuJ59WA==}

  saxen@8.1.2:
    resolution: {integrity: sha512-xUOiiFbc3Ow7p8KMxwsGICPx46ZQvy3+qfNVhrkwfz3Vvq45eGt98Ft5IQaA1R/7Tb5B5MKh9fUR9x3c3nDTxw==, tarball: https://registry.npmmirror.com/saxen/-/saxen-8.1.2.tgz}

  scroll-into-view-if-needed@2.2.31:
    resolution: {integrity: sha512-dGCXy99wZQivjmjIqihaBQNjryrz5rueJY7eHfTdyWEiR4ttYpsajb14rn9s5d4DY4EcY6+4+U/maARBXJedkA==}

  scroll-tabs@1.0.1:
    resolution: {integrity: sha512-W4xjEwNS4QAyQnaJ450vQTcKpbnalBAfsTDV926WrxEMOqjyj2To8uv2d0Cp0oxMdk5TkygtzXmctPNc2zgBcg==}

  scule@1.3.0:
    resolution: {integrity: sha512-6FtHJEvt+pVMIB9IBY+IcCJ6Z5f1iQnytgyfKMhDKgmzYG+TeH/wx1y3l27rshSbLiSanrR9ffZDrEsmjlQF2g==}

  selection-update@0.1.2:
    resolution: {integrity: sha512-4jzoJNh7VT2s2tvm/kUSskSw7pD0BVcrrGccbfOMK+3AXLBPz6nIy1yo+pbXgvNoTNII96Pq92+sAY+rF0LUAA==}

  semver@6.3.1:
    resolution: {integrity: sha512-BR7VvDCVHO+q2xBEWskxS6DJE1qRnb7DxzUrogb71CWoSficBxYsiAGd+Kl0mmq/MprG9yArRkyrQxTO6XjMzA==}
    hasBin: true

  semver@7.6.0:
    resolution: {integrity: sha512-EnwXhrlwXMk9gKu5/flx5sv/an57AkRplG3hTK68W7FRDN+k+OWBj65M7719OkA82XLBxrcX0KSHj+X5COhOVg==}
    engines: {node: '>=10'}
    hasBin: true

  set-blocking@2.0.0:
    resolution: {integrity: sha512-KiKBS8AnWGEyLzofFfmvKwpdPzqiy16LvQfK3yv/fVH7Bj13/wl3JSR1J+rfgRE9q7xUJK4qvgS8raSOeLUehw==}

  set-function-length@1.2.2:
    resolution: {integrity: sha512-pgRc4hJ4/sNjWCSS9AmnS40x3bNMDTknHgL5UaMBTMyJnU90EgWh1Rz+MC9eFu4BuN/UwZjKQuY/1v3rM7HMfg==}
    engines: {node: '>= 0.4'}

  set-function-name@2.0.2:
    resolution: {integrity: sha512-7PGFlmtwsEADb0WYyvCMa1t+yke6daIG4Wirafur5kcf+MhUnPms1UeR0CKQdTZD81yESwMHbtn+TR+dMviakQ==}
    engines: {node: '>= 0.4'}

  set-value@2.0.1:
    resolution: {integrity: sha512-JxHc1weCN68wRY0fhCoXpyK55m/XPHafOmK4UWD7m2CI14GMcFypt4w/0+NV5f/ZMby2F6S2wwA7fgynh9gWSw==}
    engines: {node: '>=0.10.0'}

  shebang-command@2.0.0:
    resolution: {integrity: sha512-kHxr2zZpYtdmrN1qDjrrX/Z1rR1kG8Dx+gkpK1G4eXmvXswmcE1hTWBWYUzlraYw1/yZp6YuDY77YtvbN0dmDA==}
    engines: {node: '>=8'}

  shebang-regex@3.0.0:
    resolution: {integrity: sha512-7++dFhtcx3353uBaq8DDR4NuxBetBzC7ZQOhmTQInHEd6bSrXdiEyzCvG07Z44UYdLShWUyXt5M/yhz8ekcb1A==}
    engines: {node: '>=8'}

  side-channel@1.0.6:
    resolution: {integrity: sha512-fDW/EZ6Q9RiO8eFG8Hj+7u/oW+XrPTIChwCOM2+th2A6OblDtYYIpve9m+KvI9Z4C9qSEXlaGR6bTEYHReuglA==}
    engines: {node: '>= 0.4'}

  signal-exit@3.0.7:
    resolution: {integrity: sha512-wnD2ZE+l+SPC/uoS0vXeE9L1+0wuaMqKlfz9AMUo38JsyLSBWSFcHR1Rri62LZc12vLr1gb3jl7iwQhgwpAbGQ==}

  signal-exit@4.1.0:
    resolution: {integrity: sha512-bzyZ1e88w9O1iNJbKnOlvYTrWPDl46O1bG0D3XInv+9tkPrxrN8jUUTiFlDkkmKWgn1M6CfIA13SuGqOa9Korw==}
    engines: {node: '>=14'}

  sirv@2.0.4:
    resolution: {integrity: sha512-94Bdh3cC2PKrbgSOUqTiGPWVZeSiXfKOVZNJniWoqrWrRkB1CJzBU3NEbiTsPcYy1lDsANA/THzS+9WBiy5nfQ==}
    engines: {node: '>= 10'}

  slash@3.0.0:
    resolution: {integrity: sha512-g9Q1haeby36OSStwb4ntCGGGaKsaVSjQ68fBxoQcutl5fS1vuY18H3wSt3jFyFtrkx+Kz0V1G85A4MyAdDMi2Q==}
    engines: {node: '>=8'}

  slate-history@0.66.0:
    resolution: {integrity: sha512-6MWpxGQZiMvSINlCbMW43E2YBSVMCMCIwQfBzGssjWw4kb0qfvj0pIdblWNRQZD0hR6WHP+dHHgGSeVdMWzfng==}
    peerDependencies:
      slate: '>=0.65.3'

  slate@0.72.8:
    resolution: {integrity: sha512-/nJwTswQgnRurpK+bGJFH1oM7naD5qDmHd89JyiKNT2oOKD8marW0QSBtuFnwEbL5aGCS8AmrhXQgNOsn4osAw==}

  slice-ansi@4.0.0:
    resolution: {integrity: sha512-qMCMfhY040cVHT43K9BFygqYbUPFZKHOg7K73mtTWJRb8pyP3fzf4Ixd5SzdEJQ6MRUg/WBnOLxghZtKKurENQ==}
    engines: {node: '>=10'}

  slice-ansi@5.0.0:
    resolution: {integrity: sha512-FC+lgizVPfie0kkhqUScwRu1O/lF6NOgJmlCgK+/LYxDCTk8sGelYaHDhFcDN+Sn3Cv+3VSa4Byeo+IMCzpMgQ==}
    engines: {node: '>=12'}

  slice-ansi@7.1.0:
    resolution: {integrity: sha512-bSiSngZ/jWeX93BqeIAbImyTbEihizcwNjFoRUIY/T1wWQsfsm2Vw1agPKylXvQTU7iASGdHhyqRlqQzfz+Htg==}
    engines: {node: '>=18'}

  snabbdom@3.6.2:
    resolution: {integrity: sha512-ig5qOnCDbugFntKi6c7Xlib8bA6xiJVk8O+WdFrV3wxbMqeHO0hXFQC4nAhPVWfZfi8255lcZkNhtIBINCc4+Q==}
    engines: {node: '>=12.17.0'}

  snapdragon-node@2.1.1:
    resolution: {integrity: sha512-O27l4xaMYt/RSQ5TR3vpWCAB5Kb/czIcqUFOM/C4fYcLnbZUc1PkjTAMjof2pBWaSTwOUd6qUHcFGVGj7aIwnw==}
    engines: {node: '>=0.10.0'}

  snapdragon-util@3.0.1:
    resolution: {integrity: sha512-mbKkMdQKsjX4BAL4bRYTj21edOf8cN7XHdYUJEe+Zn99hVEYcMvKPct1IqNe7+AZPirn8BCDOQBHQZknqmKlZQ==}
    engines: {node: '>=0.10.0'}

  snapdragon@0.8.2:
    resolution: {integrity: sha512-FtyOnWN/wCHTVXOMwvSv26d+ko5vWlIDD6zoUJ7LW8vh+ZBC8QdljveRP+crNrtBwioEUWy/4dMtbBjA4ioNlg==}
    engines: {node: '>=0.10.0'}

  sortablejs@1.14.0:
    resolution: {integrity: sha512-pBXvQCs5/33fdN1/39pPL0NZF20LeRbLQ5jtnheIPN9JQAaufGjKdWduZn4U7wCtVuzKhmRkI0DFYHYRbB2H1w==}

  sortablejs@1.15.3:
    resolution: {integrity: sha512-zdK3/kwwAK1cJgy1rwl1YtNTbRmc8qW/+vgXf75A7NHag5of4pyI6uK86ktmQETyWRH7IGaE73uZOOBcGxgqZg==}

  source-map-js@1.2.0:
    resolution: {integrity: sha512-itJW8lvSA0TXEphiRoawsCksnlf8SyvmFzIhltqAHluXd88pkCd+cXJVHTDwdCr0IzwptSm035IHQktUu1QUMg==}
    engines: {node: '>=0.10.0'}

  source-map-resolve@0.5.3:
    resolution: {integrity: sha512-Htz+RnsXWk5+P2slx5Jh3Q66vhQj1Cllm0zvnaY98+NFx+Dv2CF/f5O/t8x+KaNdrdIAsruNzoh/KpialbqAnw==}
    deprecated: See https://github.com/lydell/source-map-resolve#deprecated

  source-map-support@0.5.21:
    resolution: {integrity: sha512-uBHU3L3czsIyYXKX88fdrGovxdSCoTGDRZ6SYXtSRxLZUzHg5P/66Ht6uoUlHu9EZod+inXhKo3qQgwXUT/y1w==}

  source-map-url@0.4.1:
    resolution: {integrity: sha512-cPiFOTLUKvJFIg4SKVScy4ilPPW6rFgMgfuZJPNoDuMs3nC1HbMUycBoJw77xFIp6z1UJQJOfx6C9GMH80DiTw==}
    deprecated: See https://github.com/lydell/source-map-url#deprecated

  source-map@0.5.7:
    resolution: {integrity: sha512-LbrmJOMUSdEVxIKvdcJzQC+nQhe8FUZQTXQy6+I75skNgn3OoQ0DZA8YnFa7gp8tqtL3KPf1kmo0R5DoApeSGQ==}
    engines: {node: '>=0.10.0'}

  source-map@0.6.1:
    resolution: {integrity: sha512-UjgapumWlbMhkBgzT7Ykc5YXUT46F0iKu8SGXq0bcwP5dz/h0Plj6enJqjz1Zbq2l5WaqYnrVbwWOWMyF3F47g==}
    engines: {node: '>=0.10.0'}

  split-string@3.1.0:
    resolution: {integrity: sha512-NzNVhJDYpwceVVii8/Hu6DKfD2G+NrQHlS/V/qgv763EYudVwEcMQNxd2lh+0VrUByXN/oJkl5grOhYWvQUYiw==}
    engines: {node: '>=0.10.0'}

  split2@4.2.0:
    resolution: {integrity: sha512-UcjcJOWknrNkF6PLX83qcHM6KHgVKNkV62Y8a5uYDVv9ydGQVwAHMKqHdJje1VTWpljG0WYpCDhrCdAOYH4TWg==}
    engines: {node: '>= 10.x'}

  sprintf-js@1.0.3:
    resolution: {integrity: sha512-D9cPgkvLlV3t3IzL0D0YLvGA9Ahk4PcvVwUbN0dSGr1aP0Nrt4AEnTUbuGvquEC0mA64Gqt1fzirlRs5ibXx8g==}

  ssr-window@3.0.0:
    resolution: {integrity: sha512-q+8UfWDg9Itrg0yWK7oe5p/XRCJpJF9OBtXfOPgSJl+u3Xd5KI328RUEvUqSMVM9CiQUEf1QdBzJMkYGErj9QA==}

  stable@0.1.8:
    resolution: {integrity: sha512-ji9qxRnOVfcuLDySj9qzhGSEFVobyt1kIOSkj1qZzYLzq7Tos/oUUWvotUPQLlrsidqsK6tBH89Bc9kL5zHA6w==}
    deprecated: 'Modern JS already guarantees Array#sort() is a stable sort, so this library is deprecated. See the compatibility table on MDN: https://developer.mozilla.org/en-US/docs/Web/JavaScript/Reference/Global_Objects/Array/sort#browser_compatibility'

  static-extend@0.1.2:
    resolution: {integrity: sha512-72E9+uLc27Mt718pMHt9VMNiAL4LMsmDbBva8mxWUCkT07fSzEGMYUCk0XWY6lp0j6RBAG4cJ3mWuZv2OE3s0g==}
    engines: {node: '>=0.10.0'}

  steady-xml@0.1.0:
    resolution: {integrity: sha512-5sk17qO2wWRtonTNoBhoKAB35OSsGJOa3+NEa6D+1GS+de+ujDWxnflMkXBrviOfkNrPTUqduAdXhrMJs89nAw==}
    engines: {node: '>=12.0.0'}

  strict-uri-encode@1.1.0:
    resolution: {integrity: sha512-R3f198pcvnB+5IpnBlRkphuE9n46WyVl8I39W/ZUTZLz4nqSP/oLYUrcnJrw462Ds8he4YKMov2efsTIw1BDGQ==}
    engines: {node: '>=0.10.0'}

  string-argv@0.3.2:
    resolution: {integrity: sha512-aqD2Q0144Z+/RqG52NeHEkZauTAUWJO8c6yTftGJKO3Tja5tUgIfmIl6kExvhtxSDP7fXB6DvzkfMpCd/F3G+Q==}
    engines: {node: '>=0.6.19'}

  string-width@4.2.3:
    resolution: {integrity: sha512-wKyQRQpjJ0sIp62ErSZdGsjMJWsap5oRNihHhu6G7JVO/9jIB6UyevL+tXuOqrng8j/cxKTWyWUwvSTriiZz/g==}
    engines: {node: '>=8'}

  string-width@5.1.2:
    resolution: {integrity: sha512-HnLOCR3vjcY8beoNLtcjZ5/nxn2afmME6lhrDrebokqMap+XbeW8n9TXpPDOqdGK5qcI3oT0GKTW6wC7EMiVqA==}
    engines: {node: '>=12'}

  string-width@7.1.0:
    resolution: {integrity: sha512-SEIJCWiX7Kg4c129n48aDRwLbFb2LJmXXFrWBG4NGaRtMQ3myKPKbwrD1BKqQn74oCoNMBVrfDEr5M9YxCsrkw==}
    engines: {node: '>=18'}

  string.prototype.trim@1.2.9:
    resolution: {integrity: sha512-klHuCNxiMZ8MlsOihJhJEBJAiMVqU3Z2nEXWfWnIqjN0gEFS9J9+IxKozWWtQGcgoa1WUZzLjKPTr4ZHNFTFxw==}
    engines: {node: '>= 0.4'}

  string.prototype.trimend@1.0.8:
    resolution: {integrity: sha512-p73uL5VCHCO2BZZ6krwwQE3kCzM7NKmis8S//xEC6fQonchbum4eP6kR4DLEjQFO3Wnj3Fuo8NM0kOSjVdHjZQ==}

  string.prototype.trimstart@1.0.8:
    resolution: {integrity: sha512-UXSH262CSZY1tfu3G3Secr6uGLCFVPMhIqHjlgCUtCCcgihYc/xKs9djMTMUOb2j1mVSeU8EU6NWc/iQKU6Gfg==}
    engines: {node: '>= 0.4'}

  string_decoder@1.3.0:
    resolution: {integrity: sha512-hkRX8U1WjJFd8LsDJ2yQ/wWWxaopEsABU1XfkM8A+j0+85JAGppt16cr1Whg6KIbb4okU6Mql6BOj+uup/wKeA==}

  strip-ansi@3.0.1:
    resolution: {integrity: sha512-VhumSSbBqDTP8p2ZLKj40UjBCV4+v8bUSEpUb4KjRgWk9pbqGF4REFj6KEagidb2f/M6AzC0EmFyDNGaw9OCzg==}
    engines: {node: '>=0.10.0'}

  strip-ansi@6.0.1:
    resolution: {integrity: sha512-Y38VPSHcqkFrCpFnQ9vuSXmquuv5oXOKpGeT6aGrr3o3Gc9AlVa6JBfUSOCnbxGGZF+/0ooI7KrPuUSztUdU5A==}
    engines: {node: '>=8'}

  strip-ansi@7.1.0:
    resolution: {integrity: sha512-iq6eVVI64nQQTRYq2KtEg2d2uU7LElhTJwsH4YzIHZshxlgZms/wIc4VoDQTlG/IvVIrBKG06CrZnp0qv7hkcQ==}
    engines: {node: '>=12'}

  strip-final-newline@2.0.0:
    resolution: {integrity: sha512-BrpvfNAE3dcvq7ll3xVumzjKjZQ5tI1sEUIKr3Uoks0XUl45St3FlatVqef9prk4jRDzhW6WZg+3bk93y6pLjA==}
    engines: {node: '>=6'}

  strip-final-newline@3.0.0:
    resolution: {integrity: sha512-dOESqjYr96iWYylGObzd39EuNTa5VJxyvVAEm5Jnh7KGo75V43Hk1odPQkNDyXNmUR6k+gEiDVXnjB8HJ3crXw==}
    engines: {node: '>=12'}

  strip-json-comments@3.1.1:
    resolution: {integrity: sha512-6fPc+R4ihwqP6N/aIv2f1gMH8lOVtWQHoqC4yK6oSDVVocumAsfCqjkXnqiYMhmMwS/mEHLp7Vehlt3ql6lEig==}
    engines: {node: '>=8'}

  strip-literal@1.3.0:
    resolution: {integrity: sha512-PugKzOsyXpArk0yWmUwqOZecSO0GH0bPoctLcqNDH9J04pVW3lflYE0ujElBGTloevcxF5MofAOZ7C5l2b+wLg==}

  strnum@1.0.5:
    resolution: {integrity: sha512-J8bbNyKKXl5qYcR36TIO8W3mVGVHrmmxsd5PAItGkmyzwJvybiw2IVq5nqd0i4LSNSkB/sx9VHllbfFdr9k1JA==}

  stylelint-config-html@1.1.0:
    resolution: {integrity: sha512-IZv4IVESjKLumUGi+HWeb7skgO6/g4VMuAYrJdlqQFndgbj6WJAXPhaysvBiXefX79upBdQVumgYcdd17gCpjQ==}
    engines: {node: ^12 || >=14}
    peerDependencies:
      postcss-html: ^1.0.0
      stylelint: '>=14.0.0'

  stylelint-config-recommended@14.0.0:
    resolution: {integrity: sha512-jSkx290CglS8StmrLp2TxAppIajzIBZKYm3IxT89Kg6fGlxbPiTiyH9PS5YUuVAFwaJLl1ikiXX0QWjI0jmgZQ==}
    engines: {node: '>=18.12.0'}
    peerDependencies:
      stylelint: ^16.0.0

  stylelint-config-standard@36.0.0:
    resolution: {integrity: sha512-3Kjyq4d62bYFp/Aq8PMKDwlgUyPU4nacXsjDLWJdNPRUgpuxALu1KnlAHIj36cdtxViVhXexZij65yM0uNIHug==}
    engines: {node: '>=18.12.0'}
    peerDependencies:
      stylelint: ^16.1.0

  stylelint-order@6.0.4:
    resolution: {integrity: sha512-0UuKo4+s1hgQ/uAxlYU4h0o0HS4NiQDud0NAUNI0aa8FJdmYHA5ZZTFHiV5FpmE3071e9pZx5j0QpVJW5zOCUA==}
    peerDependencies:
      stylelint: ^14.0.0 || ^15.0.0 || ^16.0.1

  stylelint@16.4.0:
    resolution: {integrity: sha512-uSx7VMuXwLuYcNSIg+0/fFNv0WinsfLAqsVVy7h7p80clKOHiGE8pfY6UjqwylTHiJrRIahTl6a8FPxGezhWoA==}
    engines: {node: '>=18.12.0'}
    hasBin: true

  supports-color@2.0.0:
    resolution: {integrity: sha512-KKNVtd6pCYgPIKU4cp2733HWYCpplQhddZLBUryaAHou723x+FRzQ5Df824Fj+IyyuiQTRoub4SnIFfIcrp70g==}
    engines: {node: '>=0.8.0'}

  supports-color@3.2.3:
    resolution: {integrity: sha512-Jds2VIYDrlp5ui7t8abHN2bjAu4LV/q4N2KivFPpGH0lrka0BMq/33AmECUXlKPcHigkNaqfXRENFju+rlcy+A==}
    engines: {node: '>=0.8.0'}

  supports-color@5.5.0:
    resolution: {integrity: sha512-QjVjwdXIt408MIiAqCX4oUKsgU2EqAGzs2Ppkm4aQYbjm+ZEWEcW4SfFNTr4uMNZma0ey4f5lgLrkB0aX0QMow==}
    engines: {node: '>=4'}

  supports-color@7.2.0:
    resolution: {integrity: sha512-qpCAvRl9stuOHveKsn7HncJRvv501qIacKzQlO/+Lwxc9+0q2wLyv4Dfvt80/DPn2pqOBsJdDiogXGR9+OvwRw==}
    engines: {node: '>=8'}

  supports-hyperlinks@3.0.0:
    resolution: {integrity: sha512-QBDPHyPQDRTy9ku4URNGY5Lah8PAaXs6tAAwp55sL5WCsSW7GIfdf6W5ixfziW+t7wh3GVvHyHHyQ1ESsoRvaA==}
    engines: {node: '>=14.18'}

  supports-preserve-symlinks-flag@1.0.0:
    resolution: {integrity: sha512-ot0WnXS9fgdkgIcePe6RHNk1WA8+muPa6cSjeR3V8K27q9BB1rTE3R1p7Hv0z1ZyAc8s6Vvv8DIyWf681MAt0w==}
    engines: {node: '>= 0.4'}

  svg-baker@1.7.0:
    resolution: {integrity: sha512-nibslMbkXOIkqKVrfcncwha45f97fGuAOn1G99YwnwTj8kF9YiM6XexPcUso97NxOm6GsP0SIvYVIosBis1xLg==}

  svg-tags@1.0.0:
    resolution: {integrity: sha512-ovssysQTa+luh7A5Weu3Rta6FJlFBBbInjOh722LIt6klpU2/HtdUbszju/G4devcvk8PGt7FCLv5wftu3THUA==}

  svg.js@2.7.1:
    resolution: {integrity: sha512-ycbxpizEQktk3FYvn/8BH+6/EuWXg7ZpQREJvgacqn46gIddG24tNNe4Son6omdXCnSOaApnpZw6MPCBA1dODA==}

  svgo@2.8.0:
    resolution: {integrity: sha512-+N/Q9kV1+F+UeWYoSiULYo4xYSDQlTgb+ayMobAXPwMnLvop7oxKMo9OzIrX5x3eS4L4f2UHhc9axXwY8DpChg==}
    engines: {node: '>=10.13.0'}
    hasBin: true

  synckit@0.8.8:
    resolution: {integrity: sha512-HwOKAP7Wc5aRGYdKH+dw0PRRpbO841v2DENBtjnR5HFWoiNByAl7vrx3p0G/rCyYXQsrxqtX48TImFtPcIHSpQ==}
    engines: {node: ^14.18.0 || >=16.0.0}

  systemjs@6.15.1:
    resolution: {integrity: sha512-Nk8c4lXvMB98MtbmjX7JwJRgJOL8fluecYCfCeYBznwmpOs8Bf15hLM6z4z71EDAhQVrQrI+wt1aLWSXZq+hXA==}

  table@6.8.2:
    resolution: {integrity: sha512-w2sfv80nrAh2VCbqR5AK27wswXhqcck2AhfnNW76beQXskGZ1V12GwS//yYVa3d3fcvAip2OUnbDAjW2k3v9fA==}
    engines: {node: '>=10.0.0'}

  terser@5.30.4:
    resolution: {integrity: sha512-xRdd0v64a8mFK9bnsKVdoNP9GQIKUAaJPTaqEQDL4w/J8WaW4sWXXoMZ+6SimPkfT5bElreXf8m9HnmPc3E1BQ==}
    engines: {node: '>=10'}
    hasBin: true

  text-extensions@2.4.0:
    resolution: {integrity: sha512-te/NtwBwfiNRLf9Ijqx3T0nlqZiQ2XrrtBvu+cLL8ZRrGkO0NHTug8MYFKyoSrv/sHTaSKfilUkizV6XhxMJ3g==}
    engines: {node: '>=8'}

  text-table@0.2.0:
    resolution: {integrity: sha512-N+8UisAXDGk8PFXP4HAzVR9nbfmVJ3zYLAWiTIoqC5v5isinhr+r5uaO8+7r3BMfuNIufIsA7RdpVgacC2cSpw==}

  through@2.3.8:
    resolution: {integrity: sha512-w89qg7PI8wAdvX60bMDP+bFoD5Dvhm9oLheFp5O4a2QF0cSBGsBX4qZmadPMvVqlLJBBci+WqGGOAPvcDeNSVg==}

  tiny-svg@2.2.4:
    resolution: {integrity: sha512-NOi39lBknf4UdDEahNkbEAJnzhu1ZcN2j75IS2vLRmIhsfxdZpTChfLKBcN1ShplVmPIXJAIafk6YY5/Aa80lQ==, tarball: https://registry.npmmirror.com/tiny-svg/-/tiny-svg-2.2.4.tgz}

  tiny-svg@3.0.1:
    resolution: {integrity: sha512-P8T4iwiW1t95vpHVHqrD36Brn7TqFYCPSHIWk9WLJtYK1X4aDd+5cgqcAADIWSjf1/i5idKnpCh9mim8hEdRBg==}

  tiny-warning@1.0.3:
    resolution: {integrity: sha512-lBN9zLN/oAf68o3zNXYrdCt1kP8WsiGW8Oo2ka41b2IM5JL/S1CTyX1rW0mb/zSuJun0ZUrDxx4sqvYS2FWzPA==}

  to-fast-properties@2.0.0:
    resolution: {integrity: sha512-/OaKK0xYrs3DmxRYqL/yDc+FxFUVYhDlXMhRmv3z915w2HF1tnN1omB354j8VUGO/hbRzyD6Y3sA7v7GS/ceog==}
    engines: {node: '>=4'}

  to-object-path@0.3.0:
    resolution: {integrity: sha512-9mWHdnGRuh3onocaHzukyvCZhzvr6tiflAy/JRFXcJX0TjgfWA9pk9t8CMbzmBE4Jfw58pXbkngtBtqYxzNEyg==}
    engines: {node: '>=0.10.0'}

  to-regex-range@2.1.1:
    resolution: {integrity: sha512-ZZWNfCjUokXXDGXFpZehJIkZqq91BcULFq/Pi7M5i4JnxXdhMKAK682z8bCW3o8Hj1wuuzoKcW3DfVzaP6VuNg==}
    engines: {node: '>=0.10.0'}

  to-regex-range@5.0.1:
    resolution: {integrity: sha512-65P7iz6X5yEr1cwcgvQxbbIw7Uk3gOy5dIdtZ4rDveLqhrdJP+Li/Hx6tyK0NEb+2GCyneCMJiGqrADCSNk8sQ==}
    engines: {node: '>=8.0'}

  to-regex@3.0.2:
    resolution: {integrity: sha512-FWtleNAtZ/Ki2qtqej2CXTOayOH9bHDQF+Q48VpWyDXjbYxA4Yz8iDB31zXOBUlOHHKidDbqGVrTUvQMPmBGBw==}
    engines: {node: '>=0.10.0'}

  totalist@3.0.1:
    resolution: {integrity: sha512-sf4i37nQ2LBx4m3wB74y+ubopq6W/dIzXg0FDGjsYnZHVa1Da8FH853wlL2gtUhg+xJXjfk3kUZS3BRoQeoQBQ==}
    engines: {node: '>=6'}

  tr46@0.0.3:
    resolution: {integrity: sha512-N3WMsuqV66lT30CrXNbEjx4GEwlow3v6rr4mCcv6prnfwhS01rkgyFdjPNBYd9br7LpXV1+Emh01fHnq2Gdgrw==}

  traverse@0.6.9:
    resolution: {integrity: sha512-7bBrcF+/LQzSgFmT0X5YclVqQxtv7TDJ1f8Wj7ibBu/U6BMLeOpUxuZjV7rMc44UtKxlnMFigdhFAIszSX1DMg==}
    engines: {node: '>= 0.4'}

  ts-api-utils@1.3.0:
    resolution: {integrity: sha512-UQMIo7pb8WRomKR1/+MFVLTroIvDVtMX3K6OUir8ynLyzB8Jeriont2bTAtmNPa1ekAgN7YPDyf6V+ygrdU+eQ==}
    engines: {node: '>=16'}
    peerDependencies:
      typescript: '>=4.2.0'

  tslib@2.3.0:
    resolution: {integrity: sha512-N82ooyxVNm6h1riLCoyS9e3fuJ3AMG2zIZs2Gd1ATcSFjSA23Q0fzjjZeh0jbJvWVDZ0cJT8yaNNaaXHzueNjg==}

  tslib@2.6.2:
    resolution: {integrity: sha512-AEYxH93jGFPn/a2iVAwW87VuUIkR1FVUKB77NwMF7nBTDkDrrT/Hpt/IrCJ0QXhW27jTBDcf5ZY7w6RiqTMw2Q==}

  type-check@0.4.0:
    resolution: {integrity: sha512-XleUoc9uwGXqjWwXaUTZAmzMcFZ5858QA2vvx1Ur5xIcixXIP+8LnFDgRplU30us6teqdlskFfu+ae4K79Ooew==}
    engines: {node: '>= 0.8.0'}

  type-fest@0.20.2:
    resolution: {integrity: sha512-Ne+eE4r0/iWnpAxD852z3A+N0Bt5RN//NjJwRd2VFHEmrywxf5vsZlh4R6lixl6B+wz/8d+maTSAkN1FIkI3LQ==}
    engines: {node: '>=10'}

  type@2.7.2:
    resolution: {integrity: sha512-dzlvlNlt6AXU7EBSfpAscydQ7gXB+pPGsPnfJnZpiNJBDj7IaJzQlBZYGdEi4R9HmPdBv2XmWJ6YUtoTa7lmCw==}

  typed-array-buffer@1.0.2:
    resolution: {integrity: sha512-gEymJYKZtKXzzBzM4jqa9w6Q1Jjm7x2d+sh19AdsD4wqnMPDYyvwpsIc2Q/835kHuo3BEQ7CjelGhfTsoBb2MQ==}
    engines: {node: '>= 0.4'}

  typed-array-byte-length@1.0.1:
    resolution: {integrity: sha512-3iMJ9q0ao7WE9tWcaYKIptkNBuOIcZCCT0d4MRvuuH88fEoEH62IuQe0OtraD3ebQEoTRk8XCBoknUNc1Y67pw==}
    engines: {node: '>= 0.4'}

  typed-array-byte-offset@1.0.2:
    resolution: {integrity: sha512-Ous0vodHa56FviZucS2E63zkgtgrACj7omjwd/8lTEMEPFFyjfixMZ1ZXenpgCFBBt4EC1J2XsyVS2gkG0eTFA==}
    engines: {node: '>= 0.4'}

  typed-array-length@1.0.6:
    resolution: {integrity: sha512-/OxDN6OtAk5KBpGb28T+HZc2M+ADtvRxXrKKbUwtsLgdoxgX13hyy7ek6bFRl5+aBs2yZzB0c4CnQfAtVypW/g==}
    engines: {node: '>= 0.4'}

  typedarray.prototype.slice@1.0.3:
    resolution: {integrity: sha512-8WbVAQAUlENo1q3c3zZYuy5k9VzBQvp8AX9WOtbvyWlLM1v5JaSRmjubLjzHF4JFtptjH/5c/i95yaElvcjC0A==}
    engines: {node: '>= 0.4'}

  typescript@5.3.3:
    resolution: {integrity: sha512-pXWcraxM0uxAS+tN0AG/BF2TyqmHO014Z070UsJ+pFvYuRSq8KH8DmWpnbXe0pEPDHXZV3FcAbJkijJ5oNEnWw==}
    engines: {node: '>=14.17'}
    hasBin: true

  uc.micro@2.1.0:
    resolution: {integrity: sha512-ARDJmphmdvUk6Glw7y9DQ2bFkKBHwQHLi2lsaH6PPmz/Ka9sFOBsBluozhDltWmnv9u/cF6Rt87znRTPV+yp/A==}

  ufo@1.5.3:
    resolution: {integrity: sha512-Y7HYmWaFwPUmkoQCUIAYpKqkOf+SbVj/2fJJZ4RJMCfZp0rTGwRbzQD+HghfnhKOjL9E01okqz+ncJskGYfBNw==}

  unbox-primitive@1.0.2:
    resolution: {integrity: sha512-61pPlCD9h51VoreyJ0BReideM3MDKMKnh6+V9L08331ipq6Q8OFXZYiqP6n/tbHx4s5I9uRhcye6BrbkizkBDw==}

  unconfig@0.3.13:
    resolution: {integrity: sha512-N9Ph5NC4+sqtcOjPfHrRcHekBCadCXWTBzp2VYYbySOHW0PfD9XLCeXshTXjkPYwLrBr9AtSeU0CZmkYECJhng==}

  undici-types@5.26.5:
    resolution: {integrity: sha512-JlCMO+ehdEIKqlFxk6IfVoAUVmgz7cU7zD/h9XZ0qzeosSHmUJVOzSQvvYSYWXkFXC+IfLKSIffhv0sVZup6pA==}

  unicode-canonical-property-names-ecmascript@2.0.0:
    resolution: {integrity: sha512-yY5PpDlfVIU5+y/BSCxAJRBIS1Zc2dDG3Ujq+sR0U+JjUevW2JhocOF+soROYDSaAezOzOKuyyixhD6mBknSmQ==}
    engines: {node: '>=4'}

  unicode-match-property-ecmascript@2.0.0:
    resolution: {integrity: sha512-5kaZCrbp5mmbz5ulBkDkbY0SsPOjKqVS35VpL9ulMPfSl0J0Xsm+9Evphv9CoIZFwre7aJoa94AY6seMKGVN5Q==}
    engines: {node: '>=4'}

  unicode-match-property-value-ecmascript@2.1.0:
    resolution: {integrity: sha512-qxkjQt6qjg/mYscYMC0XKRn3Rh0wFPlfxB0xkt9CfyTvpX1Ra0+rAmdX2QyAobptSEvuy4RtpPRui6XkV+8wjA==}
    engines: {node: '>=4'}

  unicode-property-aliases-ecmascript@2.1.0:
    resolution: {integrity: sha512-6t3foTQI9qne+OZoVQB/8x8rk2k1eVy1gRXhV3oFQ5T6R1dqQ1xtin3XqSlx3+ATBkliTaR/hHyJBm+LVPNM8w==}
    engines: {node: '>=4'}

  unicorn-magic@0.1.0:
    resolution: {integrity: sha512-lRfVq8fE8gz6QMBuDM6a+LO3IAzTi05H6gCVaUpir2E1Rwpo4ZUog45KpNXKC/Mn3Yb9UDuHumeFTo9iV/D9FQ==}
    engines: {node: '>=18'}

  unimport@3.7.1:
    resolution: {integrity: sha512-V9HpXYfsZye5bPPYUgs0Otn3ODS1mDUciaBlXljI4C2fTwfFpvFZRywmlOu943puN9sncxROMZhsZCjNXEpzEQ==}

  union-value@1.0.1:
    resolution: {integrity: sha512-tJfXmxMeWYnczCVs7XAEvIV7ieppALdyepWMkHkwciRpZraG/xwT+s2JN8+pr1+8jCRf80FFzvr+MpQeeoF4Xg==}
    engines: {node: '>=0.10.0'}

  universalify@2.0.1:
    resolution: {integrity: sha512-gptHNQghINnc/vTGIk0SOFGFNXw7JVrlRUtConJRlvaw6DuX0wO5Jeko9sWrMBhh+PsYAZ7oXAiOnf/UKogyiw==}
    engines: {node: '>= 10.0.0'}

  unocss@0.58.9:
    resolution: {integrity: sha512-aqANXXP0RrtN4kSaTLn/7I6wh8o45LUdVgPzGu7Fan2DfH2+wpIs6frlnlHlOymnb+52dp6kXluQinddaUKW1A==}
    engines: {node: '>=14'}
    peerDependencies:
      '@unocss/webpack': 0.58.9
      vite: ^2.9.0 || ^3.0.0-0 || ^4.0.0 || ^5.0.0-0
    peerDependenciesMeta:
      '@unocss/webpack':
        optional: true
      vite:
        optional: true

  unplugin-auto-import@0.16.7:
    resolution: {integrity: sha512-w7XmnRlchq6YUFJVFGSvG1T/6j8GrdYN6Em9Wf0Ye+HXgD/22kont+WnuCAA0UaUoxtuvRR1u/mXKy63g/hfqQ==}
    engines: {node: '>=14'}
    peerDependencies:
      '@nuxt/kit': ^3.2.2
      '@vueuse/core': '*'
    peerDependenciesMeta:
      '@nuxt/kit':
        optional: true
      '@vueuse/core':
        optional: true

  unplugin-element-plus@0.8.0:
    resolution: {integrity: sha512-jByUGY3FG2B8RJKFryqxx4eNtSTj+Hjlo8edcOdJymewndDQjThZ1pRUQHRjQsbKhTV2jEctJV7t7RJ405UL4g==}
    engines: {node: '>=14.19.0'}

  unplugin-vue-components@0.25.2:
    resolution: {integrity: sha512-OVmLFqILH6w+eM8fyt/d/eoJT9A6WO51NZLf1vC5c1FZ4rmq2bbGxTy8WP2Jm7xwFdukaIdv819+UI7RClPyCA==}
    engines: {node: '>=14'}
    peerDependencies:
      '@babel/parser': ^7.15.8
      '@nuxt/kit': ^3.2.2
      vue: 2 || 3
    peerDependenciesMeta:
      '@babel/parser':
        optional: true
      '@nuxt/kit':
        optional: true

  unplugin@1.10.1:
    resolution: {integrity: sha512-d6Mhq8RJeGA8UfKCu54Um4lFA0eSaRa3XxdAJg8tIdxbu1ubW0hBCZUL7yI2uGyYCRndvbK8FLHzqy2XKfeMsg==}
    engines: {node: '>=14.0.0'}

  unset-value@1.0.0:
    resolution: {integrity: sha512-PcA2tsuGSF9cnySLHTLSh2qrQiJ70mn+r+Glzxv2TWZblxsxCC52BDlZoPCsz7STd9pN7EZetkWZBAvk4cgZdQ==}
    engines: {node: '>=0.10.0'}

  update-browserslist-db@1.0.13:
    resolution: {integrity: sha512-xebP81SNcPuNpPP3uzeW1NYXxI3rxyJzF3pD6sH4jE7o/IX+WtSpwnVU+qIsDPyk0d3hmFQ7mjqc6AtV604hbg==}
    hasBin: true
    peerDependencies:
      browserslist: '>= 4.21.0'

  uri-js@4.4.1:
    resolution: {integrity: sha512-7rKUyy33Q1yc98pQ1DAmLtwX109F7TIfWlW1Ydo8Wl1ii1SeHieeh0HHfPeL2fMXK6z0s8ecKs9frCuLJvndBg==}

  urix@0.1.0:
    resolution: {integrity: sha512-Am1ousAhSLBeB9cG/7k7r2R0zj50uDRlZHPGbazid5s9rlF1F/QKYObEKSIunSjIOkJZqwRRLpvewjEkM7pSqg==}
    deprecated: Please see https://github.com/lydell/urix#deprecated

  url-toolkit@2.2.5:
    resolution: {integrity: sha512-mtN6xk+Nac+oyJ/PrI7tzfmomRVNFIWKUbG8jdYFt52hxbiReFAXIjYskvu64/dvuW71IcB7lV8l0HvZMac6Jg==}

  url@0.11.3:
    resolution: {integrity: sha512-6hxOLGfZASQK/cijlZnZJTq8OXAkt/3YGfQX45vvMYXpZoo8NdWZcY73K108Jf759lS1Bv/8wXnHDTSz17dSRw==}

  use@3.1.1:
    resolution: {integrity: sha512-cwESVXlO3url9YWlFW/TA9cshCEhtu7IKJ/p5soJ/gGpj7vbvFrAY/eIioQ6Dw23KjZhYgiIo8HOs1nQ2vr/oQ==}
    engines: {node: '>=0.10.0'}

  util-deprecate@1.0.2:
    resolution: {integrity: sha512-EPD5q1uXyFxJpCrLnCc1nHnq3gOa6DZBocAIiI2TaSCA7VCJ1UJDMagCzIkXNsUYfD1daK//LTEQ8xiIbrHtcw==}

  uuid@10.0.0:
    resolution: {integrity: sha512-8XkAphELsDnEGrDxUOHB3RGvXz6TeuYSGEZBOjtTtPm2lwhGBjLgOzLHB63IUWfBpNucQjND6d3AOudO+H3RWQ==}
    hasBin: true

  vary@1.1.2:
    resolution: {integrity: sha512-BNGbWLfd0eUPabhkXUVm0j8uuvREyTh5ovRa/dyow/BqAbZJyC+5fU+IzQOzmAKzYqYRAISoRhdQr3eIZ/PXqg==}
    engines: {node: '>= 0.8'}

  video.js@7.21.5:
    resolution: {integrity: sha512-WRq86tXZKrThA9mK+IR+v4tIQVVvnb5LhvL71fD2AX7TxVOPdaeK1X/wyuUruBqWaOG3w2sZXoMY6HF2Jlo9qA==}

  videojs-font@3.2.0:
    resolution: {integrity: sha512-g8vHMKK2/JGorSfqAZQUmYYNnXmfec4MLhwtEFS+mMs2IDY398GLysy6BH6K+aS1KMNu/xWZ8Sue/X/mdQPliA==}

  videojs-vtt.js@0.15.5:
    resolution: {integrity: sha512-yZbBxvA7QMYn15Lr/ZfhhLPrNpI/RmCSCqgIff57GC2gIrV5YfyzLfLyZMj0NnZSAz8syB4N0nHXpZg9MyrMOQ==}

  vite-plugin-compression@0.5.1:
    resolution: {integrity: sha512-5QJKBDc+gNYVqL/skgFAP81Yuzo9R+EAf19d+EtsMF/i8kFUpNi3J/H01QD3Oo8zBQn+NzoCIFkpPLynoOzaJg==}
    peerDependencies:
      vite: '>=2.0.0'

  vite-plugin-ejs@1.7.0:
    resolution: {integrity: sha512-JNP3zQDC4mSbfoJ3G73s5mmZITD8NGjUmLkq4swxyahy/W0xuokK9U9IJGXw7KCggq6UucT6hJ0p+tQrNtqTZw==}
    peerDependencies:
      vite: '>=5.0.0'

  vite-plugin-eslint@1.8.1:
    resolution: {integrity: sha512-PqdMf3Y2fLO9FsNPmMX+//2BF5SF8nEWspZdgl4kSt7UvHDRHVVfHvxsD7ULYzZrJDGRxR81Nq7TOFgwMnUang==}
    peerDependencies:
      eslint: '>=7'
      vite: '>=2'

  vite-plugin-progress@0.0.7:
    resolution: {integrity: sha512-zyvKdcc/X+6hnw3J1HVV1TKrlFKC4Rh8GnDnWG/2qhRXjqytTcM++xZ+SAPnoDsSyWl8O93ymK0wZRgHAoglEQ==}
    engines: {node: '>=14', pnpm: '>=7.0.0'}
    peerDependencies:
      vite: '>2.0.0-0'

  vite-plugin-purge-icons@0.10.0:
    resolution: {integrity: sha512-4fMJKQuBu9lAPJWjqGEytRaxty1pP9bWgQLA68dwbbaCXu6NBrOUb/3kMaUc7TP09kerEk+qTriCk05OZXpjwA==}
    engines: {node: '>= 12'}
    peerDependencies:
      vite: '>=2'

  vite-plugin-svg-icons@2.0.1:
    resolution: {integrity: sha512-6ktD+DhV6Rz3VtedYvBKKVA2eXF+sAQVaKkKLDSqGUfnhqXl3bj5PPkVTl3VexfTuZy66PmINi8Q6eFnVfRUmA==}
    peerDependencies:
      vite: '>=2.0.0'

  vite-plugin-top-level-await@1.4.4:
    resolution: {integrity: sha512-QyxQbvcMkgt+kDb12m2P8Ed35Sp6nXP+l8ptGrnHV9zgYDUpraO0CPdlqLSeBqvY2DToR52nutDG7mIHuysdiw==}
    peerDependencies:
      vite: '>=2.8'

  vite@5.1.4:
    resolution: {integrity: sha512-n+MPqzq+d9nMVTKyewqw6kSt+R3CkvF9QAKY8obiQn8g1fwTscKxyfaYnC632HtBXAQGc1Yjomphwn1dtwGAHg==}
    engines: {node: ^18.0.0 || >=20.0.0}
    hasBin: true
    peerDependencies:
      '@types/node': ^18.0.0 || >=20.0.0
      less: '*'
      lightningcss: ^1.21.0
      sass: '*'
      stylus: '*'
      sugarss: '*'
      terser: ^5.4.0
    peerDependenciesMeta:
      '@types/node':
        optional: true
      less:
        optional: true
      lightningcss:
        optional: true
      sass:
        optional: true
      stylus:
        optional: true
      sugarss:
        optional: true
      terser:
        optional: true

  vue-demi@0.14.7:
    resolution: {integrity: sha512-EOG8KXDQNwkJILkx/gPcoL/7vH+hORoBaKgGe+6W7VFMvCYJfmF2dGbvgDroVnI8LU7/kTu8mbjRZGBU1z9NTA==}
    engines: {node: '>=12'}
    hasBin: true
    peerDependencies:
      '@vue/composition-api': ^1.0.0-rc.1
      vue: ^3.0.0-0 || ^2.6.0
    peerDependenciesMeta:
      '@vue/composition-api':
        optional: true

  vue-dompurify-html@4.1.4:
    resolution: {integrity: sha512-K0XDSZA4dmMMvAgW8yaCx1kAYQldmgXeHJaLPS0mlSKOu8B+onE06X4KfB5LGyX4jR3rlVosyWJczRBzR0sZ/g==}
    peerDependencies:
      vue: ^2.7.0 || ^3.0.0

  vue-eslint-parser@9.4.2:
    resolution: {integrity: sha512-Ry9oiGmCAK91HrKMtCrKFWmSFWvYkpGglCeFAIqDdr9zdXmMMpJOmUJS7WWsW7fX81h6mwHmUZCQQ1E0PkSwYQ==}
    engines: {node: ^14.17.0 || >=16.0.0}
    peerDependencies:
      eslint: '>=6.0.0'

  vue-i18n@9.10.2:
    resolution: {integrity: sha512-ECJ8RIFd+3c1d3m1pctQ6ywG5Yj8Efy1oYoAKQ9neRdkLbuKLVeW4gaY5HPkD/9ssf1pOnUrmIFjx2/gkGxmEw==}
    engines: {node: '>= 16'}
    peerDependencies:
      vue: ^3.0.0

  vue-router@4.3.2:
    resolution: {integrity: sha512-hKQJ1vDAZ5LVkKEnHhmm1f9pMiWIBNGF5AwU67PdH7TyXCj/a4hTccuUuYCAMgJK6rO/NVYtQIEN3yL8CECa7Q==}
    peerDependencies:
      vue: ^3.2.0

  vue-template-compiler@2.7.16:
    resolution: {integrity: sha512-AYbUWAJHLGGQM7+cNTELw+KsOG9nl2CnSv467WobS5Cv9uk3wFcnr1Etsz2sEIHEZvw1U+o9mRlEO6QbZvUPGQ==}

  vue-tsc@1.8.27:
    resolution: {integrity: sha512-WesKCAZCRAbmmhuGl3+VrdWItEvfoFIPXOvUJkjULi+x+6G/Dy69yO3TBRJDr9eUlmsNAwVmxsNZxvHKzbkKdg==}
    hasBin: true
    peerDependencies:
      typescript: '*'

  vue-types@5.1.1:
    resolution: {integrity: sha512-FMY/JCLWePXgGIcMDqYdJsQm1G0CDxEjq6W0+tZMJZlX37q/61eSGSIa/XFRwa9T7kkKXuxxl94/2kgxyWQqKw==}
    engines: {node: '>=14.0.0'}
    peerDependencies:
      vue: ^2.0.0 || ^3.0.0
    peerDependenciesMeta:
      vue:
        optional: true

  vue@3.4.21:
    resolution: {integrity: sha512-5hjyV/jLEIKD/jYl4cavMcnzKwjMKohureP8ejn3hhEjwhWIhWeuzL2kJAjzl/WyVsgPY56Sy4Z40C3lVshxXA==}
    peerDependencies:
      typescript: '*'
    peerDependenciesMeta:
      typescript:
        optional: true

  vuedraggable@4.1.0:
    resolution: {integrity: sha512-FU5HCWBmsf20GpP3eudURW3WdWTKIbEIQxh9/8GE806hydR9qZqRRxRE3RjqX7PkuLuMQG/A7n3cfj9rCEchww==}
    peerDependencies:
      vue: ^3.0.1

  wangeditor@4.7.15:
    resolution: {integrity: sha512-aPTdREd8BxXVyJ5MI+LU83FQ7u1EPd341iXIorRNYSOvoimNoZ4nPg+yn3FGbB93/owEa6buLw8wdhYnMCJQLg==}

  web-storage-cache@1.1.1:
    resolution: {integrity: sha512-D0MieGooOs8RpsrK+vnejXnvh4OOv/+lTFB35JRkJJQt+uOjPE08XpaE0QBLMTRu47B1KGT/Nq3Gbag3Orinzw==}

  webidl-conversions@3.0.1:
    resolution: {integrity: sha512-2JAn3z8AR6rjK8Sm8orRC0h/bcl/DqL7tRPdGZ4I1CjdF+EaMLmYxBHyXuKL849eucPFhvBoxMsflfOb8kxaeQ==}

  webpack-sources@3.2.3:
    resolution: {integrity: sha512-/DyMEOrDgLKKIG0fmvtz+4dUX/3Ghozwgm6iPp8KRhvn+eQf9+Q7GWxVNMk3+uCPWfdXYC4ExGBckIXdFEfH1w==}
    engines: {node: '>=10.13.0'}

  webpack-virtual-modules@0.6.1:
    resolution: {integrity: sha512-poXpCylU7ExuvZK8z+On3kX+S8o/2dQ/SVYueKA0D4WEMXROXgY8Ez50/bQEUmvoSMMrWcrJqCHuhAbsiwg7Dg==}

  whatwg-url@5.0.0:
    resolution: {integrity: sha512-saE57nupxk6v3HY35+jzBwYa0rKSy0XR8JSxZPwgLr7ys0IBzhGviA1/TUGJLmSVqs8pb9AnvICXEuOHLprYTw==}

  which-boxed-primitive@1.0.2:
    resolution: {integrity: sha512-bwZdv0AKLpplFY2KZRX6TvyuN7ojjr7lwkg6ml0roIy9YeuSr7JS372qlNW18UQYzgYK9ziGcerWqZOmEn9VNg==}

  which-module@2.0.1:
    resolution: {integrity: sha512-iBdZ57RDvnOR9AGBhML2vFZf7h8vmBjhoaZqODJBFWHVtKkDmKuHai3cx5PgVMrX5YDNp27AofYbAwctSS+vhQ==}

  which-typed-array@1.1.15:
    resolution: {integrity: sha512-oV0jmFtUky6CXfkqehVvBP/LSWJ2sy4vWMioiENyJLePrBO/yKyV9OyJySfAKosh+RYkIl5zJCNZ8/4JncrpdA==}
    engines: {node: '>= 0.4'}

  which@1.3.1:
    resolution: {integrity: sha512-HxJdYWq1MTIQbJ3nw0cqssHoTNU267KlrDuGZ1WYlxDStUtKUhOaJmh112/TZmHxxUfuJqPXSOm7tDyas0OSIQ==}
    hasBin: true

  which@2.0.2:
    resolution: {integrity: sha512-BLI3Tl1TW3Pvl70l3yq3Y64i+awpwXqsGBYWkkqMtnbXgrMD+yj7rhW0kuEDxzJaYXGjEW5ogapKNMEKNMjibA==}
    engines: {node: '>= 8'}
    hasBin: true

  wildcard@1.1.2:
    resolution: {integrity: sha512-DXukZJxpHA8LuotRwL0pP1+rS6CS7FF2qStDDE1C7DDg2rLud2PXRMuEDYIPhgEezwnlHNL4c+N6MfMTjCGTng==}

  word-wrap@1.2.5:
    resolution: {integrity: sha512-BN22B5eaMMI9UMtjrGd5g5eCYPpCPDUy0FJXbYsaT5zYxjFOckS53SQDE3pWkVoWpHXVb3BrYcEN4Twa55B5cA==}
    engines: {node: '>=0.10.0'}

  wrap-ansi@6.2.0:
    resolution: {integrity: sha512-r6lPcBGxZXlIcymEu7InxDMhdW0KDxpLgoFLcguasxCaJ/SOIZwINatK9KY/tf+ZrlywOKU0UDj3ATXUBfxJXA==}
    engines: {node: '>=8'}

  wrap-ansi@7.0.0:
    resolution: {integrity: sha512-YVGIj2kamLSTxw6NsZjoBxfSwsn0ycdesmc4p+Q21c5zPuZ1pl+NfxVdxPtdHvmNVOQ6XSYG4AUtyt/Fi7D16Q==}
    engines: {node: '>=10'}

  wrap-ansi@8.1.0:
    resolution: {integrity: sha512-si7QWI6zUMq56bESFvagtmzMdGOtoxfR+Sez11Mobfc7tm+VkUckk9bW2UeffTGVUbOksxmSw0AA2gs8g71NCQ==}
    engines: {node: '>=12'}

  wrap-ansi@9.0.0:
    resolution: {integrity: sha512-G8ura3S+3Z2G+mkgNRq8dqaFZAuxfsxpBB8OCTGRTCtp+l/v9nbFNmCUP1BZMts3G1142MsZfn6eeUKrr4PD1Q==}
    engines: {node: '>=18'}

  wrappy@1.0.2:
    resolution: {integrity: sha512-l4Sp/DRseor9wL6EvV2+TuQn63dMkPjZ/sp9XkghTEbV9KlPS1xUsZ3u7/IQO4wxtcFB4bgpQPRcR3QCvezPcQ==}

  write-file-atomic@5.0.1:
    resolution: {integrity: sha512-+QU2zd6OTD8XWIJCbffaiQeH9U73qIqafo1x6V1snCWYGJf6cVE0cDR4D8xRzcEnfI21IFrUPzPGtcPf8AC+Rw==}
    engines: {node: ^14.17.0 || ^16.13.0 || >=18.0.0}

  xml-js@1.6.11:
    resolution: {integrity: sha512-7rVi2KMfwfWFl+GpPg6m80IVMWXLRjO+PxTq7V2CDhoGak0wzYzFgUY2m4XJ47OGdXd8eLE8EmwfAmdjw7lC1g==}
    hasBin: true

  xml-name-validator@4.0.0:
    resolution: {integrity: sha512-ICP2e+jsHvAj2E2lIHxa5tjXRlKDJo4IdvPvCXbXQGdzSfmSpNVyIKMvoZHjDY9DP0zV17iI85o90vRFXNccRw==}
    engines: {node: '>=12'}

  y18n@4.0.3:
    resolution: {integrity: sha512-JKhqTOwSrqNA1NY5lSztJ1GrBiUodLMmIZuLiDaMRJ+itFd+ABVE8XBjOvIWL+rSqNDC74LCSFmlb/U4UZ4hJQ==}

  y18n@5.0.8:
    resolution: {integrity: sha512-0pfFzegeDWJHJIAmTLRP2DwHjdF5s7jo9tuztdQxAhINCdvS+3nGINqPd00AphqJR/0LhANUS6/+7SCb98YOfA==}
    engines: {node: '>=10'}

  yallist@3.1.1:
    resolution: {integrity: sha512-a4UGQaWPH59mOXUYnAG2ewncQS4i4F43Tv3JoAM+s2VDAmS9NsK8GpDMLrCHPksFT7h3K6TOoUNn2pb7RoXx4g==}

  yallist@4.0.0:
    resolution: {integrity: sha512-3wdGidZyq5PB084XLES5TpOSRA3wjXAlIWMhum2kRcv/41Sn2emQ0dycQW4uZXLejwKvg6EsvbdlVL+FYEct7A==}

  yaml-eslint-parser@1.2.2:
    resolution: {integrity: sha512-pEwzfsKbTrB8G3xc/sN7aw1v6A6c/pKxLAkjclnAyo5g5qOh6eL9WGu0o3cSDQZKrTNk4KL4lQSwZW+nBkANEg==}
    engines: {node: ^14.17.0 || >=16.0.0}

  yaml@2.3.4:
    resolution: {integrity: sha512-8aAvwVUSHpfEqTQ4w/KMlf3HcRdt50E5ODIQJBw1fQ5RL34xabzxtUlzTXVqc4rkZsPbvrXKWnABCD7kWSmocA==}
    engines: {node: '>= 14'}

  yaml@2.4.2:
    resolution: {integrity: sha512-B3VqDZ+JAg1nZpaEmWtTXUlBneoGx6CPM9b0TENK6aoSu5t73dItudwdgmi6tHlIZZId4dZ9skcAQ2UbcyAeVA==}
    engines: {node: '>= 14'}
    hasBin: true

  yargs-parser@18.1.3:
    resolution: {integrity: sha512-o50j0JeToy/4K6OZcaQmW6lyXXKhq7csREXcDwk2omFPJEwUNOVtJKvmDr9EI1fAJZUyZcRF7kxGBWmRXudrCQ==}
    engines: {node: '>=6'}

  yargs-parser@21.1.1:
    resolution: {integrity: sha512-tVpsJW7DdjecAiFpbIB1e3qxIQsE6NoPc5/eTdrbbIC4h0LVsWhnoa3g+m2HclBIujHzsxZ4VJVA+GUuc2/LBw==}
    engines: {node: '>=12'}

  yargs@15.4.1:
    resolution: {integrity: sha512-aePbxDmcYW++PaqBsJ+HYUFwCdv4LVvdnhBy78E57PIor8/OVvhMrADFFEDh8DHDFRv/O9i3lPhsENjO7QX0+A==}
    engines: {node: '>=8'}

  yargs@17.7.2:
    resolution: {integrity: sha512-7dSzzRQ++CKnNI/krKnYRV7JKKPUXMEh61soaHKg9mrWEhzFWhFnxPxGl+69cD1Ou63C13NUPCnmIcrvqCuM6w==}
    engines: {node: '>=12'}

  yocto-queue@0.1.0:
    resolution: {integrity: sha512-rVksvsnNCdJ/ohGc6xgPwyN8eheCxsiLM8mxuE/t/mOVqJewPuO1miLpTHQiRgTKCLexL4MeAFVagts7HmNZ2Q==}
    engines: {node: '>=10'}

  yocto-queue@1.0.0:
    resolution: {integrity: sha512-9bnSc/HEW2uRy67wc+T8UwauLuPJVn28jb+GtJY16iiKWyvmYJRXVT4UamsAEGQfPohgr2q4Tq0sQbQlxTfi1g==}
    engines: {node: '>=12.20'}

  zrender@5.5.0:
    resolution: {integrity: sha512-O3MilSi/9mwoovx77m6ROZM7sXShR/O/JIanvzTwjN3FORfLSr81PsUGd7jlaYOeds9d8tw82oP44+3YucVo+w==}

snapshots:

  '@ampproject/remapping@2.3.0':
    dependencies:
      '@jridgewell/gen-mapping': 0.3.5
      '@jridgewell/trace-mapping': 0.3.25

  '@antfu/install-pkg@0.1.1':
    dependencies:
      execa: 5.1.1
      find-up: 5.0.0

  '@antfu/utils@0.7.7': {}

  '@babel/code-frame@7.24.2':
    dependencies:
      '@babel/highlight': 7.24.2
      picocolors: 1.0.0

  '@babel/compat-data@7.24.4': {}

  '@babel/core@7.24.4':
    dependencies:
      '@ampproject/remapping': 2.3.0
      '@babel/code-frame': 7.24.2
      '@babel/generator': 7.24.4
      '@babel/helper-compilation-targets': 7.23.6
      '@babel/helper-module-transforms': 7.23.3(@babel/core@7.24.4)
      '@babel/helpers': 7.24.4
      '@babel/parser': 7.24.4
      '@babel/template': 7.24.0
      '@babel/traverse': 7.24.1
      '@babel/types': 7.24.0
      convert-source-map: 2.0.0
      debug: 4.3.4
      gensync: 1.0.0-beta.2
      json5: 2.2.3
      semver: 6.3.1
    transitivePeerDependencies:
      - supports-color

  '@babel/generator@7.24.4':
    dependencies:
      '@babel/types': 7.24.0
      '@jridgewell/gen-mapping': 0.3.5
      '@jridgewell/trace-mapping': 0.3.25
      jsesc: 2.5.2

  '@babel/helper-annotate-as-pure@7.22.5':
    dependencies:
      '@babel/types': 7.24.0

  '@babel/helper-builder-binary-assignment-operator-visitor@7.22.15':
    dependencies:
      '@babel/types': 7.24.0

  '@babel/helper-compilation-targets@7.23.6':
    dependencies:
      '@babel/compat-data': 7.24.4
      '@babel/helper-validator-option': 7.23.5
      browserslist: 4.23.0
      lru-cache: 5.1.1
      semver: 6.3.1

  '@babel/helper-create-class-features-plugin@7.24.4(@babel/core@7.24.4)':
    dependencies:
      '@babel/core': 7.24.4
      '@babel/helper-annotate-as-pure': 7.22.5
      '@babel/helper-environment-visitor': 7.22.20
      '@babel/helper-function-name': 7.23.0
      '@babel/helper-member-expression-to-functions': 7.23.0
      '@babel/helper-optimise-call-expression': 7.22.5
      '@babel/helper-replace-supers': 7.24.1(@babel/core@7.24.4)
      '@babel/helper-skip-transparent-expression-wrappers': 7.22.5
      '@babel/helper-split-export-declaration': 7.22.6
      semver: 6.3.1

  '@babel/helper-create-regexp-features-plugin@7.22.15(@babel/core@7.24.4)':
    dependencies:
      '@babel/core': 7.24.4
      '@babel/helper-annotate-as-pure': 7.22.5
      regexpu-core: 5.3.2
      semver: 6.3.1

  '@babel/helper-define-polyfill-provider@0.6.2(@babel/core@7.24.4)':
    dependencies:
      '@babel/core': 7.24.4
      '@babel/helper-compilation-targets': 7.23.6
      '@babel/helper-plugin-utils': 7.24.0
      debug: 4.3.4
      lodash.debounce: 4.0.8
      resolve: 1.22.8
    transitivePeerDependencies:
      - supports-color

  '@babel/helper-environment-visitor@7.22.20': {}

  '@babel/helper-function-name@7.23.0':
    dependencies:
      '@babel/template': 7.24.0
      '@babel/types': 7.24.0

  '@babel/helper-hoist-variables@7.22.5':
    dependencies:
      '@babel/types': 7.24.0

  '@babel/helper-member-expression-to-functions@7.23.0':
    dependencies:
      '@babel/types': 7.24.0

  '@babel/helper-module-imports@7.22.15':
    dependencies:
      '@babel/types': 7.24.0

  '@babel/helper-module-imports@7.24.3':
    dependencies:
      '@babel/types': 7.24.0

  '@babel/helper-module-transforms@7.23.3(@babel/core@7.24.4)':
    dependencies:
      '@babel/core': 7.24.4
      '@babel/helper-environment-visitor': 7.22.20
      '@babel/helper-module-imports': 7.24.3
      '@babel/helper-simple-access': 7.22.5
      '@babel/helper-split-export-declaration': 7.22.6
      '@babel/helper-validator-identifier': 7.22.20

  '@babel/helper-optimise-call-expression@7.22.5':
    dependencies:
      '@babel/types': 7.24.0

  '@babel/helper-plugin-utils@7.24.0': {}

  '@babel/helper-remap-async-to-generator@7.22.20(@babel/core@7.24.4)':
    dependencies:
      '@babel/core': 7.24.4
      '@babel/helper-annotate-as-pure': 7.22.5
      '@babel/helper-environment-visitor': 7.22.20
      '@babel/helper-wrap-function': 7.22.20

  '@babel/helper-replace-supers@7.24.1(@babel/core@7.24.4)':
    dependencies:
      '@babel/core': 7.24.4
      '@babel/helper-environment-visitor': 7.22.20
      '@babel/helper-member-expression-to-functions': 7.23.0
      '@babel/helper-optimise-call-expression': 7.22.5

  '@babel/helper-simple-access@7.22.5':
    dependencies:
      '@babel/types': 7.24.0

  '@babel/helper-skip-transparent-expression-wrappers@7.22.5':
    dependencies:
      '@babel/types': 7.24.0

  '@babel/helper-split-export-declaration@7.22.6':
    dependencies:
      '@babel/types': 7.24.0

  '@babel/helper-string-parser@7.24.1': {}

  '@babel/helper-validator-identifier@7.22.20': {}

  '@babel/helper-validator-option@7.23.5': {}

  '@babel/helper-wrap-function@7.22.20':
    dependencies:
      '@babel/helper-function-name': 7.23.0
      '@babel/template': 7.24.0
      '@babel/types': 7.24.0

  '@babel/helpers@7.24.4':
    dependencies:
      '@babel/template': 7.24.0
      '@babel/traverse': 7.24.1
      '@babel/types': 7.24.0
    transitivePeerDependencies:
      - supports-color

  '@babel/highlight@7.24.2':
    dependencies:
      '@babel/helper-validator-identifier': 7.22.20
      chalk: 2.4.2
      js-tokens: 4.0.0
      picocolors: 1.0.0

  '@babel/parser@7.24.4':
    dependencies:
      '@babel/types': 7.24.0

  '@babel/plugin-bugfix-firefox-class-in-computed-class-key@7.24.4(@babel/core@7.24.4)':
    dependencies:
      '@babel/core': 7.24.4
      '@babel/helper-environment-visitor': 7.22.20
      '@babel/helper-plugin-utils': 7.24.0

  '@babel/plugin-bugfix-safari-id-destructuring-collision-in-function-expression@7.24.1(@babel/core@7.24.4)':
    dependencies:
      '@babel/core': 7.24.4
      '@babel/helper-plugin-utils': 7.24.0

  '@babel/plugin-bugfix-v8-spread-parameters-in-optional-chaining@7.24.1(@babel/core@7.24.4)':
    dependencies:
      '@babel/core': 7.24.4
      '@babel/helper-plugin-utils': 7.24.0
      '@babel/helper-skip-transparent-expression-wrappers': 7.22.5
      '@babel/plugin-transform-optional-chaining': 7.24.1(@babel/core@7.24.4)

  '@babel/plugin-bugfix-v8-static-class-fields-redefine-readonly@7.24.1(@babel/core@7.24.4)':
    dependencies:
      '@babel/core': 7.24.4
      '@babel/helper-environment-visitor': 7.22.20
      '@babel/helper-plugin-utils': 7.24.0

  '@babel/plugin-proposal-private-property-in-object@7.21.0-placeholder-for-preset-env.2(@babel/core@7.24.4)':
    dependencies:
      '@babel/core': 7.24.4

  '@babel/plugin-syntax-async-generators@7.8.4(@babel/core@7.24.4)':
    dependencies:
      '@babel/core': 7.24.4
      '@babel/helper-plugin-utils': 7.24.0

  '@babel/plugin-syntax-class-properties@7.12.13(@babel/core@7.24.4)':
    dependencies:
      '@babel/core': 7.24.4
      '@babel/helper-plugin-utils': 7.24.0

  '@babel/plugin-syntax-class-static-block@7.14.5(@babel/core@7.24.4)':
    dependencies:
      '@babel/core': 7.24.4
      '@babel/helper-plugin-utils': 7.24.0

  '@babel/plugin-syntax-dynamic-import@7.8.3(@babel/core@7.24.4)':
    dependencies:
      '@babel/core': 7.24.4
      '@babel/helper-plugin-utils': 7.24.0

  '@babel/plugin-syntax-export-namespace-from@7.8.3(@babel/core@7.24.4)':
    dependencies:
      '@babel/core': 7.24.4
      '@babel/helper-plugin-utils': 7.24.0

  '@babel/plugin-syntax-import-assertions@7.24.1(@babel/core@7.24.4)':
    dependencies:
      '@babel/core': 7.24.4
      '@babel/helper-plugin-utils': 7.24.0

  '@babel/plugin-syntax-import-attributes@7.24.1(@babel/core@7.24.4)':
    dependencies:
      '@babel/core': 7.24.4
      '@babel/helper-plugin-utils': 7.24.0

  '@babel/plugin-syntax-import-meta@7.10.4(@babel/core@7.24.4)':
    dependencies:
      '@babel/core': 7.24.4
      '@babel/helper-plugin-utils': 7.24.0

  '@babel/plugin-syntax-json-strings@7.8.3(@babel/core@7.24.4)':
    dependencies:
      '@babel/core': 7.24.4
      '@babel/helper-plugin-utils': 7.24.0

  '@babel/plugin-syntax-jsx@7.24.1(@babel/core@7.24.4)':
    dependencies:
      '@babel/core': 7.24.4
      '@babel/helper-plugin-utils': 7.24.0

  '@babel/plugin-syntax-logical-assignment-operators@7.10.4(@babel/core@7.24.4)':
    dependencies:
      '@babel/core': 7.24.4
      '@babel/helper-plugin-utils': 7.24.0

  '@babel/plugin-syntax-nullish-coalescing-operator@7.8.3(@babel/core@7.24.4)':
    dependencies:
      '@babel/core': 7.24.4
      '@babel/helper-plugin-utils': 7.24.0

  '@babel/plugin-syntax-numeric-separator@7.10.4(@babel/core@7.24.4)':
    dependencies:
      '@babel/core': 7.24.4
      '@babel/helper-plugin-utils': 7.24.0

  '@babel/plugin-syntax-object-rest-spread@7.8.3(@babel/core@7.24.4)':
    dependencies:
      '@babel/core': 7.24.4
      '@babel/helper-plugin-utils': 7.24.0

  '@babel/plugin-syntax-optional-catch-binding@7.8.3(@babel/core@7.24.4)':
    dependencies:
      '@babel/core': 7.24.4
      '@babel/helper-plugin-utils': 7.24.0

  '@babel/plugin-syntax-optional-chaining@7.8.3(@babel/core@7.24.4)':
    dependencies:
      '@babel/core': 7.24.4
      '@babel/helper-plugin-utils': 7.24.0

  '@babel/plugin-syntax-private-property-in-object@7.14.5(@babel/core@7.24.4)':
    dependencies:
      '@babel/core': 7.24.4
      '@babel/helper-plugin-utils': 7.24.0

  '@babel/plugin-syntax-top-level-await@7.14.5(@babel/core@7.24.4)':
    dependencies:
      '@babel/core': 7.24.4
      '@babel/helper-plugin-utils': 7.24.0

  '@babel/plugin-syntax-typescript@7.24.1(@babel/core@7.24.4)':
    dependencies:
      '@babel/core': 7.24.4
      '@babel/helper-plugin-utils': 7.24.0

  '@babel/plugin-syntax-unicode-sets-regex@7.18.6(@babel/core@7.24.4)':
    dependencies:
      '@babel/core': 7.24.4
      '@babel/helper-create-regexp-features-plugin': 7.22.15(@babel/core@7.24.4)
      '@babel/helper-plugin-utils': 7.24.0

  '@babel/plugin-transform-arrow-functions@7.24.1(@babel/core@7.24.4)':
    dependencies:
      '@babel/core': 7.24.4
      '@babel/helper-plugin-utils': 7.24.0

  '@babel/plugin-transform-async-generator-functions@7.24.3(@babel/core@7.24.4)':
    dependencies:
      '@babel/core': 7.24.4
      '@babel/helper-environment-visitor': 7.22.20
      '@babel/helper-plugin-utils': 7.24.0
      '@babel/helper-remap-async-to-generator': 7.22.20(@babel/core@7.24.4)
      '@babel/plugin-syntax-async-generators': 7.8.4(@babel/core@7.24.4)

  '@babel/plugin-transform-async-to-generator@7.24.1(@babel/core@7.24.4)':
    dependencies:
      '@babel/core': 7.24.4
      '@babel/helper-module-imports': 7.24.3
      '@babel/helper-plugin-utils': 7.24.0
      '@babel/helper-remap-async-to-generator': 7.22.20(@babel/core@7.24.4)

  '@babel/plugin-transform-block-scoped-functions@7.24.1(@babel/core@7.24.4)':
    dependencies:
      '@babel/core': 7.24.4
      '@babel/helper-plugin-utils': 7.24.0

  '@babel/plugin-transform-block-scoping@7.24.4(@babel/core@7.24.4)':
    dependencies:
      '@babel/core': 7.24.4
      '@babel/helper-plugin-utils': 7.24.0

  '@babel/plugin-transform-class-properties@7.24.1(@babel/core@7.24.4)':
    dependencies:
      '@babel/core': 7.24.4
      '@babel/helper-create-class-features-plugin': 7.24.4(@babel/core@7.24.4)
      '@babel/helper-plugin-utils': 7.24.0

  '@babel/plugin-transform-class-static-block@7.24.4(@babel/core@7.24.4)':
    dependencies:
      '@babel/core': 7.24.4
      '@babel/helper-create-class-features-plugin': 7.24.4(@babel/core@7.24.4)
      '@babel/helper-plugin-utils': 7.24.0
      '@babel/plugin-syntax-class-static-block': 7.14.5(@babel/core@7.24.4)

  '@babel/plugin-transform-classes@7.24.1(@babel/core@7.24.4)':
    dependencies:
      '@babel/core': 7.24.4
      '@babel/helper-annotate-as-pure': 7.22.5
      '@babel/helper-compilation-targets': 7.23.6
      '@babel/helper-environment-visitor': 7.22.20
      '@babel/helper-function-name': 7.23.0
      '@babel/helper-plugin-utils': 7.24.0
      '@babel/helper-replace-supers': 7.24.1(@babel/core@7.24.4)
      '@babel/helper-split-export-declaration': 7.22.6
      globals: 11.12.0

  '@babel/plugin-transform-computed-properties@7.24.1(@babel/core@7.24.4)':
    dependencies:
      '@babel/core': 7.24.4
      '@babel/helper-plugin-utils': 7.24.0
      '@babel/template': 7.24.0

  '@babel/plugin-transform-destructuring@7.24.1(@babel/core@7.24.4)':
    dependencies:
      '@babel/core': 7.24.4
      '@babel/helper-plugin-utils': 7.24.0

  '@babel/plugin-transform-dotall-regex@7.24.1(@babel/core@7.24.4)':
    dependencies:
      '@babel/core': 7.24.4
      '@babel/helper-create-regexp-features-plugin': 7.22.15(@babel/core@7.24.4)
      '@babel/helper-plugin-utils': 7.24.0

  '@babel/plugin-transform-duplicate-keys@7.24.1(@babel/core@7.24.4)':
    dependencies:
      '@babel/core': 7.24.4
      '@babel/helper-plugin-utils': 7.24.0

  '@babel/plugin-transform-dynamic-import@7.24.1(@babel/core@7.24.4)':
    dependencies:
      '@babel/core': 7.24.4
      '@babel/helper-plugin-utils': 7.24.0
      '@babel/plugin-syntax-dynamic-import': 7.8.3(@babel/core@7.24.4)

  '@babel/plugin-transform-exponentiation-operator@7.24.1(@babel/core@7.24.4)':
    dependencies:
      '@babel/core': 7.24.4
      '@babel/helper-builder-binary-assignment-operator-visitor': 7.22.15
      '@babel/helper-plugin-utils': 7.24.0

  '@babel/plugin-transform-export-namespace-from@7.24.1(@babel/core@7.24.4)':
    dependencies:
      '@babel/core': 7.24.4
      '@babel/helper-plugin-utils': 7.24.0
      '@babel/plugin-syntax-export-namespace-from': 7.8.3(@babel/core@7.24.4)

  '@babel/plugin-transform-for-of@7.24.1(@babel/core@7.24.4)':
    dependencies:
      '@babel/core': 7.24.4
      '@babel/helper-plugin-utils': 7.24.0
      '@babel/helper-skip-transparent-expression-wrappers': 7.22.5

  '@babel/plugin-transform-function-name@7.24.1(@babel/core@7.24.4)':
    dependencies:
      '@babel/core': 7.24.4
      '@babel/helper-compilation-targets': 7.23.6
      '@babel/helper-function-name': 7.23.0
      '@babel/helper-plugin-utils': 7.24.0

  '@babel/plugin-transform-json-strings@7.24.1(@babel/core@7.24.4)':
    dependencies:
      '@babel/core': 7.24.4
      '@babel/helper-plugin-utils': 7.24.0
      '@babel/plugin-syntax-json-strings': 7.8.3(@babel/core@7.24.4)

  '@babel/plugin-transform-literals@7.24.1(@babel/core@7.24.4)':
    dependencies:
      '@babel/core': 7.24.4
      '@babel/helper-plugin-utils': 7.24.0

  '@babel/plugin-transform-logical-assignment-operators@7.24.1(@babel/core@7.24.4)':
    dependencies:
      '@babel/core': 7.24.4
      '@babel/helper-plugin-utils': 7.24.0
      '@babel/plugin-syntax-logical-assignment-operators': 7.10.4(@babel/core@7.24.4)

  '@babel/plugin-transform-member-expression-literals@7.24.1(@babel/core@7.24.4)':
    dependencies:
      '@babel/core': 7.24.4
      '@babel/helper-plugin-utils': 7.24.0

  '@babel/plugin-transform-modules-amd@7.24.1(@babel/core@7.24.4)':
    dependencies:
      '@babel/core': 7.24.4
      '@babel/helper-module-transforms': 7.23.3(@babel/core@7.24.4)
      '@babel/helper-plugin-utils': 7.24.0

  '@babel/plugin-transform-modules-commonjs@7.24.1(@babel/core@7.24.4)':
    dependencies:
      '@babel/core': 7.24.4
      '@babel/helper-module-transforms': 7.23.3(@babel/core@7.24.4)
      '@babel/helper-plugin-utils': 7.24.0
      '@babel/helper-simple-access': 7.22.5

  '@babel/plugin-transform-modules-systemjs@7.24.1(@babel/core@7.24.4)':
    dependencies:
      '@babel/core': 7.24.4
      '@babel/helper-hoist-variables': 7.22.5
      '@babel/helper-module-transforms': 7.23.3(@babel/core@7.24.4)
      '@babel/helper-plugin-utils': 7.24.0
      '@babel/helper-validator-identifier': 7.22.20

  '@babel/plugin-transform-modules-umd@7.24.1(@babel/core@7.24.4)':
    dependencies:
      '@babel/core': 7.24.4
      '@babel/helper-module-transforms': 7.23.3(@babel/core@7.24.4)
      '@babel/helper-plugin-utils': 7.24.0

  '@babel/plugin-transform-named-capturing-groups-regex@7.22.5(@babel/core@7.24.4)':
    dependencies:
      '@babel/core': 7.24.4
      '@babel/helper-create-regexp-features-plugin': 7.22.15(@babel/core@7.24.4)
      '@babel/helper-plugin-utils': 7.24.0

  '@babel/plugin-transform-new-target@7.24.1(@babel/core@7.24.4)':
    dependencies:
      '@babel/core': 7.24.4
      '@babel/helper-plugin-utils': 7.24.0

  '@babel/plugin-transform-nullish-coalescing-operator@7.24.1(@babel/core@7.24.4)':
    dependencies:
      '@babel/core': 7.24.4
      '@babel/helper-plugin-utils': 7.24.0
      '@babel/plugin-syntax-nullish-coalescing-operator': 7.8.3(@babel/core@7.24.4)

  '@babel/plugin-transform-numeric-separator@7.24.1(@babel/core@7.24.4)':
    dependencies:
      '@babel/core': 7.24.4
      '@babel/helper-plugin-utils': 7.24.0
      '@babel/plugin-syntax-numeric-separator': 7.10.4(@babel/core@7.24.4)

  '@babel/plugin-transform-object-rest-spread@7.24.1(@babel/core@7.24.4)':
    dependencies:
      '@babel/core': 7.24.4
      '@babel/helper-compilation-targets': 7.23.6
      '@babel/helper-plugin-utils': 7.24.0
      '@babel/plugin-syntax-object-rest-spread': 7.8.3(@babel/core@7.24.4)
      '@babel/plugin-transform-parameters': 7.24.1(@babel/core@7.24.4)

  '@babel/plugin-transform-object-super@7.24.1(@babel/core@7.24.4)':
    dependencies:
      '@babel/core': 7.24.4
      '@babel/helper-plugin-utils': 7.24.0
      '@babel/helper-replace-supers': 7.24.1(@babel/core@7.24.4)

  '@babel/plugin-transform-optional-catch-binding@7.24.1(@babel/core@7.24.4)':
    dependencies:
      '@babel/core': 7.24.4
      '@babel/helper-plugin-utils': 7.24.0
      '@babel/plugin-syntax-optional-catch-binding': 7.8.3(@babel/core@7.24.4)

  '@babel/plugin-transform-optional-chaining@7.24.1(@babel/core@7.24.4)':
    dependencies:
      '@babel/core': 7.24.4
      '@babel/helper-plugin-utils': 7.24.0
      '@babel/helper-skip-transparent-expression-wrappers': 7.22.5
      '@babel/plugin-syntax-optional-chaining': 7.8.3(@babel/core@7.24.4)

  '@babel/plugin-transform-parameters@7.24.1(@babel/core@7.24.4)':
    dependencies:
      '@babel/core': 7.24.4
      '@babel/helper-plugin-utils': 7.24.0

  '@babel/plugin-transform-private-methods@7.24.1(@babel/core@7.24.4)':
    dependencies:
      '@babel/core': 7.24.4
      '@babel/helper-create-class-features-plugin': 7.24.4(@babel/core@7.24.4)
      '@babel/helper-plugin-utils': 7.24.0

  '@babel/plugin-transform-private-property-in-object@7.24.1(@babel/core@7.24.4)':
    dependencies:
      '@babel/core': 7.24.4
      '@babel/helper-annotate-as-pure': 7.22.5
      '@babel/helper-create-class-features-plugin': 7.24.4(@babel/core@7.24.4)
      '@babel/helper-plugin-utils': 7.24.0
      '@babel/plugin-syntax-private-property-in-object': 7.14.5(@babel/core@7.24.4)

  '@babel/plugin-transform-property-literals@7.24.1(@babel/core@7.24.4)':
    dependencies:
      '@babel/core': 7.24.4
      '@babel/helper-plugin-utils': 7.24.0

  '@babel/plugin-transform-regenerator@7.24.1(@babel/core@7.24.4)':
    dependencies:
      '@babel/core': 7.24.4
      '@babel/helper-plugin-utils': 7.24.0
      regenerator-transform: 0.15.2

  '@babel/plugin-transform-reserved-words@7.24.1(@babel/core@7.24.4)':
    dependencies:
      '@babel/core': 7.24.4
      '@babel/helper-plugin-utils': 7.24.0

  '@babel/plugin-transform-shorthand-properties@7.24.1(@babel/core@7.24.4)':
    dependencies:
      '@babel/core': 7.24.4
      '@babel/helper-plugin-utils': 7.24.0

  '@babel/plugin-transform-spread@7.24.1(@babel/core@7.24.4)':
    dependencies:
      '@babel/core': 7.24.4
      '@babel/helper-plugin-utils': 7.24.0
      '@babel/helper-skip-transparent-expression-wrappers': 7.22.5

  '@babel/plugin-transform-sticky-regex@7.24.1(@babel/core@7.24.4)':
    dependencies:
      '@babel/core': 7.24.4
      '@babel/helper-plugin-utils': 7.24.0

  '@babel/plugin-transform-template-literals@7.24.1(@babel/core@7.24.4)':
    dependencies:
      '@babel/core': 7.24.4
      '@babel/helper-plugin-utils': 7.24.0

  '@babel/plugin-transform-typeof-symbol@7.24.1(@babel/core@7.24.4)':
    dependencies:
      '@babel/core': 7.24.4
      '@babel/helper-plugin-utils': 7.24.0

  '@babel/plugin-transform-typescript@7.24.4(@babel/core@7.24.4)':
    dependencies:
      '@babel/core': 7.24.4
      '@babel/helper-annotate-as-pure': 7.22.5
      '@babel/helper-create-class-features-plugin': 7.24.4(@babel/core@7.24.4)
      '@babel/helper-plugin-utils': 7.24.0
      '@babel/plugin-syntax-typescript': 7.24.1(@babel/core@7.24.4)

  '@babel/plugin-transform-unicode-escapes@7.24.1(@babel/core@7.24.4)':
    dependencies:
      '@babel/core': 7.24.4
      '@babel/helper-plugin-utils': 7.24.0

  '@babel/plugin-transform-unicode-property-regex@7.24.1(@babel/core@7.24.4)':
    dependencies:
      '@babel/core': 7.24.4
      '@babel/helper-create-regexp-features-plugin': 7.22.15(@babel/core@7.24.4)
      '@babel/helper-plugin-utils': 7.24.0

  '@babel/plugin-transform-unicode-regex@7.24.1(@babel/core@7.24.4)':
    dependencies:
      '@babel/core': 7.24.4
      '@babel/helper-create-regexp-features-plugin': 7.22.15(@babel/core@7.24.4)
      '@babel/helper-plugin-utils': 7.24.0

  '@babel/plugin-transform-unicode-sets-regex@7.24.1(@babel/core@7.24.4)':
    dependencies:
      '@babel/core': 7.24.4
      '@babel/helper-create-regexp-features-plugin': 7.22.15(@babel/core@7.24.4)
      '@babel/helper-plugin-utils': 7.24.0

  '@babel/preset-env@7.24.4(@babel/core@7.24.4)':
    dependencies:
      '@babel/compat-data': 7.24.4
      '@babel/core': 7.24.4
      '@babel/helper-compilation-targets': 7.23.6
      '@babel/helper-plugin-utils': 7.24.0
      '@babel/helper-validator-option': 7.23.5
      '@babel/plugin-bugfix-firefox-class-in-computed-class-key': 7.24.4(@babel/core@7.24.4)
      '@babel/plugin-bugfix-safari-id-destructuring-collision-in-function-expression': 7.24.1(@babel/core@7.24.4)
      '@babel/plugin-bugfix-v8-spread-parameters-in-optional-chaining': 7.24.1(@babel/core@7.24.4)
      '@babel/plugin-bugfix-v8-static-class-fields-redefine-readonly': 7.24.1(@babel/core@7.24.4)
      '@babel/plugin-proposal-private-property-in-object': 7.21.0-placeholder-for-preset-env.2(@babel/core@7.24.4)
      '@babel/plugin-syntax-async-generators': 7.8.4(@babel/core@7.24.4)
      '@babel/plugin-syntax-class-properties': 7.12.13(@babel/core@7.24.4)
      '@babel/plugin-syntax-class-static-block': 7.14.5(@babel/core@7.24.4)
      '@babel/plugin-syntax-dynamic-import': 7.8.3(@babel/core@7.24.4)
      '@babel/plugin-syntax-export-namespace-from': 7.8.3(@babel/core@7.24.4)
      '@babel/plugin-syntax-import-assertions': 7.24.1(@babel/core@7.24.4)
      '@babel/plugin-syntax-import-attributes': 7.24.1(@babel/core@7.24.4)
      '@babel/plugin-syntax-import-meta': 7.10.4(@babel/core@7.24.4)
      '@babel/plugin-syntax-json-strings': 7.8.3(@babel/core@7.24.4)
      '@babel/plugin-syntax-logical-assignment-operators': 7.10.4(@babel/core@7.24.4)
      '@babel/plugin-syntax-nullish-coalescing-operator': 7.8.3(@babel/core@7.24.4)
      '@babel/plugin-syntax-numeric-separator': 7.10.4(@babel/core@7.24.4)
      '@babel/plugin-syntax-object-rest-spread': 7.8.3(@babel/core@7.24.4)
      '@babel/plugin-syntax-optional-catch-binding': 7.8.3(@babel/core@7.24.4)
      '@babel/plugin-syntax-optional-chaining': 7.8.3(@babel/core@7.24.4)
      '@babel/plugin-syntax-private-property-in-object': 7.14.5(@babel/core@7.24.4)
      '@babel/plugin-syntax-top-level-await': 7.14.5(@babel/core@7.24.4)
      '@babel/plugin-syntax-unicode-sets-regex': 7.18.6(@babel/core@7.24.4)
      '@babel/plugin-transform-arrow-functions': 7.24.1(@babel/core@7.24.4)
      '@babel/plugin-transform-async-generator-functions': 7.24.3(@babel/core@7.24.4)
      '@babel/plugin-transform-async-to-generator': 7.24.1(@babel/core@7.24.4)
      '@babel/plugin-transform-block-scoped-functions': 7.24.1(@babel/core@7.24.4)
      '@babel/plugin-transform-block-scoping': 7.24.4(@babel/core@7.24.4)
      '@babel/plugin-transform-class-properties': 7.24.1(@babel/core@7.24.4)
      '@babel/plugin-transform-class-static-block': 7.24.4(@babel/core@7.24.4)
      '@babel/plugin-transform-classes': 7.24.1(@babel/core@7.24.4)
      '@babel/plugin-transform-computed-properties': 7.24.1(@babel/core@7.24.4)
      '@babel/plugin-transform-destructuring': 7.24.1(@babel/core@7.24.4)
      '@babel/plugin-transform-dotall-regex': 7.24.1(@babel/core@7.24.4)
      '@babel/plugin-transform-duplicate-keys': 7.24.1(@babel/core@7.24.4)
      '@babel/plugin-transform-dynamic-import': 7.24.1(@babel/core@7.24.4)
      '@babel/plugin-transform-exponentiation-operator': 7.24.1(@babel/core@7.24.4)
      '@babel/plugin-transform-export-namespace-from': 7.24.1(@babel/core@7.24.4)
      '@babel/plugin-transform-for-of': 7.24.1(@babel/core@7.24.4)
      '@babel/plugin-transform-function-name': 7.24.1(@babel/core@7.24.4)
      '@babel/plugin-transform-json-strings': 7.24.1(@babel/core@7.24.4)
      '@babel/plugin-transform-literals': 7.24.1(@babel/core@7.24.4)
      '@babel/plugin-transform-logical-assignment-operators': 7.24.1(@babel/core@7.24.4)
      '@babel/plugin-transform-member-expression-literals': 7.24.1(@babel/core@7.24.4)
      '@babel/plugin-transform-modules-amd': 7.24.1(@babel/core@7.24.4)
      '@babel/plugin-transform-modules-commonjs': 7.24.1(@babel/core@7.24.4)
      '@babel/plugin-transform-modules-systemjs': 7.24.1(@babel/core@7.24.4)
      '@babel/plugin-transform-modules-umd': 7.24.1(@babel/core@7.24.4)
      '@babel/plugin-transform-named-capturing-groups-regex': 7.22.5(@babel/core@7.24.4)
      '@babel/plugin-transform-new-target': 7.24.1(@babel/core@7.24.4)
      '@babel/plugin-transform-nullish-coalescing-operator': 7.24.1(@babel/core@7.24.4)
      '@babel/plugin-transform-numeric-separator': 7.24.1(@babel/core@7.24.4)
      '@babel/plugin-transform-object-rest-spread': 7.24.1(@babel/core@7.24.4)
      '@babel/plugin-transform-object-super': 7.24.1(@babel/core@7.24.4)
      '@babel/plugin-transform-optional-catch-binding': 7.24.1(@babel/core@7.24.4)
      '@babel/plugin-transform-optional-chaining': 7.24.1(@babel/core@7.24.4)
      '@babel/plugin-transform-parameters': 7.24.1(@babel/core@7.24.4)
      '@babel/plugin-transform-private-methods': 7.24.1(@babel/core@7.24.4)
      '@babel/plugin-transform-private-property-in-object': 7.24.1(@babel/core@7.24.4)
      '@babel/plugin-transform-property-literals': 7.24.1(@babel/core@7.24.4)
      '@babel/plugin-transform-regenerator': 7.24.1(@babel/core@7.24.4)
      '@babel/plugin-transform-reserved-words': 7.24.1(@babel/core@7.24.4)
      '@babel/plugin-transform-shorthand-properties': 7.24.1(@babel/core@7.24.4)
      '@babel/plugin-transform-spread': 7.24.1(@babel/core@7.24.4)
      '@babel/plugin-transform-sticky-regex': 7.24.1(@babel/core@7.24.4)
      '@babel/plugin-transform-template-literals': 7.24.1(@babel/core@7.24.4)
      '@babel/plugin-transform-typeof-symbol': 7.24.1(@babel/core@7.24.4)
      '@babel/plugin-transform-unicode-escapes': 7.24.1(@babel/core@7.24.4)
      '@babel/plugin-transform-unicode-property-regex': 7.24.1(@babel/core@7.24.4)
      '@babel/plugin-transform-unicode-regex': 7.24.1(@babel/core@7.24.4)
      '@babel/plugin-transform-unicode-sets-regex': 7.24.1(@babel/core@7.24.4)
      '@babel/preset-modules': 0.1.6-no-external-plugins(@babel/core@7.24.4)
      babel-plugin-polyfill-corejs2: 0.4.11(@babel/core@7.24.4)
      babel-plugin-polyfill-corejs3: 0.10.4(@babel/core@7.24.4)
      babel-plugin-polyfill-regenerator: 0.6.2(@babel/core@7.24.4)
      core-js-compat: 3.37.0
      semver: 6.3.1
    transitivePeerDependencies:
      - supports-color

  '@babel/preset-modules@0.1.6-no-external-plugins(@babel/core@7.24.4)':
    dependencies:
      '@babel/core': 7.24.4
      '@babel/helper-plugin-utils': 7.24.0
      '@babel/types': 7.24.0
      esutils: 2.0.3

  '@babel/preset-typescript@7.24.1(@babel/core@7.24.4)':
    dependencies:
      '@babel/core': 7.24.4
      '@babel/helper-plugin-utils': 7.24.0
      '@babel/helper-validator-option': 7.23.5
      '@babel/plugin-syntax-jsx': 7.24.1(@babel/core@7.24.4)
      '@babel/plugin-transform-modules-commonjs': 7.24.1(@babel/core@7.24.4)
      '@babel/plugin-transform-typescript': 7.24.4(@babel/core@7.24.4)

  '@babel/regjsgen@0.8.0': {}

  '@babel/runtime-corejs3@7.24.4':
    dependencies:
      core-js-pure: 3.37.0
      regenerator-runtime: 0.14.1

  '@babel/runtime@7.24.4':
    dependencies:
      regenerator-runtime: 0.14.1

  '@babel/template@7.24.0':
    dependencies:
      '@babel/code-frame': 7.24.2
      '@babel/parser': 7.24.4
      '@babel/types': 7.24.0

  '@babel/traverse@7.24.1':
    dependencies:
      '@babel/code-frame': 7.24.2
      '@babel/generator': 7.24.4
      '@babel/helper-environment-visitor': 7.22.20
      '@babel/helper-function-name': 7.23.0
      '@babel/helper-hoist-variables': 7.22.5
      '@babel/helper-split-export-declaration': 7.22.6
      '@babel/parser': 7.24.4
      '@babel/types': 7.24.0
      debug: 4.3.4
      globals: 11.12.0
    transitivePeerDependencies:
      - supports-color

  '@babel/types@7.24.0':
    dependencies:
      '@babel/helper-string-parser': 7.24.1
      '@babel/helper-validator-identifier': 7.22.20
      to-fast-properties: 2.0.0

  '@bpmn-io/diagram-js-ui@0.2.3':
    dependencies:
      htm: 3.1.1
      preact: 10.20.2

  '@bpmn-io/element-templates-validator@0.2.0':
    dependencies:
      '@camunda/element-templates-json-schema': 0.4.0
      json-source-map: 0.6.1
      min-dash: 3.8.1

  '@bpmn-io/extract-process-variables@0.4.5':
    dependencies:
      min-dash: 3.8.1

  '@camunda/element-templates-json-schema@0.4.0': {}

  '@commitlint/cli@19.3.0(@types/node@20.12.7)(typescript@5.3.3)':
    dependencies:
      '@commitlint/format': 19.3.0
      '@commitlint/lint': 19.2.2
      '@commitlint/load': 19.2.0(@types/node@20.12.7)(typescript@5.3.3)
      '@commitlint/read': 19.2.1
      '@commitlint/types': 19.0.3
      execa: 8.0.1
      yargs: 17.7.2
    transitivePeerDependencies:
      - '@types/node'
      - typescript

  '@commitlint/config-conventional@19.2.2':
    dependencies:
      '@commitlint/types': 19.0.3
      conventional-changelog-conventionalcommits: 7.0.2

  '@commitlint/config-validator@19.0.3':
    dependencies:
      '@commitlint/types': 19.0.3
      ajv: 8.12.0

  '@commitlint/ensure@19.0.3':
    dependencies:
      '@commitlint/types': 19.0.3
      lodash.camelcase: 4.3.0
      lodash.kebabcase: 4.1.1
      lodash.snakecase: 4.1.1
      lodash.startcase: 4.4.0
      lodash.upperfirst: 4.3.1

  '@commitlint/execute-rule@19.0.0': {}

  '@commitlint/format@19.3.0':
    dependencies:
      '@commitlint/types': 19.0.3
      chalk: 5.3.0

  '@commitlint/is-ignored@19.2.2':
    dependencies:
      '@commitlint/types': 19.0.3
      semver: 7.6.0

  '@commitlint/lint@19.2.2':
    dependencies:
      '@commitlint/is-ignored': 19.2.2
      '@commitlint/parse': 19.0.3
      '@commitlint/rules': 19.0.3
      '@commitlint/types': 19.0.3

  '@commitlint/load@19.2.0(@types/node@20.12.7)(typescript@5.3.3)':
    dependencies:
      '@commitlint/config-validator': 19.0.3
      '@commitlint/execute-rule': 19.0.0
      '@commitlint/resolve-extends': 19.1.0
      '@commitlint/types': 19.0.3
      chalk: 5.3.0
      cosmiconfig: 9.0.0(typescript@5.3.3)
      cosmiconfig-typescript-loader: 5.0.0(@types/node@20.12.7)(cosmiconfig@9.0.0(typescript@5.3.3))(typescript@5.3.3)
      lodash.isplainobject: 4.0.6
      lodash.merge: 4.6.2
      lodash.uniq: 4.5.0
    transitivePeerDependencies:
      - '@types/node'
      - typescript

  '@commitlint/message@19.0.0': {}

  '@commitlint/parse@19.0.3':
    dependencies:
      '@commitlint/types': 19.0.3
      conventional-changelog-angular: 7.0.0
      conventional-commits-parser: 5.0.0

  '@commitlint/read@19.2.1':
    dependencies:
      '@commitlint/top-level': 19.0.0
      '@commitlint/types': 19.0.3
      execa: 8.0.1
      git-raw-commits: 4.0.0
      minimist: 1.2.8

  '@commitlint/resolve-extends@19.1.0':
    dependencies:
      '@commitlint/config-validator': 19.0.3
      '@commitlint/types': 19.0.3
      global-directory: 4.0.1
      import-meta-resolve: 4.0.0
      lodash.mergewith: 4.6.2
      resolve-from: 5.0.0

  '@commitlint/rules@19.0.3':
    dependencies:
      '@commitlint/ensure': 19.0.3
      '@commitlint/message': 19.0.0
      '@commitlint/to-lines': 19.0.0
      '@commitlint/types': 19.0.3
      execa: 8.0.1

  '@commitlint/to-lines@19.0.0': {}

  '@commitlint/top-level@19.0.0':
    dependencies:
      find-up: 7.0.0

  '@commitlint/types@19.0.3':
    dependencies:
      '@types/conventional-commits-parser': 5.0.0
      chalk: 5.3.0

  '@csstools/css-parser-algorithms@2.6.1(@csstools/css-tokenizer@2.2.4)':
    dependencies:
      '@csstools/css-tokenizer': 2.2.4

  '@csstools/css-tokenizer@2.2.4': {}

  '@csstools/media-query-list-parser@2.1.9(@csstools/css-parser-algorithms@2.6.1(@csstools/css-tokenizer@2.2.4))(@csstools/css-tokenizer@2.2.4)':
    dependencies:
      '@csstools/css-parser-algorithms': 2.6.1(@csstools/css-tokenizer@2.2.4)
      '@csstools/css-tokenizer': 2.2.4

  '@csstools/selector-specificity@3.0.3(postcss-selector-parser@6.0.16)':
    dependencies:
      postcss-selector-parser: 6.0.16

  '@ctrl/tinycolor@3.6.1': {}

  '@dual-bundle/import-meta-resolve@4.0.0': {}

  '@element-plus/icons-vue@2.3.1(vue@3.4.21(typescript@5.3.3))':
    dependencies:
      vue: 3.4.21(typescript@5.3.3)

  '@esbuild/aix-ppc64@0.19.12':
    optional: true

  '@esbuild/android-arm64@0.19.12':
    optional: true

  '@esbuild/android-arm@0.19.12':
    optional: true

  '@esbuild/android-x64@0.19.12':
    optional: true

  '@esbuild/darwin-arm64@0.19.12':
    optional: true

  '@esbuild/darwin-x64@0.19.12':
    optional: true

  '@esbuild/freebsd-arm64@0.19.12':
    optional: true

  '@esbuild/freebsd-x64@0.19.12':
    optional: true

  '@esbuild/linux-arm64@0.19.12':
    optional: true

  '@esbuild/linux-arm@0.19.12':
    optional: true

  '@esbuild/linux-ia32@0.19.12':
    optional: true

  '@esbuild/linux-loong64@0.19.12':
    optional: true

  '@esbuild/linux-mips64el@0.19.12':
    optional: true

  '@esbuild/linux-ppc64@0.19.12':
    optional: true

  '@esbuild/linux-riscv64@0.19.12':
    optional: true

  '@esbuild/linux-s390x@0.19.12':
    optional: true

  '@esbuild/linux-x64@0.19.12':
    optional: true

  '@esbuild/netbsd-x64@0.19.12':
    optional: true

  '@esbuild/openbsd-x64@0.19.12':
    optional: true

  '@esbuild/sunos-x64@0.19.12':
    optional: true

  '@esbuild/win32-arm64@0.19.12':
    optional: true

  '@esbuild/win32-ia32@0.19.12':
    optional: true

  '@esbuild/win32-x64@0.19.12':
    optional: true

  '@eslint-community/eslint-utils@4.4.0(eslint@8.57.0)':
    dependencies:
      eslint: 8.57.0
      eslint-visitor-keys: 3.4.3

  '@eslint-community/regexpp@4.10.0': {}

  '@eslint/eslintrc@2.1.4':
    dependencies:
      ajv: 6.12.6
      debug: 4.3.4
      espree: 9.6.1
      globals: 13.24.0
      ignore: 5.3.1
      import-fresh: 3.3.0
      js-yaml: 4.1.0
      minimatch: 3.1.2
      strip-json-comments: 3.1.1
    transitivePeerDependencies:
      - supports-color

  '@eslint/js@8.57.0': {}

  '@floating-ui/core@1.6.1':
    dependencies:
      '@floating-ui/utils': 0.2.2

  '@floating-ui/dom@1.6.4':
    dependencies:
      '@floating-ui/core': 1.6.1
      '@floating-ui/utils': 0.2.2

  '@floating-ui/utils@0.2.2': {}

  '@form-create/component-elm-checkbox@3.1.29':
    dependencies:
      '@form-create/utils': 3.1.29

  '@form-create/component-elm-frame@3.1.29':
    dependencies:
      '@form-create/utils': 3.1.29

  '@form-create/component-elm-group@3.1.29':
    dependencies:
      '@form-create/utils': 3.1.29

  '@form-create/component-elm-radio@3.1.29':
    dependencies:
      '@form-create/utils': 3.1.29

  '@form-create/component-elm-select@3.1.29':
    dependencies:
      '@form-create/utils': 3.1.29

  '@form-create/component-elm-tree@3.1.29':
    dependencies:
      '@form-create/utils': 3.1.29

  '@form-create/component-elm-upload@3.1.29':
    dependencies:
      '@form-create/utils': 3.1.29

  '@form-create/component-subform@3.1.5': {}

  '@form-create/component-wangeditor@3.1.20':
    dependencies:
      wangeditor: 4.7.15

  '@form-create/core@3.1.29(vue@3.4.21(typescript@5.3.3))':
    dependencies:
      '@form-create/utils': 3.1.29
      vue: 3.4.21(typescript@5.3.3)

  '@form-create/designer@3.1.5(vue@3.4.21(typescript@5.3.3))':
    dependencies:
      '@form-create/component-wangeditor': 3.1.20
      '@form-create/element-ui': 3.1.29(vue@3.4.21(typescript@5.3.3))
      '@form-create/utils': 3.1.29
      vuedraggable: 4.1.0(vue@3.4.21(typescript@5.3.3))
    transitivePeerDependencies:
      - vue

  '@form-create/element-ui@3.1.29(vue@3.4.21(typescript@5.3.3))':
    dependencies:
      '@form-create/component-elm-checkbox': 3.1.29
      '@form-create/component-elm-frame': 3.1.29
      '@form-create/component-elm-group': 3.1.29
      '@form-create/component-elm-radio': 3.1.29
      '@form-create/component-elm-select': 3.1.29
      '@form-create/component-elm-tree': 3.1.29
      '@form-create/component-elm-upload': 3.1.29
      '@form-create/component-subform': 3.1.5
      '@form-create/core': 3.1.29(vue@3.4.21(typescript@5.3.3))
      '@form-create/utils': 3.1.29
      vue: 3.4.21(typescript@5.3.3)

  '@form-create/utils@3.1.29': {}

  '@gera2ld/jsx-dom@2.2.2':
    dependencies:
      '@babel/runtime': 7.24.4

  '@humanwhocodes/config-array@0.11.14':
    dependencies:
      '@humanwhocodes/object-schema': 2.0.3
      debug: 4.3.4
      minimatch: 3.1.2
    transitivePeerDependencies:
      - supports-color

  '@humanwhocodes/module-importer@1.0.1': {}

  '@humanwhocodes/object-schema@2.0.3': {}

  '@iconify/iconify@2.1.2':
    dependencies:
      cross-fetch: 3.1.8
    transitivePeerDependencies:
      - encoding

  '@iconify/iconify@3.1.1':
    dependencies:
      '@iconify/types': 2.0.0

  '@iconify/json@2.2.205':
    dependencies:
      '@iconify/types': 2.0.0
      pathe: 1.1.2

  '@iconify/types@2.0.0': {}

  '@iconify/utils@2.1.23':
    dependencies:
      '@antfu/install-pkg': 0.1.1
      '@antfu/utils': 0.7.7
      '@iconify/types': 2.0.0
      debug: 4.3.4
      kolorist: 1.8.0
      local-pkg: 0.5.0
      mlly: 1.6.1
    transitivePeerDependencies:
      - supports-color

  '@intlify/bundle-utils@7.5.1(vue-i18n@9.10.2(vue@3.4.21(typescript@5.3.3)))':
    dependencies:
      '@intlify/message-compiler': 9.13.1
      '@intlify/shared': 9.13.1
      acorn: 8.11.3
      escodegen: 2.1.0
      estree-walker: 2.0.2
      jsonc-eslint-parser: 2.4.0
      magic-string: 0.30.10
      mlly: 1.6.1
      source-map-js: 1.2.0
      yaml-eslint-parser: 1.2.2
    optionalDependencies:
      vue-i18n: 9.10.2(vue@3.4.21(typescript@5.3.3))

  '@intlify/core-base@9.10.2':
    dependencies:
      '@intlify/message-compiler': 9.10.2
      '@intlify/shared': 9.10.2

  '@intlify/message-compiler@9.10.2':
    dependencies:
      '@intlify/shared': 9.10.2
      source-map-js: 1.2.0

  '@intlify/message-compiler@9.13.1':
    dependencies:
      '@intlify/shared': 9.13.1
      source-map-js: 1.2.0

  '@intlify/shared@9.10.2': {}

  '@intlify/shared@9.13.1': {}

  '@intlify/unplugin-vue-i18n@2.0.0(rollup@4.17.1)(vue-i18n@9.10.2(vue@3.4.21(typescript@5.3.3)))':
    dependencies:
      '@intlify/bundle-utils': 7.5.1(vue-i18n@9.10.2(vue@3.4.21(typescript@5.3.3)))
      '@intlify/shared': 9.13.1
      '@rollup/pluginutils': 5.1.0(rollup@4.17.1)
      '@vue/compiler-sfc': 3.4.26
      debug: 4.3.4
      fast-glob: 3.3.2
      js-yaml: 4.1.0
      json5: 2.2.3
      pathe: 1.1.2
      picocolors: 1.0.0
      source-map-js: 1.2.0
      unplugin: 1.10.1
    optionalDependencies:
      vue-i18n: 9.10.2(vue@3.4.21(typescript@5.3.3))
    transitivePeerDependencies:
      - rollup
      - supports-color

  '@isaacs/cliui@8.0.2':
    dependencies:
      string-width: 5.1.2
      string-width-cjs: string-width@4.2.3
      strip-ansi: 7.1.0
      strip-ansi-cjs: strip-ansi@6.0.1
      wrap-ansi: 8.1.0
      wrap-ansi-cjs: wrap-ansi@7.0.0

  '@jest/schemas@29.6.3':
    dependencies:
      '@sinclair/typebox': 0.27.8

  '@jridgewell/gen-mapping@0.3.5':
    dependencies:
      '@jridgewell/set-array': 1.2.1
      '@jridgewell/sourcemap-codec': 1.4.15
      '@jridgewell/trace-mapping': 0.3.25

  '@jridgewell/resolve-uri@3.1.2': {}

  '@jridgewell/set-array@1.2.1': {}

  '@jridgewell/source-map@0.3.6':
    dependencies:
      '@jridgewell/gen-mapping': 0.3.5
      '@jridgewell/trace-mapping': 0.3.25

  '@jridgewell/sourcemap-codec@1.4.15': {}

  '@jridgewell/trace-mapping@0.3.25':
    dependencies:
      '@jridgewell/resolve-uri': 3.1.2
      '@jridgewell/sourcemap-codec': 1.4.15

  '@microsoft/fetch-event-source@2.0.1': {}

  '@nodelib/fs.scandir@2.1.5':
    dependencies:
      '@nodelib/fs.stat': 2.0.5
      run-parallel: 1.2.0

  '@nodelib/fs.stat@2.0.5': {}

  '@nodelib/fs.walk@1.2.8':
    dependencies:
      '@nodelib/fs.scandir': 2.1.5
      fastq: 1.17.1

  '@pkgjs/parseargs@0.11.0':
    optional: true

  '@pkgr/core@0.1.1': {}

  '@polka/url@1.0.0-next.25': {}

  '@purge-icons/core@0.10.0':
    dependencies:
      '@iconify/iconify': 2.1.2
      axios: 0.26.1(debug@4.3.4)
      debug: 4.3.4
      fast-glob: 3.3.2
      fs-extra: 10.1.0
    transitivePeerDependencies:
      - encoding
      - supports-color

  '@purge-icons/generated@0.10.0':
    dependencies:
      '@iconify/iconify': 3.1.1

  '@purge-icons/generated@0.9.0':
    dependencies:
      '@iconify/iconify': 3.1.1

  '@rollup/plugin-virtual@3.0.2(rollup@4.17.1)':
    optionalDependencies:
      rollup: 4.17.1

  '@rollup/pluginutils@4.2.1':
    dependencies:
      estree-walker: 2.0.2
      picomatch: 2.3.1

  '@rollup/pluginutils@5.1.0(rollup@4.17.1)':
    dependencies:
      '@types/estree': 1.0.5
      estree-walker: 2.0.2
      picomatch: 2.3.1
    optionalDependencies:
      rollup: 4.17.1

  '@rollup/rollup-android-arm-eabi@4.17.1':
    optional: true

  '@rollup/rollup-android-arm64@4.17.1':
    optional: true

  '@rollup/rollup-darwin-arm64@4.17.1':
    optional: true

  '@rollup/rollup-darwin-x64@4.17.1':
    optional: true

  '@rollup/rollup-linux-arm-gnueabihf@4.17.1':
    optional: true

  '@rollup/rollup-linux-arm-musleabihf@4.17.1':
    optional: true

  '@rollup/rollup-linux-arm64-gnu@4.17.1':
    optional: true

  '@rollup/rollup-linux-arm64-musl@4.17.1':
    optional: true

  '@rollup/rollup-linux-powerpc64le-gnu@4.17.1':
    optional: true

  '@rollup/rollup-linux-riscv64-gnu@4.17.1':
    optional: true

  '@rollup/rollup-linux-s390x-gnu@4.17.1':
    optional: true

  '@rollup/rollup-linux-x64-gnu@4.17.1':
    optional: true

  '@rollup/rollup-linux-x64-musl@4.17.1':
    optional: true

  '@rollup/rollup-win32-arm64-msvc@4.17.1':
    optional: true

  '@rollup/rollup-win32-ia32-msvc@4.17.1':
    optional: true

  '@rollup/rollup-win32-x64-msvc@4.17.1':
    optional: true

  '@sinclair/typebox@0.27.8': {}

  '@swc/core-darwin-arm64@1.7.35':
    optional: true

  '@swc/core-darwin-x64@1.7.35':
    optional: true

  '@swc/core-linux-arm-gnueabihf@1.7.35':
    optional: true

  '@swc/core-linux-arm64-gnu@1.7.35':
    optional: true

  '@swc/core-linux-arm64-musl@1.7.35':
    optional: true

  '@swc/core-linux-x64-gnu@1.7.35':
    optional: true

  '@swc/core-linux-x64-musl@1.7.35':
    optional: true

  '@swc/core-win32-arm64-msvc@1.7.35':
    optional: true

  '@swc/core-win32-ia32-msvc@1.7.35':
    optional: true

  '@swc/core-win32-x64-msvc@1.7.35':
    optional: true

  '@swc/core@1.7.35':
    dependencies:
      '@swc/counter': 0.1.3
      '@swc/types': 0.1.13
    optionalDependencies:
      '@swc/core-darwin-arm64': 1.7.35
      '@swc/core-darwin-x64': 1.7.35
      '@swc/core-linux-arm-gnueabihf': 1.7.35
      '@swc/core-linux-arm64-gnu': 1.7.35
      '@swc/core-linux-arm64-musl': 1.7.35
      '@swc/core-linux-x64-gnu': 1.7.35
      '@swc/core-linux-x64-musl': 1.7.35
      '@swc/core-win32-arm64-msvc': 1.7.35
      '@swc/core-win32-ia32-msvc': 1.7.35
      '@swc/core-win32-x64-msvc': 1.7.35

  '@swc/counter@0.1.3': {}

  '@swc/types@0.1.13':
    dependencies:
      '@swc/counter': 0.1.3

  '@sxzz/popperjs-es@2.11.7': {}

  '@transloadit/prettier-bytes@0.0.7': {}

  '@trysound/sax@0.2.0': {}

  '@types/conventional-commits-parser@5.0.0':
    dependencies:
      '@types/node': 20.12.7

  '@types/d3-array@3.2.1': {}

  '@types/d3-axis@3.0.6':
    dependencies:
      '@types/d3-selection': 3.0.10

  '@types/d3-brush@3.0.6':
    dependencies:
      '@types/d3-selection': 3.0.10

  '@types/d3-chord@3.0.6': {}

  '@types/d3-color@3.1.3': {}

  '@types/d3-contour@3.0.6':
    dependencies:
      '@types/d3-array': 3.2.1
      '@types/geojson': 7946.0.14

  '@types/d3-delaunay@6.0.4': {}

  '@types/d3-dispatch@3.0.6': {}

  '@types/d3-drag@3.0.7':
    dependencies:
      '@types/d3-selection': 3.0.10

  '@types/d3-dsv@3.0.7': {}

  '@types/d3-ease@3.0.2': {}

  '@types/d3-fetch@3.0.7':
    dependencies:
      '@types/d3-dsv': 3.0.7

  '@types/d3-force@3.0.10': {}

  '@types/d3-format@3.0.4': {}

  '@types/d3-geo@3.1.0':
    dependencies:
      '@types/geojson': 7946.0.14

  '@types/d3-hierarchy@3.1.7': {}

  '@types/d3-interpolate@3.0.4':
    dependencies:
      '@types/d3-color': 3.1.3

  '@types/d3-path@3.1.0': {}

  '@types/d3-polygon@3.0.2': {}

  '@types/d3-quadtree@3.0.6': {}

  '@types/d3-random@3.0.3': {}

  '@types/d3-scale-chromatic@3.0.3': {}

  '@types/d3-scale@4.0.8':
    dependencies:
      '@types/d3-time': 3.0.3

  '@types/d3-selection@3.0.10': {}

  '@types/d3-shape@3.1.6':
    dependencies:
      '@types/d3-path': 3.1.0

  '@types/d3-time-format@4.0.3': {}

  '@types/d3-time@3.0.3': {}

  '@types/d3-timer@3.0.2': {}

  '@types/d3-transition@3.0.8':
    dependencies:
      '@types/d3-selection': 3.0.10

  '@types/d3-zoom@3.0.8':
    dependencies:
      '@types/d3-interpolate': 3.0.4
      '@types/d3-selection': 3.0.10

  '@types/d3@7.4.3':
    dependencies:
      '@types/d3-array': 3.2.1
      '@types/d3-axis': 3.0.6
      '@types/d3-brush': 3.0.6
      '@types/d3-chord': 3.0.6
      '@types/d3-color': 3.1.3
      '@types/d3-contour': 3.0.6
      '@types/d3-delaunay': 6.0.4
      '@types/d3-dispatch': 3.0.6
      '@types/d3-drag': 3.0.7
      '@types/d3-dsv': 3.0.7
      '@types/d3-ease': 3.0.2
      '@types/d3-fetch': 3.0.7
      '@types/d3-force': 3.0.10
      '@types/d3-format': 3.0.4
      '@types/d3-geo': 3.1.0
      '@types/d3-hierarchy': 3.1.7
      '@types/d3-interpolate': 3.0.4
      '@types/d3-path': 3.1.0
      '@types/d3-polygon': 3.0.2
      '@types/d3-quadtree': 3.0.6
      '@types/d3-random': 3.0.3
      '@types/d3-scale': 4.0.8
      '@types/d3-scale-chromatic': 3.0.3
      '@types/d3-selection': 3.0.10
      '@types/d3-shape': 3.1.6
      '@types/d3-time': 3.0.3
      '@types/d3-time-format': 4.0.3
      '@types/d3-timer': 3.0.2
      '@types/d3-transition': 3.0.8
      '@types/d3-zoom': 3.0.8

  '@types/eslint@8.56.10':
    dependencies:
      '@types/estree': 1.0.5
      '@types/json-schema': 7.0.15

  '@types/estree@1.0.5': {}

  '@types/event-emitter@0.3.5': {}

  '@types/geojson@7946.0.14': {}

  '@types/json-schema@7.0.15': {}

  '@types/lodash-es@4.17.12':
    dependencies:
      '@types/lodash': 4.17.0

  '@types/lodash@4.17.0': {}

  '@types/node@10.17.60': {}

  '@types/node@20.12.7':
    dependencies:
      undici-types: 5.26.5

  '@types/nprogress@0.2.3': {}

  '@types/qrcode@1.5.5':
    dependencies:
      '@types/node': 20.12.7

  '@types/qs@6.9.15': {}

  '@types/semver@7.5.8': {}

  '@types/svgo@2.6.4':
    dependencies:
      '@types/node': 20.12.7

  '@types/video.js@7.3.58': {}

  '@types/web-bluetooth@0.0.16': {}

  '@types/web-bluetooth@0.0.20': {}

  '@typescript-eslint/eslint-plugin@7.7.1(@typescript-eslint/parser@7.7.1(eslint@8.57.0)(typescript@5.3.3))(eslint@8.57.0)(typescript@5.3.3)':
    dependencies:
      '@eslint-community/regexpp': 4.10.0
      '@typescript-eslint/parser': 7.7.1(eslint@8.57.0)(typescript@5.3.3)
      '@typescript-eslint/scope-manager': 7.7.1
      '@typescript-eslint/type-utils': 7.7.1(eslint@8.57.0)(typescript@5.3.3)
      '@typescript-eslint/utils': 7.7.1(eslint@8.57.0)(typescript@5.3.3)
      '@typescript-eslint/visitor-keys': 7.7.1
      debug: 4.3.4
      eslint: 8.57.0
      graphemer: 1.4.0
      ignore: 5.3.1
      natural-compare: 1.4.0
      semver: 7.6.0
      ts-api-utils: 1.3.0(typescript@5.3.3)
    optionalDependencies:
      typescript: 5.3.3
    transitivePeerDependencies:
      - supports-color

  '@typescript-eslint/parser@6.21.0(eslint@8.57.0)(typescript@5.3.3)':
    dependencies:
      '@typescript-eslint/scope-manager': 6.21.0
      '@typescript-eslint/types': 6.21.0
      '@typescript-eslint/typescript-estree': 6.21.0(typescript@5.3.3)
      '@typescript-eslint/visitor-keys': 6.21.0
      debug: 4.3.4
      eslint: 8.57.0
    optionalDependencies:
      typescript: 5.3.3
    transitivePeerDependencies:
      - supports-color

  '@typescript-eslint/parser@7.7.1(eslint@8.57.0)(typescript@5.3.3)':
    dependencies:
      '@typescript-eslint/scope-manager': 7.7.1
      '@typescript-eslint/types': 7.7.1
      '@typescript-eslint/typescript-estree': 7.7.1(typescript@5.3.3)
      '@typescript-eslint/visitor-keys': 7.7.1
      debug: 4.3.4
      eslint: 8.57.0
    optionalDependencies:
      typescript: 5.3.3
    transitivePeerDependencies:
      - supports-color

  '@typescript-eslint/scope-manager@6.21.0':
    dependencies:
      '@typescript-eslint/types': 6.21.0
      '@typescript-eslint/visitor-keys': 6.21.0

  '@typescript-eslint/scope-manager@7.7.1':
    dependencies:
      '@typescript-eslint/types': 7.7.1
      '@typescript-eslint/visitor-keys': 7.7.1

  '@typescript-eslint/type-utils@7.7.1(eslint@8.57.0)(typescript@5.3.3)':
    dependencies:
      '@typescript-eslint/typescript-estree': 7.7.1(typescript@5.3.3)
      '@typescript-eslint/utils': 7.7.1(eslint@8.57.0)(typescript@5.3.3)
      debug: 4.3.4
      eslint: 8.57.0
      ts-api-utils: 1.3.0(typescript@5.3.3)
    optionalDependencies:
      typescript: 5.3.3
    transitivePeerDependencies:
      - supports-color

  '@typescript-eslint/types@6.21.0': {}

  '@typescript-eslint/types@7.7.1': {}

  '@typescript-eslint/typescript-estree@6.21.0(typescript@5.3.3)':
    dependencies:
      '@typescript-eslint/types': 6.21.0
      '@typescript-eslint/visitor-keys': 6.21.0
      debug: 4.3.4
      globby: 11.1.0
      is-glob: 4.0.3
      minimatch: 9.0.3
      semver: 7.6.0
      ts-api-utils: 1.3.0(typescript@5.3.3)
    optionalDependencies:
      typescript: 5.3.3
    transitivePeerDependencies:
      - supports-color

  '@typescript-eslint/typescript-estree@7.7.1(typescript@5.3.3)':
    dependencies:
      '@typescript-eslint/types': 7.7.1
      '@typescript-eslint/visitor-keys': 7.7.1
      debug: 4.3.4
      globby: 11.1.0
      is-glob: 4.0.3
      minimatch: 9.0.4
      semver: 7.6.0
      ts-api-utils: 1.3.0(typescript@5.3.3)
    optionalDependencies:
      typescript: 5.3.3
    transitivePeerDependencies:
      - supports-color

  '@typescript-eslint/utils@6.21.0(eslint@8.57.0)(typescript@5.3.3)':
    dependencies:
      '@eslint-community/eslint-utils': 4.4.0(eslint@8.57.0)
      '@types/json-schema': 7.0.15
      '@types/semver': 7.5.8
      '@typescript-eslint/scope-manager': 6.21.0
      '@typescript-eslint/types': 6.21.0
      '@typescript-eslint/typescript-estree': 6.21.0(typescript@5.3.3)
      eslint: 8.57.0
      semver: 7.6.0
    transitivePeerDependencies:
      - supports-color
      - typescript

  '@typescript-eslint/utils@7.7.1(eslint@8.57.0)(typescript@5.3.3)':
    dependencies:
      '@eslint-community/eslint-utils': 4.4.0(eslint@8.57.0)
      '@types/json-schema': 7.0.15
      '@types/semver': 7.5.8
      '@typescript-eslint/scope-manager': 7.7.1
      '@typescript-eslint/types': 7.7.1
      '@typescript-eslint/typescript-estree': 7.7.1(typescript@5.3.3)
      eslint: 8.57.0
      semver: 7.6.0
    transitivePeerDependencies:
      - supports-color
      - typescript

  '@typescript-eslint/visitor-keys@6.21.0':
    dependencies:
      '@typescript-eslint/types': 6.21.0
      eslint-visitor-keys: 3.4.3

  '@typescript-eslint/visitor-keys@7.7.1':
    dependencies:
      '@typescript-eslint/types': 7.7.1
      eslint-visitor-keys: 3.4.3

  '@ungap/structured-clone@1.2.0': {}

  '@unocss/astro@0.58.9(rollup@4.17.1)(vite@5.1.4(@types/node@20.12.7)(sass@1.75.0)(terser@5.30.4))':
    dependencies:
      '@unocss/core': 0.58.9
      '@unocss/reset': 0.58.9
      '@unocss/vite': 0.58.9(rollup@4.17.1)(vite@5.1.4(@types/node@20.12.7)(sass@1.75.0)(terser@5.30.4))
    optionalDependencies:
      vite: 5.1.4(@types/node@20.12.7)(sass@1.75.0)(terser@5.30.4)
    transitivePeerDependencies:
      - rollup

  '@unocss/cli@0.58.9(rollup@4.17.1)':
    dependencies:
      '@ampproject/remapping': 2.3.0
      '@rollup/pluginutils': 5.1.0(rollup@4.17.1)
      '@unocss/config': 0.58.9
      '@unocss/core': 0.58.9
      '@unocss/preset-uno': 0.58.9
      cac: 6.7.14
      chokidar: 3.6.0
      colorette: 2.0.20
      consola: 3.2.3
      fast-glob: 3.3.2
      magic-string: 0.30.10
      pathe: 1.1.2
      perfect-debounce: 1.0.0
    transitivePeerDependencies:
      - rollup

  '@unocss/config@0.57.7':
    dependencies:
      '@unocss/core': 0.57.7
      unconfig: 0.3.13

  '@unocss/config@0.58.9':
    dependencies:
      '@unocss/core': 0.58.9
      unconfig: 0.3.13

  '@unocss/core@0.57.7': {}

  '@unocss/core@0.58.9': {}

  '@unocss/eslint-config@0.57.7(eslint@8.57.0)(typescript@5.3.3)':
    dependencies:
      '@unocss/eslint-plugin': 0.57.7(eslint@8.57.0)(typescript@5.3.3)
    transitivePeerDependencies:
      - eslint
      - supports-color
      - typescript

  '@unocss/eslint-plugin@0.57.7(eslint@8.57.0)(typescript@5.3.3)':
    dependencies:
      '@typescript-eslint/utils': 6.21.0(eslint@8.57.0)(typescript@5.3.3)
      '@unocss/config': 0.57.7
      '@unocss/core': 0.57.7
      magic-string: 0.30.10
      synckit: 0.8.8
    transitivePeerDependencies:
      - eslint
      - supports-color
      - typescript

  '@unocss/extractor-arbitrary-variants@0.58.9':
    dependencies:
      '@unocss/core': 0.58.9

  '@unocss/inspector@0.58.9':
    dependencies:
      '@unocss/core': 0.58.9
      '@unocss/rule-utils': 0.58.9
      gzip-size: 6.0.0
      sirv: 2.0.4

  '@unocss/postcss@0.58.9(postcss@8.4.38)':
    dependencies:
      '@unocss/config': 0.58.9
      '@unocss/core': 0.58.9
      '@unocss/rule-utils': 0.58.9
      css-tree: 2.3.1
      fast-glob: 3.3.2
      magic-string: 0.30.10
      postcss: 8.4.38

  '@unocss/preset-attributify@0.58.9':
    dependencies:
      '@unocss/core': 0.58.9

  '@unocss/preset-icons@0.58.9':
    dependencies:
      '@iconify/utils': 2.1.23
      '@unocss/core': 0.58.9
      ofetch: 1.3.4
    transitivePeerDependencies:
      - supports-color

  '@unocss/preset-mini@0.58.9':
    dependencies:
      '@unocss/core': 0.58.9
      '@unocss/extractor-arbitrary-variants': 0.58.9
      '@unocss/rule-utils': 0.58.9

  '@unocss/preset-tagify@0.58.9':
    dependencies:
      '@unocss/core': 0.58.9

  '@unocss/preset-typography@0.58.9':
    dependencies:
      '@unocss/core': 0.58.9
      '@unocss/preset-mini': 0.58.9

  '@unocss/preset-uno@0.58.9':
    dependencies:
      '@unocss/core': 0.58.9
      '@unocss/preset-mini': 0.58.9
      '@unocss/preset-wind': 0.58.9
      '@unocss/rule-utils': 0.58.9

  '@unocss/preset-web-fonts@0.58.9':
    dependencies:
      '@unocss/core': 0.58.9
      ofetch: 1.3.4

  '@unocss/preset-wind@0.58.9':
    dependencies:
      '@unocss/core': 0.58.9
      '@unocss/preset-mini': 0.58.9
      '@unocss/rule-utils': 0.58.9

  '@unocss/reset@0.58.9': {}

  '@unocss/rule-utils@0.58.9':
    dependencies:
      '@unocss/core': 0.58.9
      magic-string: 0.30.10

  '@unocss/scope@0.58.9': {}

  '@unocss/transformer-attributify-jsx-babel@0.58.9':
    dependencies:
      '@babel/core': 7.24.4
      '@babel/plugin-syntax-jsx': 7.24.1(@babel/core@7.24.4)
      '@babel/preset-typescript': 7.24.1(@babel/core@7.24.4)
      '@unocss/core': 0.58.9
    transitivePeerDependencies:
      - supports-color

  '@unocss/transformer-attributify-jsx@0.58.9':
    dependencies:
      '@unocss/core': 0.58.9

  '@unocss/transformer-compile-class@0.58.9':
    dependencies:
      '@unocss/core': 0.58.9

  '@unocss/transformer-directives@0.58.9':
    dependencies:
      '@unocss/core': 0.58.9
      '@unocss/rule-utils': 0.58.9
      css-tree: 2.3.1

  '@unocss/transformer-variant-group@0.58.9':
    dependencies:
      '@unocss/core': 0.58.9

  '@unocss/vite@0.58.9(rollup@4.17.1)(vite@5.1.4(@types/node@20.12.7)(sass@1.75.0)(terser@5.30.4))':
    dependencies:
      '@ampproject/remapping': 2.3.0
      '@rollup/pluginutils': 5.1.0(rollup@4.17.1)
      '@unocss/config': 0.58.9
      '@unocss/core': 0.58.9
      '@unocss/inspector': 0.58.9
      '@unocss/scope': 0.58.9
      '@unocss/transformer-directives': 0.58.9
      chokidar: 3.6.0
      fast-glob: 3.3.2
      magic-string: 0.30.10
      vite: 5.1.4(@types/node@20.12.7)(sass@1.75.0)(terser@5.30.4)
    transitivePeerDependencies:
      - rollup

  '@uppy/companion-client@2.2.2':
    dependencies:
      '@uppy/utils': 4.1.3
      namespace-emitter: 2.0.1

  '@uppy/core@2.3.4':
    dependencies:
      '@transloadit/prettier-bytes': 0.0.7
      '@uppy/store-default': 2.1.1
      '@uppy/utils': 4.1.3
      lodash.throttle: 4.1.1
      mime-match: 1.0.2
      namespace-emitter: 2.0.1
      nanoid: 3.3.7
      preact: 10.20.2

  '@uppy/store-default@2.1.1': {}

  '@uppy/utils@4.1.3':
    dependencies:
      lodash.throttle: 4.1.1

  '@uppy/xhr-upload@2.1.3(@uppy/core@2.3.4)':
    dependencies:
      '@uppy/companion-client': 2.2.2
      '@uppy/core': 2.3.4
      '@uppy/utils': 4.1.3
      nanoid: 3.3.7

  '@videojs-player/vue@1.0.0(@types/video.js@7.3.58)(video.js@7.21.5)(vue@3.4.21(typescript@5.3.3))':
    dependencies:
      '@types/video.js': 7.3.58
      video.js: 7.21.5
      vue: 3.4.21(typescript@5.3.3)

  '@videojs/http-streaming@2.16.2(video.js@7.21.5)':
    dependencies:
      '@babel/runtime': 7.24.4
      '@videojs/vhs-utils': 3.0.5
      aes-decrypter: 3.1.3
      global: 4.4.0
      m3u8-parser: 4.8.0
      mpd-parser: 0.22.1
      mux.js: 6.0.1
      video.js: 7.21.5

  '@videojs/vhs-utils@3.0.5':
    dependencies:
      '@babel/runtime': 7.24.4
      global: 4.4.0
      url-toolkit: 2.2.5

  '@videojs/xhr@2.6.0':
    dependencies:
      '@babel/runtime': 7.24.4
      global: 4.4.0
      is-function: 1.0.2

  '@vitejs/plugin-legacy@5.3.2(terser@5.30.4)(vite@5.1.4(@types/node@20.12.7)(sass@1.75.0)(terser@5.30.4))':
    dependencies:
      '@babel/core': 7.24.4
      '@babel/preset-env': 7.24.4(@babel/core@7.24.4)
      browserslist: 4.23.0
      browserslist-to-esbuild: 2.1.1(browserslist@4.23.0)
      core-js: 3.37.0
      magic-string: 0.30.10
      regenerator-runtime: 0.14.1
      systemjs: 6.15.1
      terser: 5.30.4
      vite: 5.1.4(@types/node@20.12.7)(sass@1.75.0)(terser@5.30.4)
    transitivePeerDependencies:
      - supports-color

  '@vitejs/plugin-vue-jsx@3.1.0(vite@5.1.4(@types/node@20.12.7)(sass@1.75.0)(terser@5.30.4))(vue@3.4.21(typescript@5.3.3))':
    dependencies:
      '@babel/core': 7.24.4
      '@babel/plugin-transform-typescript': 7.24.4(@babel/core@7.24.4)
      '@vue/babel-plugin-jsx': 1.2.2(@babel/core@7.24.4)
      vite: 5.1.4(@types/node@20.12.7)(sass@1.75.0)(terser@5.30.4)
      vue: 3.4.21(typescript@5.3.3)
    transitivePeerDependencies:
      - supports-color

  '@vitejs/plugin-vue@5.0.4(vite@5.1.4(@types/node@20.12.7)(sass@1.75.0)(terser@5.30.4))(vue@3.4.21(typescript@5.3.3))':
    dependencies:
      vite: 5.1.4(@types/node@20.12.7)(sass@1.75.0)(terser@5.30.4)
      vue: 3.4.21(typescript@5.3.3)

  '@volar/language-core@1.11.1':
    dependencies:
      '@volar/source-map': 1.11.1

  '@volar/source-map@1.11.1':
    dependencies:
      muggle-string: 0.3.1

  '@volar/typescript@1.11.1':
    dependencies:
      '@volar/language-core': 1.11.1
      path-browserify: 1.0.1

  '@vue/babel-helper-vue-transform-on@1.2.2': {}

  '@vue/babel-plugin-jsx@1.2.2(@babel/core@7.24.4)':
    dependencies:
      '@babel/helper-module-imports': 7.22.15
      '@babel/helper-plugin-utils': 7.24.0
      '@babel/plugin-syntax-jsx': 7.24.1(@babel/core@7.24.4)
      '@babel/template': 7.24.0
      '@babel/traverse': 7.24.1
      '@babel/types': 7.24.0
      '@vue/babel-helper-vue-transform-on': 1.2.2
      '@vue/babel-plugin-resolve-type': 1.2.2(@babel/core@7.24.4)
      camelcase: 6.3.0
      html-tags: 3.3.1
      svg-tags: 1.0.0
    optionalDependencies:
      '@babel/core': 7.24.4
    transitivePeerDependencies:
      - supports-color

  '@vue/babel-plugin-resolve-type@1.2.2(@babel/core@7.24.4)':
    dependencies:
      '@babel/code-frame': 7.24.2
      '@babel/core': 7.24.4
      '@babel/helper-module-imports': 7.22.15
      '@babel/helper-plugin-utils': 7.24.0
      '@babel/parser': 7.24.4
      '@vue/compiler-sfc': 3.4.26

  '@vue/compiler-core@3.4.21':
    dependencies:
      '@babel/parser': 7.24.4
      '@vue/shared': 3.4.21
      entities: 4.5.0
      estree-walker: 2.0.2
      source-map-js: 1.2.0

  '@vue/compiler-core@3.4.26':
    dependencies:
      '@babel/parser': 7.24.4
      '@vue/shared': 3.4.26
      entities: 4.5.0
      estree-walker: 2.0.2
      source-map-js: 1.2.0

  '@vue/compiler-dom@3.4.21':
    dependencies:
      '@vue/compiler-core': 3.4.21
      '@vue/shared': 3.4.21

  '@vue/compiler-dom@3.4.26':
    dependencies:
      '@vue/compiler-core': 3.4.26
      '@vue/shared': 3.4.26

  '@vue/compiler-sfc@3.4.21':
    dependencies:
      '@babel/parser': 7.24.4
      '@vue/compiler-core': 3.4.21
      '@vue/compiler-dom': 3.4.21
      '@vue/compiler-ssr': 3.4.21
      '@vue/shared': 3.4.21
      estree-walker: 2.0.2
      magic-string: 0.30.10
      postcss: 8.4.38
      source-map-js: 1.2.0

  '@vue/compiler-sfc@3.4.26':
    dependencies:
      '@babel/parser': 7.24.4
      '@vue/compiler-core': 3.4.26
      '@vue/compiler-dom': 3.4.26
      '@vue/compiler-ssr': 3.4.26
      '@vue/shared': 3.4.26
      estree-walker: 2.0.2
      magic-string: 0.30.10
      postcss: 8.4.38
      source-map-js: 1.2.0

  '@vue/compiler-ssr@3.4.21':
    dependencies:
      '@vue/compiler-dom': 3.4.21
      '@vue/shared': 3.4.21

  '@vue/compiler-ssr@3.4.26':
    dependencies:
      '@vue/compiler-dom': 3.4.26
      '@vue/shared': 3.4.26

  '@vue/devtools-api@6.6.1': {}

  '@vue/language-core@1.8.27(typescript@5.3.3)':
    dependencies:
      '@volar/language-core': 1.11.1
      '@volar/source-map': 1.11.1
      '@vue/compiler-dom': 3.4.26
      '@vue/shared': 3.4.26
      computeds: 0.0.1
      minimatch: 9.0.4
      muggle-string: 0.3.1
      path-browserify: 1.0.1
      vue-template-compiler: 2.7.16
    optionalDependencies:
      typescript: 5.3.3

  '@vue/reactivity@3.4.21':
    dependencies:
      '@vue/shared': 3.4.21

  '@vue/runtime-core@3.4.21':
    dependencies:
      '@vue/reactivity': 3.4.21
      '@vue/shared': 3.4.21

  '@vue/runtime-dom@3.4.21':
    dependencies:
      '@vue/runtime-core': 3.4.21
      '@vue/shared': 3.4.21
      csstype: 3.1.3

  '@vue/server-renderer@3.4.21(vue@3.4.21(typescript@5.3.3))':
    dependencies:
      '@vue/compiler-ssr': 3.4.21
      '@vue/shared': 3.4.21
      vue: 3.4.21(typescript@5.3.3)

  '@vue/shared@3.4.21': {}

  '@vue/shared@3.4.26': {}

  '@vueuse/core@10.9.0(vue@3.4.21(typescript@5.3.3))':
    dependencies:
      '@types/web-bluetooth': 0.0.20
      '@vueuse/metadata': 10.9.0
      '@vueuse/shared': 10.9.0(vue@3.4.21(typescript@5.3.3))
      vue-demi: 0.14.7(vue@3.4.21(typescript@5.3.3))
    transitivePeerDependencies:
      - '@vue/composition-api'
      - vue

  '@vueuse/core@9.13.0(vue@3.4.21(typescript@5.3.3))':
    dependencies:
      '@types/web-bluetooth': 0.0.16
      '@vueuse/metadata': 9.13.0
      '@vueuse/shared': 9.13.0(vue@3.4.21(typescript@5.3.3))
      vue-demi: 0.14.7(vue@3.4.21(typescript@5.3.3))
    transitivePeerDependencies:
      - '@vue/composition-api'
      - vue

  '@vueuse/metadata@10.9.0': {}

  '@vueuse/metadata@9.13.0': {}

  '@vueuse/shared@10.9.0(vue@3.4.21(typescript@5.3.3))':
    dependencies:
      vue-demi: 0.14.7(vue@3.4.21(typescript@5.3.3))
    transitivePeerDependencies:
      - '@vue/composition-api'
      - vue

  '@vueuse/shared@9.13.0(vue@3.4.21(typescript@5.3.3))':
    dependencies:
      vue-demi: 0.14.7(vue@3.4.21(typescript@5.3.3))
    transitivePeerDependencies:
      - '@vue/composition-api'
      - vue

  '@wangeditor/basic-modules@1.1.7(@wangeditor/core@1.1.19(@uppy/core@2.3.4)(@uppy/xhr-upload@2.1.3(@uppy/core@2.3.4))(dom7@3.0.0)(is-hotkey@0.2.0)(lodash.camelcase@4.3.0)(lodash.clonedeep@4.5.0)(lodash.debounce@4.0.8)(lodash.foreach@4.5.0)(lodash.isequal@4.5.0)(lodash.throttle@4.1.1)(lodash.toarray@4.4.0)(nanoid@3.3.7)(slate@0.72.8)(snabbdom@3.6.2))(dom7@3.0.0)(lodash.throttle@4.1.1)(nanoid@3.3.7)(slate@0.72.8)(snabbdom@3.6.2)':
    dependencies:
      '@wangeditor/core': 1.1.19(@uppy/core@2.3.4)(@uppy/xhr-upload@2.1.3(@uppy/core@2.3.4))(dom7@3.0.0)(is-hotkey@0.2.0)(lodash.camelcase@4.3.0)(lodash.clonedeep@4.5.0)(lodash.debounce@4.0.8)(lodash.foreach@4.5.0)(lodash.isequal@4.5.0)(lodash.throttle@4.1.1)(lodash.toarray@4.4.0)(nanoid@3.3.7)(slate@0.72.8)(snabbdom@3.6.2)
      dom7: 3.0.0
      is-url: 1.2.4
      lodash.throttle: 4.1.1
      nanoid: 3.3.7
      slate: 0.72.8
      snabbdom: 3.6.2

  '@wangeditor/code-highlight@1.0.3(@wangeditor/core@1.1.19(@uppy/core@2.3.4)(@uppy/xhr-upload@2.1.3(@uppy/core@2.3.4))(dom7@3.0.0)(is-hotkey@0.2.0)(lodash.camelcase@4.3.0)(lodash.clonedeep@4.5.0)(lodash.debounce@4.0.8)(lodash.foreach@4.5.0)(lodash.isequal@4.5.0)(lodash.throttle@4.1.1)(lodash.toarray@4.4.0)(nanoid@3.3.7)(slate@0.72.8)(snabbdom@3.6.2))(dom7@3.0.0)(slate@0.72.8)(snabbdom@3.6.2)':
    dependencies:
      '@wangeditor/core': 1.1.19(@uppy/core@2.3.4)(@uppy/xhr-upload@2.1.3(@uppy/core@2.3.4))(dom7@3.0.0)(is-hotkey@0.2.0)(lodash.camelcase@4.3.0)(lodash.clonedeep@4.5.0)(lodash.debounce@4.0.8)(lodash.foreach@4.5.0)(lodash.isequal@4.5.0)(lodash.throttle@4.1.1)(lodash.toarray@4.4.0)(nanoid@3.3.7)(slate@0.72.8)(snabbdom@3.6.2)
      dom7: 3.0.0
      prismjs: 1.29.0
      slate: 0.72.8
      snabbdom: 3.6.2

  '@wangeditor/core@1.1.19(@uppy/core@2.3.4)(@uppy/xhr-upload@2.1.3(@uppy/core@2.3.4))(dom7@3.0.0)(is-hotkey@0.2.0)(lodash.camelcase@4.3.0)(lodash.clonedeep@4.5.0)(lodash.debounce@4.0.8)(lodash.foreach@4.5.0)(lodash.isequal@4.5.0)(lodash.throttle@4.1.1)(lodash.toarray@4.4.0)(nanoid@3.3.7)(slate@0.72.8)(snabbdom@3.6.2)':
    dependencies:
      '@types/event-emitter': 0.3.5
      '@uppy/core': 2.3.4
      '@uppy/xhr-upload': 2.1.3(@uppy/core@2.3.4)
      dom7: 3.0.0
      event-emitter: 0.3.5
      html-void-elements: 2.0.1
      i18next: 20.6.1
      is-hotkey: 0.2.0
      lodash.camelcase: 4.3.0
      lodash.clonedeep: 4.5.0
      lodash.debounce: 4.0.8
      lodash.foreach: 4.5.0
      lodash.isequal: 4.5.0
      lodash.throttle: 4.1.1
      lodash.toarray: 4.4.0
      nanoid: 3.3.7
      scroll-into-view-if-needed: 2.2.31
      slate: 0.72.8
      slate-history: 0.66.0(slate@0.72.8)
      snabbdom: 3.6.2

  '@wangeditor/editor-for-vue@5.1.12(@wangeditor/editor@5.1.23)(vue@3.4.21(typescript@5.3.3))':
    dependencies:
      '@wangeditor/editor': 5.1.23
      vue: 3.4.21(typescript@5.3.3)

  '@wangeditor/editor@5.1.23':
    dependencies:
      '@uppy/core': 2.3.4
      '@uppy/xhr-upload': 2.1.3(@uppy/core@2.3.4)
      '@wangeditor/basic-modules': 1.1.7(@wangeditor/core@1.1.19(@uppy/core@2.3.4)(@uppy/xhr-upload@2.1.3(@uppy/core@2.3.4))(dom7@3.0.0)(is-hotkey@0.2.0)(lodash.camelcase@4.3.0)(lodash.clonedeep@4.5.0)(lodash.debounce@4.0.8)(lodash.foreach@4.5.0)(lodash.isequal@4.5.0)(lodash.throttle@4.1.1)(lodash.toarray@4.4.0)(nanoid@3.3.7)(slate@0.72.8)(snabbdom@3.6.2))(dom7@3.0.0)(lodash.throttle@4.1.1)(nanoid@3.3.7)(slate@0.72.8)(snabbdom@3.6.2)
      '@wangeditor/code-highlight': 1.0.3(@wangeditor/core@1.1.19(@uppy/core@2.3.4)(@uppy/xhr-upload@2.1.3(@uppy/core@2.3.4))(dom7@3.0.0)(is-hotkey@0.2.0)(lodash.camelcase@4.3.0)(lodash.clonedeep@4.5.0)(lodash.debounce@4.0.8)(lodash.foreach@4.5.0)(lodash.isequal@4.5.0)(lodash.throttle@4.1.1)(lodash.toarray@4.4.0)(nanoid@3.3.7)(slate@0.72.8)(snabbdom@3.6.2))(dom7@3.0.0)(slate@0.72.8)(snabbdom@3.6.2)
      '@wangeditor/core': 1.1.19(@uppy/core@2.3.4)(@uppy/xhr-upload@2.1.3(@uppy/core@2.3.4))(dom7@3.0.0)(is-hotkey@0.2.0)(lodash.camelcase@4.3.0)(lodash.clonedeep@4.5.0)(lodash.debounce@4.0.8)(lodash.foreach@4.5.0)(lodash.isequal@4.5.0)(lodash.throttle@4.1.1)(lodash.toarray@4.4.0)(nanoid@3.3.7)(slate@0.72.8)(snabbdom@3.6.2)
      '@wangeditor/list-module': 1.0.5(@wangeditor/core@1.1.19(@uppy/core@2.3.4)(@uppy/xhr-upload@2.1.3(@uppy/core@2.3.4))(dom7@3.0.0)(is-hotkey@0.2.0)(lodash.camelcase@4.3.0)(lodash.clonedeep@4.5.0)(lodash.debounce@4.0.8)(lodash.foreach@4.5.0)(lodash.isequal@4.5.0)(lodash.throttle@4.1.1)(lodash.toarray@4.4.0)(nanoid@3.3.7)(slate@0.72.8)(snabbdom@3.6.2))(dom7@3.0.0)(slate@0.72.8)(snabbdom@3.6.2)
      '@wangeditor/table-module': 1.1.4(@wangeditor/core@1.1.19(@uppy/core@2.3.4)(@uppy/xhr-upload@2.1.3(@uppy/core@2.3.4))(dom7@3.0.0)(is-hotkey@0.2.0)(lodash.camelcase@4.3.0)(lodash.clonedeep@4.5.0)(lodash.debounce@4.0.8)(lodash.foreach@4.5.0)(lodash.isequal@4.5.0)(lodash.throttle@4.1.1)(lodash.toarray@4.4.0)(nanoid@3.3.7)(slate@0.72.8)(snabbdom@3.6.2))(dom7@3.0.0)(lodash.isequal@4.5.0)(lodash.throttle@4.1.1)(nanoid@3.3.7)(slate@0.72.8)(snabbdom@3.6.2)
      '@wangeditor/upload-image-module': 1.0.2(@uppy/core@2.3.4)(@uppy/xhr-upload@2.1.3(@uppy/core@2.3.4))(@wangeditor/basic-modules@1.1.7(@wangeditor/core@1.1.19(@uppy/core@2.3.4)(@uppy/xhr-upload@2.1.3(@uppy/core@2.3.4))(dom7@3.0.0)(is-hotkey@0.2.0)(lodash.camelcase@4.3.0)(lodash.clonedeep@4.5.0)(lodash.debounce@4.0.8)(lodash.foreach@4.5.0)(lodash.isequal@4.5.0)(lodash.throttle@4.1.1)(lodash.toarray@4.4.0)(nanoid@3.3.7)(slate@0.72.8)(snabbdom@3.6.2))(dom7@3.0.0)(lodash.throttle@4.1.1)(nanoid@3.3.7)(slate@0.72.8)(snabbdom@3.6.2))(@wangeditor/core@1.1.19(@uppy/core@2.3.4)(@uppy/xhr-upload@2.1.3(@uppy/core@2.3.4))(dom7@3.0.0)(is-hotkey@0.2.0)(lodash.camelcase@4.3.0)(lodash.clonedeep@4.5.0)(lodash.debounce@4.0.8)(lodash.foreach@4.5.0)(lodash.isequal@4.5.0)(lodash.throttle@4.1.1)(lodash.toarray@4.4.0)(nanoid@3.3.7)(slate@0.72.8)(snabbdom@3.6.2))(dom7@3.0.0)(lodash.foreach@4.5.0)(slate@0.72.8)(snabbdom@3.6.2)
      '@wangeditor/video-module': 1.1.4(@uppy/core@2.3.4)(@uppy/xhr-upload@2.1.3(@uppy/core@2.3.4))(@wangeditor/core@1.1.19(@uppy/core@2.3.4)(@uppy/xhr-upload@2.1.3(@uppy/core@2.3.4))(dom7@3.0.0)(is-hotkey@0.2.0)(lodash.camelcase@4.3.0)(lodash.clonedeep@4.5.0)(lodash.debounce@4.0.8)(lodash.foreach@4.5.0)(lodash.isequal@4.5.0)(lodash.throttle@4.1.1)(lodash.toarray@4.4.0)(nanoid@3.3.7)(slate@0.72.8)(snabbdom@3.6.2))(dom7@3.0.0)(nanoid@3.3.7)(slate@0.72.8)(snabbdom@3.6.2)
      dom7: 3.0.0
      is-hotkey: 0.2.0
      lodash.camelcase: 4.3.0
      lodash.clonedeep: 4.5.0
      lodash.debounce: 4.0.8
      lodash.foreach: 4.5.0
      lodash.isequal: 4.5.0
      lodash.throttle: 4.1.1
      lodash.toarray: 4.4.0
      nanoid: 3.3.7
      slate: 0.72.8
      snabbdom: 3.6.2

  '@wangeditor/list-module@1.0.5(@wangeditor/core@1.1.19(@uppy/core@2.3.4)(@uppy/xhr-upload@2.1.3(@uppy/core@2.3.4))(dom7@3.0.0)(is-hotkey@0.2.0)(lodash.camelcase@4.3.0)(lodash.clonedeep@4.5.0)(lodash.debounce@4.0.8)(lodash.foreach@4.5.0)(lodash.isequal@4.5.0)(lodash.throttle@4.1.1)(lodash.toarray@4.4.0)(nanoid@3.3.7)(slate@0.72.8)(snabbdom@3.6.2))(dom7@3.0.0)(slate@0.72.8)(snabbdom@3.6.2)':
    dependencies:
      '@wangeditor/core': 1.1.19(@uppy/core@2.3.4)(@uppy/xhr-upload@2.1.3(@uppy/core@2.3.4))(dom7@3.0.0)(is-hotkey@0.2.0)(lodash.camelcase@4.3.0)(lodash.clonedeep@4.5.0)(lodash.debounce@4.0.8)(lodash.foreach@4.5.0)(lodash.isequal@4.5.0)(lodash.throttle@4.1.1)(lodash.toarray@4.4.0)(nanoid@3.3.7)(slate@0.72.8)(snabbdom@3.6.2)
      dom7: 3.0.0
      slate: 0.72.8
      snabbdom: 3.6.2

  '@wangeditor/table-module@1.1.4(@wangeditor/core@1.1.19(@uppy/core@2.3.4)(@uppy/xhr-upload@2.1.3(@uppy/core@2.3.4))(dom7@3.0.0)(is-hotkey@0.2.0)(lodash.camelcase@4.3.0)(lodash.clonedeep@4.5.0)(lodash.debounce@4.0.8)(lodash.foreach@4.5.0)(lodash.isequal@4.5.0)(lodash.throttle@4.1.1)(lodash.toarray@4.4.0)(nanoid@3.3.7)(slate@0.72.8)(snabbdom@3.6.2))(dom7@3.0.0)(lodash.isequal@4.5.0)(lodash.throttle@4.1.1)(nanoid@3.3.7)(slate@0.72.8)(snabbdom@3.6.2)':
    dependencies:
      '@wangeditor/core': 1.1.19(@uppy/core@2.3.4)(@uppy/xhr-upload@2.1.3(@uppy/core@2.3.4))(dom7@3.0.0)(is-hotkey@0.2.0)(lodash.camelcase@4.3.0)(lodash.clonedeep@4.5.0)(lodash.debounce@4.0.8)(lodash.foreach@4.5.0)(lodash.isequal@4.5.0)(lodash.throttle@4.1.1)(lodash.toarray@4.4.0)(nanoid@3.3.7)(slate@0.72.8)(snabbdom@3.6.2)
      dom7: 3.0.0
      lodash.isequal: 4.5.0
      lodash.throttle: 4.1.1
      nanoid: 3.3.7
      slate: 0.72.8
      snabbdom: 3.6.2

  '@wangeditor/upload-image-module@1.0.2(@uppy/core@2.3.4)(@uppy/xhr-upload@2.1.3(@uppy/core@2.3.4))(@wangeditor/basic-modules@1.1.7(@wangeditor/core@1.1.19(@uppy/core@2.3.4)(@uppy/xhr-upload@2.1.3(@uppy/core@2.3.4))(dom7@3.0.0)(is-hotkey@0.2.0)(lodash.camelcase@4.3.0)(lodash.clonedeep@4.5.0)(lodash.debounce@4.0.8)(lodash.foreach@4.5.0)(lodash.isequal@4.5.0)(lodash.throttle@4.1.1)(lodash.toarray@4.4.0)(nanoid@3.3.7)(slate@0.72.8)(snabbdom@3.6.2))(dom7@3.0.0)(lodash.throttle@4.1.1)(nanoid@3.3.7)(slate@0.72.8)(snabbdom@3.6.2))(@wangeditor/core@1.1.19(@uppy/core@2.3.4)(@uppy/xhr-upload@2.1.3(@uppy/core@2.3.4))(dom7@3.0.0)(is-hotkey@0.2.0)(lodash.camelcase@4.3.0)(lodash.clonedeep@4.5.0)(lodash.debounce@4.0.8)(lodash.foreach@4.5.0)(lodash.isequal@4.5.0)(lodash.throttle@4.1.1)(lodash.toarray@4.4.0)(nanoid@3.3.7)(slate@0.72.8)(snabbdom@3.6.2))(dom7@3.0.0)(lodash.foreach@4.5.0)(slate@0.72.8)(snabbdom@3.6.2)':
    dependencies:
      '@uppy/core': 2.3.4
      '@uppy/xhr-upload': 2.1.3(@uppy/core@2.3.4)
      '@wangeditor/basic-modules': 1.1.7(@wangeditor/core@1.1.19(@uppy/core@2.3.4)(@uppy/xhr-upload@2.1.3(@uppy/core@2.3.4))(dom7@3.0.0)(is-hotkey@0.2.0)(lodash.camelcase@4.3.0)(lodash.clonedeep@4.5.0)(lodash.debounce@4.0.8)(lodash.foreach@4.5.0)(lodash.isequal@4.5.0)(lodash.throttle@4.1.1)(lodash.toarray@4.4.0)(nanoid@3.3.7)(slate@0.72.8)(snabbdom@3.6.2))(dom7@3.0.0)(lodash.throttle@4.1.1)(nanoid@3.3.7)(slate@0.72.8)(snabbdom@3.6.2)
      '@wangeditor/core': 1.1.19(@uppy/core@2.3.4)(@uppy/xhr-upload@2.1.3(@uppy/core@2.3.4))(dom7@3.0.0)(is-hotkey@0.2.0)(lodash.camelcase@4.3.0)(lodash.clonedeep@4.5.0)(lodash.debounce@4.0.8)(lodash.foreach@4.5.0)(lodash.isequal@4.5.0)(lodash.throttle@4.1.1)(lodash.toarray@4.4.0)(nanoid@3.3.7)(slate@0.72.8)(snabbdom@3.6.2)
      dom7: 3.0.0
      lodash.foreach: 4.5.0
      slate: 0.72.8
      snabbdom: 3.6.2

  '@wangeditor/video-module@1.1.4(@uppy/core@2.3.4)(@uppy/xhr-upload@2.1.3(@uppy/core@2.3.4))(@wangeditor/core@1.1.19(@uppy/core@2.3.4)(@uppy/xhr-upload@2.1.3(@uppy/core@2.3.4))(dom7@3.0.0)(is-hotkey@0.2.0)(lodash.camelcase@4.3.0)(lodash.clonedeep@4.5.0)(lodash.debounce@4.0.8)(lodash.foreach@4.5.0)(lodash.isequal@4.5.0)(lodash.throttle@4.1.1)(lodash.toarray@4.4.0)(nanoid@3.3.7)(slate@0.72.8)(snabbdom@3.6.2))(dom7@3.0.0)(nanoid@3.3.7)(slate@0.72.8)(snabbdom@3.6.2)':
    dependencies:
      '@uppy/core': 2.3.4
      '@uppy/xhr-upload': 2.1.3(@uppy/core@2.3.4)
      '@wangeditor/core': 1.1.19(@uppy/core@2.3.4)(@uppy/xhr-upload@2.1.3(@uppy/core@2.3.4))(dom7@3.0.0)(is-hotkey@0.2.0)(lodash.camelcase@4.3.0)(lodash.clonedeep@4.5.0)(lodash.debounce@4.0.8)(lodash.foreach@4.5.0)(lodash.isequal@4.5.0)(lodash.throttle@4.1.1)(lodash.toarray@4.4.0)(nanoid@3.3.7)(slate@0.72.8)(snabbdom@3.6.2)
      dom7: 3.0.0
      nanoid: 3.3.7
      slate: 0.72.8
      snabbdom: 3.6.2

  '@xmldom/xmldom@0.8.10': {}

  '@zxcvbn-ts/core@3.0.4':
    dependencies:
      fastest-levenshtein: 1.0.16

  JSONStream@1.3.5:
    dependencies:
      jsonparse: 1.3.1
      through: 2.3.8

  acorn-jsx@5.3.2(acorn@8.11.3):
    dependencies:
      acorn: 8.11.3

  acorn@8.11.3: {}

  aes-decrypter@3.1.3:
    dependencies:
      '@babel/runtime': 7.24.4
      '@videojs/vhs-utils': 3.0.5
      global: 4.4.0
      pkcs7: 1.0.4

  ajv@6.12.6:
    dependencies:
      fast-deep-equal: 3.1.3
      fast-json-stable-stringify: 2.1.0
      json-schema-traverse: 0.4.1
      uri-js: 4.4.1

  ajv@8.12.0:
    dependencies:
      fast-deep-equal: 3.1.3
      json-schema-traverse: 1.0.0
      require-from-string: 2.0.2
      uri-js: 4.4.1

  animate.css@4.1.1: {}

  ansi-escapes@6.2.1: {}

  ansi-regex@2.1.1: {}

  ansi-regex@5.0.1: {}

  ansi-regex@6.0.1: {}

  ansi-styles@2.2.1: {}

  ansi-styles@3.2.1:
    dependencies:
      color-convert: 1.9.3

  ansi-styles@4.3.0:
    dependencies:
      color-convert: 2.0.1

  ansi-styles@5.2.0: {}

  ansi-styles@6.2.1: {}

  anymatch@3.1.3:
    dependencies:
      normalize-path: 3.0.0
      picomatch: 2.3.1

  argparse@1.0.10:
    dependencies:
      sprintf-js: 1.0.3

  argparse@2.0.1: {}

  arr-diff@4.0.0: {}

  arr-flatten@1.1.0: {}

  arr-union@3.1.0: {}

  array-buffer-byte-length@1.0.1:
    dependencies:
      call-bind: 1.0.7
      is-array-buffer: 3.0.4

  array-ify@1.0.0: {}

  array-union@2.1.0: {}

  array-unique@0.3.2: {}

  arraybuffer.prototype.slice@1.0.3:
    dependencies:
      array-buffer-byte-length: 1.0.1
      call-bind: 1.0.7
      define-properties: 1.2.1
      es-abstract: 1.23.3
      es-errors: 1.3.0
      get-intrinsic: 1.2.4
      is-array-buffer: 3.0.4
      is-shared-array-buffer: 1.0.3

  assign-symbols@1.0.0: {}

  astral-regex@2.0.0: {}

  async-validator@4.2.5: {}

  async@3.2.5: {}

  asynckit@0.4.0: {}

  atob@2.1.2: {}

  autolinker@3.16.2:
    dependencies:
      tslib: 2.6.2

  autoprefixer@10.4.19(postcss@8.4.38):
    dependencies:
      browserslist: 4.23.0
      caniuse-lite: 1.0.30001614
      fraction.js: 4.3.7
      normalize-range: 0.1.2
      picocolors: 1.0.0
      postcss: 8.4.38
      postcss-value-parser: 4.2.0

  available-typed-arrays@1.0.7:
    dependencies:
      possible-typed-array-names: 1.0.0

  axios@0.26.1(debug@4.3.4):
    dependencies:
      follow-redirects: 1.15.6(debug@4.3.4)
    transitivePeerDependencies:
      - debug

  axios@1.6.8:
    dependencies:
      follow-redirects: 1.15.6(debug@4.3.4)
      form-data: 4.0.0
      proxy-from-env: 1.1.0
    transitivePeerDependencies:
      - debug

  babel-plugin-polyfill-corejs2@0.4.11(@babel/core@7.24.4):
    dependencies:
      '@babel/compat-data': 7.24.4
      '@babel/core': 7.24.4
      '@babel/helper-define-polyfill-provider': 0.6.2(@babel/core@7.24.4)
      semver: 6.3.1
    transitivePeerDependencies:
      - supports-color

  babel-plugin-polyfill-corejs3@0.10.4(@babel/core@7.24.4):
    dependencies:
      '@babel/core': 7.24.4
      '@babel/helper-define-polyfill-provider': 0.6.2(@babel/core@7.24.4)
      core-js-compat: 3.37.0
    transitivePeerDependencies:
      - supports-color

  babel-plugin-polyfill-regenerator@0.6.2(@babel/core@7.24.4):
    dependencies:
      '@babel/core': 7.24.4
      '@babel/helper-define-polyfill-provider': 0.6.2(@babel/core@7.24.4)
    transitivePeerDependencies:
      - supports-color

  balanced-match@1.0.2: {}

  balanced-match@2.0.0: {}

  base@0.11.2:
    dependencies:
      cache-base: 1.0.1
      class-utils: 0.3.6
      component-emitter: 1.3.1
      define-property: 1.0.0
      isobject: 3.0.1
      mixin-deep: 1.3.2
      pascalcase: 0.1.1

  benz-amr-recorder@1.1.5:
    dependencies:
      benz-recorderjs: 1.0.5

  benz-recorderjs@1.0.5: {}

  big.js@5.2.2: {}

  binary-extensions@2.3.0: {}

  bluebird@3.7.2: {}

  boolbase@1.0.0: {}

  bpmn-js-properties-panel@0.46.0(bpmn-js@8.10.0):
    dependencies:
      '@bpmn-io/element-templates-validator': 0.2.0
      '@bpmn-io/extract-process-variables': 0.4.5
      bpmn-js: 8.10.0
      ids: 1.0.5
      inherits: 2.0.4
      lodash: 4.17.21
      min-dom: 3.2.1
      scroll-tabs: 1.0.1
      selection-update: 0.1.2
      semver: 6.3.1

  bpmn-js-token-simulation@0.10.0:
    dependencies:
      min-dash: 3.8.1
      min-dom: 0.2.0
      svg.js: 2.7.1

  bpmn-js@8.10.0:
    dependencies:
      bpmn-moddle: 7.1.3
      css.escape: 1.5.1
      diagram-js: 7.9.0
      diagram-js-direct-editing: 1.8.0(diagram-js@7.9.0)
      ids: 1.0.5
      inherits: 2.0.4
      min-dash: 3.8.1
      min-dom: 3.2.1
      object-refs: 0.3.0
      tiny-svg: 2.2.4

  bpmn-moddle@7.1.3:
    dependencies:
      min-dash: 3.8.1
      moddle: 5.0.4
      moddle-xml: 9.0.6

  brace-expansion@1.1.11:
    dependencies:
      balanced-match: 1.0.2
      concat-map: 0.0.1

  brace-expansion@2.0.1:
    dependencies:
      balanced-match: 1.0.2

  braces@2.3.2:
    dependencies:
      arr-flatten: 1.1.0
      array-unique: 0.3.2
      extend-shallow: 2.0.1
      fill-range: 4.0.0
      isobject: 3.0.1
      repeat-element: 1.1.4
      snapdragon: 0.8.2
      snapdragon-node: 2.1.1
      split-string: 3.1.0
      to-regex: 3.0.2
    transitivePeerDependencies:
      - supports-color

  braces@3.0.2:
    dependencies:
      fill-range: 7.0.1

  browserslist-to-esbuild@2.1.1(browserslist@4.23.0):
    dependencies:
      browserslist: 4.23.0
      meow: 13.2.0

  browserslist@4.23.0:
    dependencies:
      caniuse-lite: 1.0.30001614
      electron-to-chromium: 1.4.750
      node-releases: 2.0.14
      update-browserslist-db: 1.0.13(browserslist@4.23.0)

  buffer-from@1.1.2: {}

  cac@6.7.14: {}

  cache-base@1.0.1:
    dependencies:
      collection-visit: 1.0.0
      component-emitter: 1.3.1
      get-value: 2.0.6
      has-value: 1.0.0
      isobject: 3.0.1
      set-value: 2.0.1
      to-object-path: 0.3.0
      union-value: 1.0.1
      unset-value: 1.0.0

  call-bind@1.0.7:
    dependencies:
      es-define-property: 1.0.0
      es-errors: 1.3.0
      function-bind: 1.1.2
      get-intrinsic: 1.2.4
      set-function-length: 1.2.2

  callsites@3.1.0: {}

  camelcase@5.3.1: {}

  camelcase@6.3.0: {}

  camunda-bpmn-moddle@7.0.1: {}

  caniuse-lite@1.0.30001614: {}

  chalk@1.1.3:
    dependencies:
      ansi-styles: 2.2.1
      escape-string-regexp: 1.0.5
      has-ansi: 2.0.0
      strip-ansi: 3.0.1
      supports-color: 2.0.0

  chalk@2.4.2:
    dependencies:
      ansi-styles: 3.2.1
      escape-string-regexp: 1.0.5
      supports-color: 5.5.0

  chalk@4.1.2:
    dependencies:
      ansi-styles: 4.3.0
      supports-color: 7.2.0

  chalk@5.3.0: {}

  cheerio-select@2.1.0:
    dependencies:
      boolbase: 1.0.0
      css-select: 5.1.0
      css-what: 6.1.0
      domelementtype: 2.3.0
      domhandler: 5.0.3
      domutils: 3.1.0

  cheerio@1.0.0-rc.12:
    dependencies:
      cheerio-select: 2.1.0
      dom-serializer: 2.0.0
      domhandler: 5.0.3
      domutils: 3.1.0
      htmlparser2: 8.0.2
      parse5: 7.1.2
      parse5-htmlparser2-tree-adapter: 7.0.0

  chokidar@3.6.0:
    dependencies:
      anymatch: 3.1.3
      braces: 3.0.2
      glob-parent: 5.1.2
      is-binary-path: 2.1.0
      is-glob: 4.0.3
      normalize-path: 3.0.0
      readdirp: 3.6.0
    optionalDependencies:
      fsevents: 2.3.3

  class-utils@0.3.6:
    dependencies:
      arr-union: 3.1.0
      define-property: 0.2.5
      isobject: 3.0.1
      static-extend: 0.1.2

  cli-cursor@4.0.0:
    dependencies:
      restore-cursor: 4.0.0

  cli-truncate@4.0.0:
    dependencies:
      slice-ansi: 5.0.0
      string-width: 7.1.0

  cliui@6.0.0:
    dependencies:
      string-width: 4.2.3
      strip-ansi: 6.0.1
      wrap-ansi: 6.2.0

  cliui@8.0.1:
    dependencies:
      string-width: 4.2.3
      strip-ansi: 6.0.1
      wrap-ansi: 7.0.0

  clone@2.1.2: {}

  clsx@2.1.1: {}

  collection-visit@1.0.0:
    dependencies:
      map-visit: 1.0.0
      object-visit: 1.0.1

  color-convert@1.9.3:
    dependencies:
      color-name: 1.1.3

  color-convert@2.0.1:
    dependencies:
      color-name: 1.1.4

  color-name@1.1.3: {}

  color-name@1.1.4: {}

  colord@2.9.3: {}

  colorette@2.0.20: {}

  combined-stream@1.0.8:
    dependencies:
      delayed-stream: 1.0.0

  commander@11.1.0: {}

  commander@2.20.3: {}

  commander@7.2.0: {}

  commander@8.3.0: {}

  common-tags@1.8.2: {}

  compare-func@2.0.0:
    dependencies:
      array-ify: 1.0.0
      dot-prop: 5.3.0

  component-classes@1.2.6:
    dependencies:
      component-indexof: 0.0.3

  component-closest@0.1.4:
    dependencies:
      component-matches-selector: 0.1.7

  component-delegate@0.2.4:
    dependencies:
      component-closest: 0.1.4
      component-event: 0.1.4

  component-emitter@1.3.1: {}

  component-event@0.1.4: {}

  component-event@0.2.1: {}

  component-indexof@0.0.3: {}

  component-matches-selector@0.1.7:
    dependencies:
      component-query: 0.0.3
      global-object: 1.0.0

  component-query@0.0.3: {}

  compute-scroll-into-view@1.0.20: {}

  computeds@0.0.1: {}

  concat-map@0.0.1: {}

  confbox@0.1.7: {}

  consola@3.2.3: {}

  conventional-changelog-angular@7.0.0:
    dependencies:
      compare-func: 2.0.0

  conventional-changelog-conventionalcommits@7.0.2:
    dependencies:
      compare-func: 2.0.0

  conventional-commits-parser@5.0.0:
    dependencies:
      JSONStream: 1.3.5
      is-text-path: 2.0.0
      meow: 12.1.1
      split2: 4.2.0

  convert-source-map@2.0.0: {}

  copy-descriptor@0.1.1: {}

  core-js-compat@3.37.0:
    dependencies:
      browserslist: 4.23.0

  core-js-pure@3.37.0: {}

  core-js@3.37.0: {}

  cors@2.8.5:
    dependencies:
      object-assign: 4.1.1
      vary: 1.1.2

  cosmiconfig-typescript-loader@5.0.0(@types/node@20.12.7)(cosmiconfig@9.0.0(typescript@5.3.3))(typescript@5.3.3):
    dependencies:
      '@types/node': 20.12.7
      cosmiconfig: 9.0.0(typescript@5.3.3)
      jiti: 1.21.0
      typescript: 5.3.3

  cosmiconfig@9.0.0(typescript@5.3.3):
    dependencies:
      env-paths: 2.2.1
      import-fresh: 3.3.0
      js-yaml: 4.1.0
      parse-json: 5.2.0
    optionalDependencies:
      typescript: 5.3.3

  cropperjs@1.6.2: {}

  cross-fetch@3.1.8:
    dependencies:
      node-fetch: 2.7.0
    transitivePeerDependencies:
      - encoding

  cross-spawn@7.0.3:
    dependencies:
      path-key: 3.1.1
      shebang-command: 2.0.0
      which: 2.0.2

  crypto-js@4.2.0: {}

  css-functions-list@3.2.2: {}

  css-select@4.3.0:
    dependencies:
      boolbase: 1.0.0
      css-what: 6.1.0
      domhandler: 4.3.1
      domutils: 2.8.0
      nth-check: 2.1.1

  css-select@5.1.0:
    dependencies:
      boolbase: 1.0.0
      css-what: 6.1.0
      domhandler: 5.0.3
      domutils: 3.1.0
      nth-check: 2.1.1

  css-tree@1.1.3:
    dependencies:
      mdn-data: 2.0.14
      source-map: 0.6.1

  css-tree@2.3.1:
    dependencies:
      mdn-data: 2.0.30
      source-map-js: 1.2.0

  css-what@6.1.0: {}

  css.escape@1.5.1: {}

  cssesc@3.0.0: {}

  csso@4.2.0:
    dependencies:
      css-tree: 1.1.3

  csstype@3.1.3: {}

  d3-array@3.2.4:
    dependencies:
      internmap: 2.0.3

  d3-axis@3.0.0: {}

  d3-brush@3.0.0:
    dependencies:
      d3-dispatch: 3.0.1
      d3-drag: 3.0.0
      d3-interpolate: 3.0.1
      d3-selection: 3.0.0
      d3-transition: 3.0.1(d3-selection@3.0.0)

  d3-chord@3.0.1:
    dependencies:
      d3-path: 3.1.0

  d3-color@3.1.0: {}

  d3-contour@4.0.2:
    dependencies:
      d3-array: 3.2.4

  d3-delaunay@6.0.4:
    dependencies:
      delaunator: 5.0.1

  d3-dispatch@3.0.1: {}

  d3-drag@3.0.0:
    dependencies:
      d3-dispatch: 3.0.1
      d3-selection: 3.0.0

  d3-dsv@3.0.1:
    dependencies:
      commander: 7.2.0
      iconv-lite: 0.6.3
      rw: 1.3.3

  d3-ease@3.0.1: {}

  d3-fetch@3.0.1:
    dependencies:
      d3-dsv: 3.0.1

  d3-flextree@2.1.2:
    dependencies:
      d3-hierarchy: 1.1.9

  d3-force@3.0.0:
    dependencies:
      d3-dispatch: 3.0.1
      d3-quadtree: 3.0.1
      d3-timer: 3.0.1

  d3-format@3.1.0: {}

  d3-geo@3.1.1:
    dependencies:
      d3-array: 3.2.4

  d3-hierarchy@1.1.9: {}

  d3-hierarchy@3.1.2: {}

  d3-interpolate@3.0.1:
    dependencies:
      d3-color: 3.1.0

  d3-path@3.1.0: {}

  d3-polygon@3.0.1: {}

  d3-quadtree@3.0.1: {}

  d3-random@3.0.1: {}

  d3-scale-chromatic@3.1.0:
    dependencies:
      d3-color: 3.1.0
      d3-interpolate: 3.0.1

  d3-scale@4.0.2:
    dependencies:
      d3-array: 3.2.4
      d3-format: 3.1.0
      d3-interpolate: 3.0.1
      d3-time: 3.1.0
      d3-time-format: 4.1.0

  d3-selection@3.0.0: {}

  d3-shape@3.2.0:
    dependencies:
      d3-path: 3.1.0

  d3-time-format@4.1.0:
    dependencies:
      d3-time: 3.1.0

  d3-time@3.1.0:
    dependencies:
      d3-array: 3.2.4

  d3-timer@3.0.1: {}

  d3-transition@3.0.1(d3-selection@3.0.0):
    dependencies:
      d3-color: 3.1.0
      d3-dispatch: 3.0.1
      d3-ease: 3.0.1
      d3-interpolate: 3.0.1
      d3-selection: 3.0.0
      d3-timer: 3.0.1

  d3-zoom@3.0.0:
    dependencies:
      d3-dispatch: 3.0.1
      d3-drag: 3.0.0
      d3-interpolate: 3.0.1
      d3-selection: 3.0.0
      d3-transition: 3.0.1(d3-selection@3.0.0)

  d3@7.9.0:
    dependencies:
      d3-array: 3.2.4
      d3-axis: 3.0.0
      d3-brush: 3.0.0
      d3-chord: 3.0.1
      d3-color: 3.1.0
      d3-contour: 4.0.2
      d3-delaunay: 6.0.4
      d3-dispatch: 3.0.1
      d3-drag: 3.0.0
      d3-dsv: 3.0.1
      d3-ease: 3.0.1
      d3-fetch: 3.0.1
      d3-force: 3.0.0
      d3-format: 3.1.0
      d3-geo: 3.1.1
      d3-hierarchy: 3.1.2
      d3-interpolate: 3.0.1
      d3-path: 3.1.0
      d3-polygon: 3.0.1
      d3-quadtree: 3.0.1
      d3-random: 3.0.1
      d3-scale: 4.0.2
      d3-scale-chromatic: 3.1.0
      d3-selection: 3.0.0
      d3-shape: 3.2.0
      d3-time: 3.1.0
      d3-time-format: 4.1.0
      d3-timer: 3.0.1
      d3-transition: 3.0.1(d3-selection@3.0.0)
      d3-zoom: 3.0.0

  d@1.0.2:
    dependencies:
      es5-ext: 0.10.64
      type: 2.7.2

  dargs@8.1.0: {}

  data-view-buffer@1.0.1:
    dependencies:
      call-bind: 1.0.7
      es-errors: 1.3.0
      is-data-view: 1.0.1

  data-view-byte-length@1.0.1:
    dependencies:
      call-bind: 1.0.7
      es-errors: 1.3.0
      is-data-view: 1.0.1

  data-view-byte-offset@1.0.0:
    dependencies:
      call-bind: 1.0.7
      es-errors: 1.3.0
      is-data-view: 1.0.1

  dayjs@1.11.11: {}

  de-indent@1.0.2: {}

  debug@2.6.9:
    dependencies:
      ms: 2.0.0

  debug@4.3.4:
    dependencies:
      ms: 2.1.2

  decamelize@1.2.0: {}

  decode-uri-component@0.2.2: {}

  deep-is@0.1.4: {}

  define-data-property@1.1.4:
    dependencies:
      es-define-property: 1.0.0
      es-errors: 1.3.0
      gopd: 1.0.1

  define-properties@1.2.1:
    dependencies:
      define-data-property: 1.1.4
      has-property-descriptors: 1.0.2
      object-keys: 1.1.1

  define-property@0.2.5:
    dependencies:
      is-descriptor: 0.1.7

  define-property@1.0.0:
    dependencies:
      is-descriptor: 1.0.3

  define-property@2.0.2:
    dependencies:
      is-descriptor: 1.0.3
      isobject: 3.0.1

  defu@6.1.4: {}

  delaunator@5.0.1:
    dependencies:
      robust-predicates: 3.0.2

  delayed-stream@1.0.0: {}

  destr@2.0.3: {}

  diagram-js-direct-editing@1.8.0(diagram-js@7.9.0):
    dependencies:
      diagram-js: 7.9.0
      min-dash: 3.8.1
      min-dom: 3.2.1

  diagram-js@12.8.1:
    dependencies:
      '@bpmn-io/diagram-js-ui': 0.2.3
      clsx: 2.1.1
      didi: 9.0.2
      hammerjs: 2.0.8
      inherits-browser: 0.1.0
      min-dash: 4.2.1
      min-dom: 4.1.0
      object-refs: 0.3.0
      path-intersection: 2.2.1
      tiny-svg: 3.0.1

  diagram-js@7.9.0:
    dependencies:
      css.escape: 1.5.1
      didi: 5.2.1
      hammerjs: 2.0.8
      inherits: 2.0.4
      min-dash: 3.8.1
      min-dom: 3.2.1
      object-refs: 0.3.0
      path-intersection: 2.2.1
      tiny-svg: 2.2.4

  didi@5.2.1: {}

  didi@9.0.2: {}

  dijkstrajs@1.0.3: {}

  dir-glob@3.0.1:
    dependencies:
      path-type: 4.0.0

  dlv@1.1.3: {}

  doctrine@3.0.0:
    dependencies:
      esutils: 2.0.3

  dom-serializer@0.2.2:
    dependencies:
      domelementtype: 2.3.0
      entities: 2.2.0

  dom-serializer@1.4.1:
    dependencies:
      domelementtype: 2.3.0
      domhandler: 4.3.1
      entities: 2.2.0

  dom-serializer@2.0.0:
    dependencies:
      domelementtype: 2.3.0
      domhandler: 5.0.3
      entities: 4.5.0

  dom-walk@0.1.2: {}

  dom7@3.0.0:
    dependencies:
      ssr-window: 3.0.0

  domelementtype@1.3.1: {}

  domelementtype@2.3.0: {}

  domhandler@2.4.2:
    dependencies:
      domelementtype: 1.3.1

  domhandler@4.3.1:
    dependencies:
      domelementtype: 2.3.0

  domhandler@5.0.3:
    dependencies:
      domelementtype: 2.3.0

  domify@1.4.2: {}

  dompurify@3.1.1: {}

  domutils@1.7.0:
    dependencies:
      dom-serializer: 0.2.2
      domelementtype: 1.3.1

  domutils@2.8.0:
    dependencies:
      dom-serializer: 1.4.1
      domelementtype: 2.3.0
      domhandler: 4.3.1

  domutils@3.1.0:
    dependencies:
      dom-serializer: 2.0.0
      domelementtype: 2.3.0
      domhandler: 5.0.3

  dot-prop@5.3.0:
    dependencies:
      is-obj: 2.0.0

  driver.js@1.3.1: {}

  duplexer@0.1.2: {}

  eastasianwidth@0.2.0: {}

  echarts-wordcloud@2.1.0(echarts@5.5.0):
    dependencies:
      echarts: 5.5.0

  echarts@5.5.0:
    dependencies:
      tslib: 2.3.0
      zrender: 5.5.0

  ejs@3.1.10:
    dependencies:
      jake: 10.8.7

  electron-to-chromium@1.4.750: {}

  element-plus@2.8.0(vue@3.4.21(typescript@5.3.3)):
    dependencies:
      '@ctrl/tinycolor': 3.6.1
      '@element-plus/icons-vue': 2.3.1(vue@3.4.21(typescript@5.3.3))
      '@floating-ui/dom': 1.6.4
      '@popperjs/core': '@sxzz/popperjs-es@2.11.7'
      '@types/lodash': 4.17.0
      '@types/lodash-es': 4.17.12
      '@vueuse/core': 9.13.0(vue@3.4.21(typescript@5.3.3))
      async-validator: 4.2.5
      dayjs: 1.11.11
      escape-html: 1.0.3
      lodash: 4.17.21
      lodash-es: 4.17.21
      lodash-unified: 1.0.3(@types/lodash-es@4.17.12)(lodash-es@4.17.21)(lodash@4.17.21)
      memoize-one: 6.0.0
      normalize-wheel-es: 1.2.0
      vue: 3.4.21(typescript@5.3.3)
    transitivePeerDependencies:
      - '@vue/composition-api'

  emoji-regex@10.3.0: {}

  emoji-regex@8.0.0: {}

  emoji-regex@9.2.2: {}

  emojis-list@3.0.0: {}

  encode-utf8@1.0.3: {}

  entities@1.1.2: {}

  entities@2.2.0: {}

  entities@4.5.0: {}

  env-paths@2.2.1: {}

  error-ex@1.3.2:
    dependencies:
      is-arrayish: 0.2.1

  es-abstract@1.23.3:
    dependencies:
      array-buffer-byte-length: 1.0.1
      arraybuffer.prototype.slice: 1.0.3
      available-typed-arrays: 1.0.7
      call-bind: 1.0.7
      data-view-buffer: 1.0.1
      data-view-byte-length: 1.0.1
      data-view-byte-offset: 1.0.0
      es-define-property: 1.0.0
      es-errors: 1.3.0
      es-object-atoms: 1.0.0
      es-set-tostringtag: 2.0.3
      es-to-primitive: 1.2.1
      function.prototype.name: 1.1.6
      get-intrinsic: 1.2.4
      get-symbol-description: 1.0.2
      globalthis: 1.0.3
      gopd: 1.0.1
      has-property-descriptors: 1.0.2
      has-proto: 1.0.3
      has-symbols: 1.0.3
      hasown: 2.0.2
      internal-slot: 1.0.7
      is-array-buffer: 3.0.4
      is-callable: 1.2.7
      is-data-view: 1.0.1
      is-negative-zero: 2.0.3
      is-regex: 1.1.4
      is-shared-array-buffer: 1.0.3
      is-string: 1.0.7
      is-typed-array: 1.1.13
      is-weakref: 1.0.2
      object-inspect: 1.13.1
      object-keys: 1.1.1
      object.assign: 4.1.5
      regexp.prototype.flags: 1.5.2
      safe-array-concat: 1.1.2
      safe-regex-test: 1.0.3
      string.prototype.trim: 1.2.9
      string.prototype.trimend: 1.0.8
      string.prototype.trimstart: 1.0.8
      typed-array-buffer: 1.0.2
      typed-array-byte-length: 1.0.1
      typed-array-byte-offset: 1.0.2
      typed-array-length: 1.0.6
      unbox-primitive: 1.0.2
      which-typed-array: 1.1.15

  es-define-property@1.0.0:
    dependencies:
      get-intrinsic: 1.2.4

  es-errors@1.3.0: {}

  es-module-lexer@1.5.2: {}

  es-object-atoms@1.0.0:
    dependencies:
      es-errors: 1.3.0

  es-set-tostringtag@2.0.3:
    dependencies:
      get-intrinsic: 1.2.4
      has-tostringtag: 1.0.2
      hasown: 2.0.2

  es-to-primitive@1.2.1:
    dependencies:
      is-callable: 1.2.7
      is-date-object: 1.0.5
      is-symbol: 1.0.4

  es5-ext@0.10.64:
    dependencies:
      es6-iterator: 2.0.3
      es6-symbol: 3.1.4
      esniff: 2.0.1
      next-tick: 1.1.0

  es6-iterator@2.0.3:
    dependencies:
      d: 1.0.2
      es5-ext: 0.10.64
      es6-symbol: 3.1.4

  es6-symbol@3.1.4:
    dependencies:
      d: 1.0.2
      ext: 1.7.0

  esbuild@0.19.12:
    optionalDependencies:
      '@esbuild/aix-ppc64': 0.19.12
      '@esbuild/android-arm': 0.19.12
      '@esbuild/android-arm64': 0.19.12
      '@esbuild/android-x64': 0.19.12
      '@esbuild/darwin-arm64': 0.19.12
      '@esbuild/darwin-x64': 0.19.12
      '@esbuild/freebsd-arm64': 0.19.12
      '@esbuild/freebsd-x64': 0.19.12
      '@esbuild/linux-arm': 0.19.12
      '@esbuild/linux-arm64': 0.19.12
      '@esbuild/linux-ia32': 0.19.12
      '@esbuild/linux-loong64': 0.19.12
      '@esbuild/linux-mips64el': 0.19.12
      '@esbuild/linux-ppc64': 0.19.12
      '@esbuild/linux-riscv64': 0.19.12
      '@esbuild/linux-s390x': 0.19.12
      '@esbuild/linux-x64': 0.19.12
      '@esbuild/netbsd-x64': 0.19.12
      '@esbuild/openbsd-x64': 0.19.12
      '@esbuild/sunos-x64': 0.19.12
      '@esbuild/win32-arm64': 0.19.12
      '@esbuild/win32-ia32': 0.19.12
      '@esbuild/win32-x64': 0.19.12

  escalade@3.1.2: {}

  escape-html@1.0.3: {}

  escape-string-regexp@1.0.5: {}

  escape-string-regexp@4.0.0: {}

  escape-string-regexp@5.0.0: {}

  escodegen@2.1.0:
    dependencies:
      esprima: 4.0.1
      estraverse: 5.3.0
      esutils: 2.0.3
    optionalDependencies:
      source-map: 0.6.1

  eslint-config-prettier@9.1.0(eslint@8.57.0):
    dependencies:
      eslint: 8.57.0

  eslint-define-config@2.1.0: {}

  eslint-plugin-prettier@5.1.3(@types/eslint@8.56.10)(eslint-config-prettier@9.1.0(eslint@8.57.0))(eslint@8.57.0)(prettier@3.2.5):
    dependencies:
      eslint: 8.57.0
      prettier: 3.2.5
      prettier-linter-helpers: 1.0.0
      synckit: 0.8.8
    optionalDependencies:
      '@types/eslint': 8.56.10
      eslint-config-prettier: 9.1.0(eslint@8.57.0)

  eslint-plugin-vue@9.25.0(eslint@8.57.0):
    dependencies:
      '@eslint-community/eslint-utils': 4.4.0(eslint@8.57.0)
      eslint: 8.57.0
      globals: 13.24.0
      natural-compare: 1.4.0
      nth-check: 2.1.1
      postcss-selector-parser: 6.0.16
      semver: 7.6.0
      vue-eslint-parser: 9.4.2(eslint@8.57.0)
      xml-name-validator: 4.0.0
    transitivePeerDependencies:
      - supports-color

  eslint-scope@7.2.2:
    dependencies:
      esrecurse: 4.3.0
      estraverse: 5.3.0

  eslint-visitor-keys@3.4.3: {}

  eslint@8.57.0:
    dependencies:
      '@eslint-community/eslint-utils': 4.4.0(eslint@8.57.0)
      '@eslint-community/regexpp': 4.10.0
      '@eslint/eslintrc': 2.1.4
      '@eslint/js': 8.57.0
      '@humanwhocodes/config-array': 0.11.14
      '@humanwhocodes/module-importer': 1.0.1
      '@nodelib/fs.walk': 1.2.8
      '@ungap/structured-clone': 1.2.0
      ajv: 6.12.6
      chalk: 4.1.2
      cross-spawn: 7.0.3
      debug: 4.3.4
      doctrine: 3.0.0
      escape-string-regexp: 4.0.0
      eslint-scope: 7.2.2
      eslint-visitor-keys: 3.4.3
      espree: 9.6.1
      esquery: 1.5.0
      esutils: 2.0.3
      fast-deep-equal: 3.1.3
      file-entry-cache: 6.0.1
      find-up: 5.0.0
      glob-parent: 6.0.2
      globals: 13.24.0
      graphemer: 1.4.0
      ignore: 5.3.1
      imurmurhash: 0.1.4
      is-glob: 4.0.3
      is-path-inside: 3.0.3
      js-yaml: 4.1.0
      json-stable-stringify-without-jsonify: 1.0.1
      levn: 0.4.1
      lodash.merge: 4.6.2
      minimatch: 3.1.2
      natural-compare: 1.4.0
      optionator: 0.9.4
      strip-ansi: 6.0.1
      text-table: 0.2.0
    transitivePeerDependencies:
      - supports-color

  esniff@2.0.1:
    dependencies:
      d: 1.0.2
      es5-ext: 0.10.64
      event-emitter: 0.3.5
      type: 2.7.2

  espree@9.6.1:
    dependencies:
      acorn: 8.11.3
      acorn-jsx: 5.3.2(acorn@8.11.3)
      eslint-visitor-keys: 3.4.3

  esprima@4.0.1: {}

  esquery@1.5.0:
    dependencies:
      estraverse: 5.3.0

  esrecurse@4.3.0:
    dependencies:
      estraverse: 5.3.0

  estraverse@5.3.0: {}

  estree-walker@2.0.2: {}

  estree-walker@3.0.3:
    dependencies:
      '@types/estree': 1.0.5

  esutils@2.0.3: {}

  etag@1.8.1: {}

  event-emitter@0.3.5:
    dependencies:
      d: 1.0.2
      es5-ext: 0.10.64

  eventemitter3@5.0.1: {}

  execa@5.1.1:
    dependencies:
      cross-spawn: 7.0.3
      get-stream: 6.0.1
      human-signals: 2.1.0
      is-stream: 2.0.1
      merge-stream: 2.0.0
      npm-run-path: 4.0.1
      onetime: 5.1.2
      signal-exit: 3.0.7
      strip-final-newline: 2.0.0

  execa@8.0.1:
    dependencies:
      cross-spawn: 7.0.3
      get-stream: 8.0.1
      human-signals: 5.0.0
      is-stream: 3.0.0
      merge-stream: 2.0.0
      npm-run-path: 5.3.0
      onetime: 6.0.0
      signal-exit: 4.1.0
      strip-final-newline: 3.0.0

  expand-brackets@2.1.4:
    dependencies:
      debug: 2.6.9
      define-property: 0.2.5
      extend-shallow: 2.0.1
      posix-character-classes: 0.1.1
      regex-not: 1.0.2
      snapdragon: 0.8.2
      to-regex: 3.0.2
    transitivePeerDependencies:
      - supports-color

  ext@1.7.0:
    dependencies:
      type: 2.7.2

  extend-shallow@2.0.1:
    dependencies:
      is-extendable: 0.1.1

  extend-shallow@3.0.2:
    dependencies:
      assign-symbols: 1.0.0
      is-extendable: 1.0.1

  extglob@2.0.4:
    dependencies:
      array-unique: 0.3.2
      define-property: 1.0.0
      expand-brackets: 2.1.4
      extend-shallow: 2.0.1
      fragment-cache: 0.2.1
      regex-not: 1.0.2
      snapdragon: 0.8.2
      to-regex: 3.0.2
    transitivePeerDependencies:
      - supports-color

  fast-deep-equal@3.1.3: {}

  fast-diff@1.3.0: {}

  fast-glob@3.3.2:
    dependencies:
      '@nodelib/fs.stat': 2.0.5
      '@nodelib/fs.walk': 1.2.8
      glob-parent: 5.1.2
      merge2: 1.4.1
      micromatch: 4.0.5

  fast-json-stable-stringify@2.1.0: {}

  fast-levenshtein@2.0.6: {}

  fast-xml-parser@4.3.6:
    dependencies:
      strnum: 1.0.5

  fastest-levenshtein@1.0.16: {}

  fastq@1.17.1:
    dependencies:
      reusify: 1.0.4

  file-entry-cache@6.0.1:
    dependencies:
      flat-cache: 3.2.0

  file-entry-cache@8.0.0:
    dependencies:
      flat-cache: 4.0.1

  filelist@1.0.4:
    dependencies:
      minimatch: 5.1.6

  fill-range@4.0.0:
    dependencies:
      extend-shallow: 2.0.1
      is-number: 3.0.0
      repeat-string: 1.6.1
      to-regex-range: 2.1.1

  fill-range@7.0.1:
    dependencies:
      to-regex-range: 5.0.1

  find-up@4.1.0:
    dependencies:
      locate-path: 5.0.0
      path-exists: 4.0.0

  find-up@5.0.0:
    dependencies:
      locate-path: 6.0.0
      path-exists: 4.0.0

  find-up@7.0.0:
    dependencies:
      locate-path: 7.2.0
      path-exists: 5.0.0
      unicorn-magic: 0.1.0

  flat-cache@3.2.0:
    dependencies:
      flatted: 3.3.1
      keyv: 4.5.4
      rimraf: 3.0.2

  flat-cache@4.0.1:
    dependencies:
      flatted: 3.3.1
      keyv: 4.5.4

  flatted@3.3.1: {}

  follow-redirects@1.15.6(debug@4.3.4):
    optionalDependencies:
      debug: 4.3.4

  for-each@0.3.3:
    dependencies:
      is-callable: 1.2.7

  for-in@1.0.2: {}

  foreground-child@3.1.1:
    dependencies:
      cross-spawn: 7.0.3
      signal-exit: 4.1.0

  form-data@4.0.0:
    dependencies:
      asynckit: 0.4.0
      combined-stream: 1.0.8
      mime-types: 2.1.35

  fraction.js@4.3.7: {}

  fragment-cache@0.2.1:
    dependencies:
      map-cache: 0.2.2

  fs-extra@10.1.0:
    dependencies:
      graceful-fs: 4.2.11
      jsonfile: 6.1.0
      universalify: 2.0.1

  fs.realpath@1.0.0: {}

  fsevents@2.3.3:
    optional: true

  function-bind@1.1.2: {}

  function.prototype.name@1.1.6:
    dependencies:
      call-bind: 1.0.7
      define-properties: 1.2.1
      es-abstract: 1.23.3
      functions-have-names: 1.2.3

  functions-have-names@1.2.3: {}

  gensync@1.0.0-beta.2: {}

  get-caller-file@2.0.5: {}

  get-east-asian-width@1.2.0: {}

  get-intrinsic@1.2.4:
    dependencies:
      es-errors: 1.3.0
      function-bind: 1.1.2
      has-proto: 1.0.3
      has-symbols: 1.0.3
      hasown: 2.0.2

  get-stream@6.0.1: {}

  get-stream@8.0.1: {}

  get-symbol-description@1.0.2:
    dependencies:
      call-bind: 1.0.7
      es-errors: 1.3.0
      get-intrinsic: 1.2.4

  get-value@2.0.6: {}

  git-raw-commits@4.0.0:
    dependencies:
      dargs: 8.1.0
      meow: 12.1.1
      split2: 4.2.0

  glob-parent@5.1.2:
    dependencies:
      is-glob: 4.0.3

  glob-parent@6.0.2:
    dependencies:
      is-glob: 4.0.3

  glob@10.3.12:
    dependencies:
      foreground-child: 3.1.1
      jackspeak: 2.3.6
      minimatch: 9.0.4
      minipass: 7.0.4
      path-scurry: 1.10.2

  glob@7.2.3:
    dependencies:
      fs.realpath: 1.0.0
      inflight: 1.0.6
      inherits: 2.0.4
      minimatch: 3.1.2
      once: 1.4.0
      path-is-absolute: 1.0.1

  global-directory@4.0.1:
    dependencies:
      ini: 4.1.1

  global-modules@2.0.0:
    dependencies:
      global-prefix: 3.0.0

  global-object@1.0.0: {}

  global-prefix@3.0.0:
    dependencies:
      ini: 1.3.8
      kind-of: 6.0.3
      which: 1.3.1

  global@4.4.0:
    dependencies:
      min-document: 2.19.0
      process: 0.11.10

  globals@11.12.0: {}

  globals@13.24.0:
    dependencies:
      type-fest: 0.20.2

  globalthis@1.0.3:
    dependencies:
      define-properties: 1.2.1

  globby@11.1.0:
    dependencies:
      array-union: 2.1.0
      dir-glob: 3.0.1
      fast-glob: 3.3.2
      ignore: 5.3.1
      merge2: 1.4.1
      slash: 3.0.0

  globjoin@0.1.4: {}

  gopd@1.0.1:
    dependencies:
      get-intrinsic: 1.2.4

  graceful-fs@4.2.11: {}

  graphemer@1.4.0: {}

  gzip-size@6.0.0:
    dependencies:
      duplexer: 0.1.2

  hammerjs@2.0.8: {}

  has-ansi@2.0.0:
    dependencies:
      ansi-regex: 2.1.1

  has-bigints@1.0.2: {}

  has-flag@1.0.0: {}

  has-flag@3.0.0: {}

  has-flag@4.0.0: {}

  has-property-descriptors@1.0.2:
    dependencies:
      es-define-property: 1.0.0

  has-proto@1.0.3: {}

  has-symbols@1.0.3: {}

  has-tostringtag@1.0.2:
    dependencies:
      has-symbols: 1.0.3

  has-value@0.3.1:
    dependencies:
      get-value: 2.0.6
      has-values: 0.1.4
      isobject: 2.1.0

  has-value@1.0.0:
    dependencies:
      get-value: 2.0.6
      has-values: 1.0.0
      isobject: 3.0.1

  has-values@0.1.4: {}

  has-values@1.0.0:
    dependencies:
      is-number: 3.0.0
      kind-of: 4.0.0

  hasown@2.0.2:
    dependencies:
      function-bind: 1.1.2

  he@1.2.0: {}

  highlight.js@11.9.0: {}

  htm@3.1.1: {}

  html-tags@3.3.1: {}

  html-void-elements@2.0.1: {}

  htmlparser2@3.10.1:
    dependencies:
      domelementtype: 1.3.1
      domhandler: 2.4.2
      domutils: 1.7.0
      entities: 1.1.2
      inherits: 2.0.4
      readable-stream: 3.6.2

  htmlparser2@8.0.2:
    dependencies:
      domelementtype: 2.3.0
      domhandler: 5.0.3
      domutils: 3.1.0
      entities: 4.5.0

  human-signals@2.1.0: {}

  human-signals@5.0.0: {}

  i18next@20.6.1:
    dependencies:
      '@babel/runtime': 7.24.4

  iconv-lite@0.6.3:
    dependencies:
      safer-buffer: 2.1.2

  ids@1.0.5: {}

  ignore@5.3.1: {}

  image-size@0.5.5: {}

  immer@9.0.21: {}

  immutable@4.3.5: {}

  import-fresh@3.3.0:
    dependencies:
      parent-module: 1.0.1
      resolve-from: 4.0.0

  import-meta-resolve@4.0.0: {}

  imurmurhash@0.1.4: {}

  indent-string@4.0.0: {}

  indexof@0.0.1: {}

  individual@2.0.0: {}

  inflight@1.0.6:
    dependencies:
      once: 1.4.0
      wrappy: 1.0.2

  inherits-browser@0.1.0: {}

  inherits@2.0.4: {}

  ini@1.3.8: {}

  ini@4.1.1: {}

  internal-slot@1.0.7:
    dependencies:
      es-errors: 1.3.0
      hasown: 2.0.2
      side-channel: 1.0.6

  internmap@2.0.3: {}

  is-accessor-descriptor@1.0.1:
    dependencies:
      hasown: 2.0.2

  is-array-buffer@3.0.4:
    dependencies:
      call-bind: 1.0.7
      get-intrinsic: 1.2.4

  is-arrayish@0.2.1: {}

  is-bigint@1.0.4:
    dependencies:
      has-bigints: 1.0.2

  is-binary-path@2.1.0:
    dependencies:
      binary-extensions: 2.3.0

  is-boolean-object@1.1.2:
    dependencies:
      call-bind: 1.0.7
      has-tostringtag: 1.0.2

  is-buffer@1.1.6: {}

  is-callable@1.2.7: {}

  is-core-module@2.13.1:
    dependencies:
      hasown: 2.0.2

  is-data-descriptor@1.0.1:
    dependencies:
      hasown: 2.0.2

  is-data-view@1.0.1:
    dependencies:
      is-typed-array: 1.1.13

  is-date-object@1.0.5:
    dependencies:
      has-tostringtag: 1.0.2

  is-descriptor@0.1.7:
    dependencies:
      is-accessor-descriptor: 1.0.1
      is-data-descriptor: 1.0.1

  is-descriptor@1.0.3:
    dependencies:
      is-accessor-descriptor: 1.0.1
      is-data-descriptor: 1.0.1

  is-extendable@0.1.1: {}

  is-extendable@1.0.1:
    dependencies:
      is-plain-object: 2.0.4

  is-extglob@2.1.1: {}

  is-fullwidth-code-point@3.0.0: {}

  is-fullwidth-code-point@4.0.0: {}

  is-fullwidth-code-point@5.0.0:
    dependencies:
      get-east-asian-width: 1.2.0

  is-function@1.0.2: {}

  is-glob@4.0.3:
    dependencies:
      is-extglob: 2.1.1

  is-hotkey@0.2.0: {}

  is-negative-zero@2.0.3: {}

  is-number-object@1.0.7:
    dependencies:
      has-tostringtag: 1.0.2

  is-number@3.0.0:
    dependencies:
      kind-of: 3.2.2

  is-number@7.0.0: {}

  is-obj@2.0.0: {}

  is-path-inside@3.0.3: {}

  is-plain-obj@1.1.0: {}

  is-plain-object@2.0.4:
    dependencies:
      isobject: 3.0.1

  is-plain-object@5.0.0: {}

  is-regex@1.1.4:
    dependencies:
      call-bind: 1.0.7
      has-tostringtag: 1.0.2

  is-shared-array-buffer@1.0.3:
    dependencies:
      call-bind: 1.0.7

  is-stream@2.0.1: {}

  is-stream@3.0.0: {}

  is-string@1.0.7:
    dependencies:
      has-tostringtag: 1.0.2

  is-symbol@1.0.4:
    dependencies:
      has-symbols: 1.0.3

  is-text-path@2.0.0:
    dependencies:
      text-extensions: 2.4.0

  is-typed-array@1.1.13:
    dependencies:
      which-typed-array: 1.1.15

  is-url@1.2.4: {}

  is-weakref@1.0.2:
    dependencies:
      call-bind: 1.0.7

  is-windows@1.0.2: {}

  isarray@1.0.0: {}

  isarray@2.0.5: {}

  isexe@2.0.0: {}

  isobject@2.1.0:
    dependencies:
      isarray: 1.0.0

  isobject@3.0.1: {}

  jackspeak@2.3.6:
    dependencies:
      '@isaacs/cliui': 8.0.2
    optionalDependencies:
      '@pkgjs/parseargs': 0.11.0

  jake@10.8.7:
    dependencies:
      async: 3.2.5
      chalk: 4.1.2
      filelist: 1.0.4
      minimatch: 3.1.2

  jiti@1.21.0: {}

  js-base64@2.6.4: {}

  js-tokens@4.0.0: {}

  js-tokens@8.0.3: {}

  js-yaml@4.1.0:
    dependencies:
      argparse: 2.0.1

  jsencrypt@3.3.2: {}

  jsesc@0.5.0: {}

  jsesc@2.5.2: {}

  json-buffer@3.0.1: {}

  json-parse-even-better-errors@2.3.1: {}

  json-schema-traverse@0.4.1: {}

  json-schema-traverse@1.0.0: {}

  json-source-map@0.6.1: {}

  json-stable-stringify-without-jsonify@1.0.1: {}

  json5@1.0.2:
    dependencies:
      minimist: 1.2.8

  json5@2.2.3: {}

  jsonc-eslint-parser@2.4.0:
    dependencies:
      acorn: 8.11.3
      eslint-visitor-keys: 3.4.3
      espree: 9.6.1
      semver: 7.6.0

  jsonfile@6.1.0:
    dependencies:
      universalify: 2.0.1
    optionalDependencies:
      graceful-fs: 4.2.11

  jsonparse@1.3.1: {}

  katex@0.16.11:
    dependencies:
      commander: 8.3.0

  keycode@2.2.1: {}

  keyv@4.5.4:
    dependencies:
      json-buffer: 3.0.1

  kind-of@3.2.2:
    dependencies:
      is-buffer: 1.1.6

  kind-of@4.0.0:
    dependencies:
      is-buffer: 1.1.6

  kind-of@5.1.0: {}

  kind-of@6.0.3: {}

  known-css-properties@0.30.0: {}

  kolorist@1.8.0: {}

  levn@0.4.1:
    dependencies:
      prelude-ls: 1.2.1
      type-check: 0.4.0

  lilconfig@3.0.0: {}

  lines-and-columns@1.2.4: {}

  linkify-it@5.0.0:
    dependencies:
      uc.micro: 2.1.0

  lint-staged@15.2.2:
    dependencies:
      chalk: 5.3.0
      commander: 11.1.0
      debug: 4.3.4
      execa: 8.0.1
      lilconfig: 3.0.0
      listr2: 8.0.1
      micromatch: 4.0.5
      pidtree: 0.6.0
      string-argv: 0.3.2
      yaml: 2.3.4
    transitivePeerDependencies:
      - supports-color

  listr2@8.0.1:
    dependencies:
      cli-truncate: 4.0.0
      colorette: 2.0.20
      eventemitter3: 5.0.1
      log-update: 6.0.0
      rfdc: 1.3.1
      wrap-ansi: 9.0.0

  loader-utils@1.4.2:
    dependencies:
      big.js: 5.2.2
      emojis-list: 3.0.0
      json5: 1.0.2

  local-pkg@0.4.3: {}

  local-pkg@0.5.0:
    dependencies:
      mlly: 1.6.1
      pkg-types: 1.1.0

  locate-path@5.0.0:
    dependencies:
      p-locate: 4.1.0

  locate-path@6.0.0:
    dependencies:
      p-locate: 5.0.0

  locate-path@7.2.0:
    dependencies:
      p-locate: 6.0.0

  lodash-es@4.17.21: {}

  lodash-unified@1.0.3(@types/lodash-es@4.17.12)(lodash-es@4.17.21)(lodash@4.17.21):
    dependencies:
      '@types/lodash-es': 4.17.12
      lodash: 4.17.21
      lodash-es: 4.17.21

  lodash.camelcase@4.3.0: {}

  lodash.clonedeep@4.5.0: {}

  lodash.debounce@4.0.8: {}

  lodash.foreach@4.5.0: {}

  lodash.isequal@4.5.0: {}

  lodash.isplainobject@4.0.6: {}

  lodash.kebabcase@4.1.1: {}

  lodash.merge@4.6.2: {}

  lodash.mergewith@4.6.2: {}

  lodash.snakecase@4.1.1: {}

  lodash.startcase@4.4.0: {}

  lodash.throttle@4.1.1: {}

  lodash.toarray@4.4.0: {}

  lodash.truncate@4.4.2: {}

  lodash.uniq@4.5.0: {}

  lodash.upperfirst@4.3.1: {}

  lodash@4.17.21: {}

  log-update@6.0.0:
    dependencies:
      ansi-escapes: 6.2.1
      cli-cursor: 4.0.0
      slice-ansi: 7.1.0
      strip-ansi: 7.1.0
      wrap-ansi: 9.0.0

  loglevel-colored-level-prefix@1.0.0:
    dependencies:
      chalk: 1.1.3
      loglevel: 1.9.1

  loglevel@1.9.1: {}

  lru-cache@10.2.2: {}

  lru-cache@5.1.1:
    dependencies:
      yallist: 3.1.1

  lru-cache@6.0.0:
    dependencies:
      yallist: 4.0.0

  m3u8-parser@4.8.0:
    dependencies:
      '@babel/runtime': 7.24.4
      '@videojs/vhs-utils': 3.0.5
      global: 4.4.0

  magic-string@0.30.10:
    dependencies:
      '@jridgewell/sourcemap-codec': 1.4.15

  map-cache@0.2.2: {}

  map-visit@1.0.0:
    dependencies:
      object-visit: 1.0.1

  markdown-it@14.1.0:
    dependencies:
      argparse: 2.0.1
      entities: 4.5.0
      linkify-it: 5.0.0
      mdurl: 2.0.0
      punycode.js: 2.3.1
      uc.micro: 2.1.0

  markmap-common@0.16.0:
    dependencies:
      '@babel/runtime': 7.24.4
      '@gera2ld/jsx-dom': 2.2.2
      npm2url: 0.2.4

  markmap-html-parser@0.16.1(markmap-common@0.16.0):
    dependencies:
      '@babel/runtime': 7.24.4
      cheerio: 1.0.0-rc.12
      markmap-common: 0.16.0

  markmap-lib@0.16.1(markmap-common@0.16.0):
    dependencies:
      '@babel/runtime': 7.24.4
      highlight.js: 11.9.0
      js-yaml: 4.1.0
      katex: 0.16.11
      markmap-common: 0.16.0
      markmap-html-parser: 0.16.1(markmap-common@0.16.0)
      markmap-view: 0.16.0(markmap-common@0.16.0)
      prismjs: 1.29.0
      remarkable: 2.0.1
      remarkable-katex: 1.2.1

  markmap-toolbar@0.17.0(markmap-common@0.16.0):
    dependencies:
      '@babel/runtime': 7.24.4
      '@gera2ld/jsx-dom': 2.2.2
      markmap-common: 0.16.0

  markmap-view@0.16.0(markmap-common@0.16.0):
    dependencies:
      '@babel/runtime': 7.24.4
      '@gera2ld/jsx-dom': 2.2.2
      '@types/d3': 7.4.3
      d3: 7.9.0
      d3-flextree: 2.1.2
      markmap-common: 0.16.0

  matches-selector@1.2.0: {}

  mathml-tag-names@2.1.3: {}

  mdn-data@2.0.14: {}

  mdn-data@2.0.30: {}

  mdurl@2.0.0: {}

  memoize-one@6.0.0: {}

  meow@12.1.1: {}

  meow@13.2.0: {}

  merge-options@1.0.1:
    dependencies:
      is-plain-obj: 1.1.0

  merge-stream@2.0.0: {}

  merge2@1.4.1: {}

  micromatch@3.1.0:
    dependencies:
      arr-diff: 4.0.0
      array-unique: 0.3.2
      braces: 2.3.2
      define-property: 1.0.0
      extend-shallow: 2.0.1
      extglob: 2.0.4
      fragment-cache: 0.2.1
      kind-of: 5.1.0
      nanomatch: 1.2.13
      object.pick: 1.3.0
      regex-not: 1.0.2
      snapdragon: 0.8.2
      to-regex: 3.0.2
    transitivePeerDependencies:
      - supports-color

  micromatch@4.0.5:
    dependencies:
      braces: 3.0.2
      picomatch: 2.3.1

  mime-db@1.52.0: {}

  mime-match@1.0.2:
    dependencies:
      wildcard: 1.1.2

  mime-types@2.1.35:
    dependencies:
      mime-db: 1.52.0

  mimic-fn@2.1.0: {}

  mimic-fn@4.0.0: {}

  min-dash@3.8.1: {}

  min-dash@4.2.1: {}

  min-document@2.19.0:
    dependencies:
      dom-walk: 0.1.2

  min-dom@0.2.0:
    dependencies:
      component-classes: 1.2.6
      component-closest: 0.1.4
      component-delegate: 0.2.4
      component-event: 0.1.4
      component-matches-selector: 0.1.7
      component-query: 0.0.3
      domify: 1.4.2

  min-dom@3.2.1:
    dependencies:
      component-event: 0.1.4
      domify: 1.4.2
      indexof: 0.0.1
      matches-selector: 1.2.0
      min-dash: 3.8.1

  min-dom@4.1.0:
    dependencies:
      component-event: 0.2.1
      domify: 1.4.2
      min-dash: 4.2.1

  minimatch@3.1.2:
    dependencies:
      brace-expansion: 1.1.11

  minimatch@5.1.6:
    dependencies:
      brace-expansion: 2.0.1

  minimatch@9.0.3:
    dependencies:
      brace-expansion: 2.0.1

  minimatch@9.0.4:
    dependencies:
      brace-expansion: 2.0.1

  minimist@1.2.8: {}

  minipass@7.0.4: {}

  mitt@1.2.0: {}

  mitt@3.0.1: {}

  mixin-deep@1.3.2:
    dependencies:
      for-in: 1.0.2
      is-extendable: 1.0.1

  mlly@1.6.1:
    dependencies:
      acorn: 8.11.3
      pathe: 1.1.2
      pkg-types: 1.1.0
      ufo: 1.5.3

  moddle-xml@9.0.6:
    dependencies:
      min-dash: 3.8.1
      moddle: 5.0.4
      saxen: 8.1.2

  moddle@5.0.4:
    dependencies:
      min-dash: 3.8.1

  mpd-parser@0.22.1:
    dependencies:
      '@babel/runtime': 7.24.4
      '@videojs/vhs-utils': 3.0.5
      '@xmldom/xmldom': 0.8.10
      global: 4.4.0

  mrmime@2.0.0: {}

  ms@2.0.0: {}

  ms@2.1.2: {}

  muggle-string@0.3.1: {}

  mux.js@6.0.1:
    dependencies:
      '@babel/runtime': 7.24.4
      global: 4.4.0

  namespace-emitter@2.0.1: {}

  nanoid@3.3.7: {}

  nanomatch@1.2.13:
    dependencies:
      arr-diff: 4.0.0
      array-unique: 0.3.2
      define-property: 2.0.2
      extend-shallow: 3.0.2
      fragment-cache: 0.2.1
      is-windows: 1.0.2
      kind-of: 6.0.3
      object.pick: 1.3.0
      regex-not: 1.0.2
      snapdragon: 0.8.2
      to-regex: 3.0.2
    transitivePeerDependencies:
      - supports-color

  natural-compare@1.4.0: {}

  next-tick@1.1.0: {}

  node-fetch-native@1.6.4: {}

  node-fetch@2.7.0:
    dependencies:
      whatwg-url: 5.0.0

  node-releases@2.0.14: {}

  normalize-path@3.0.0: {}

  normalize-range@0.1.2: {}

  normalize-wheel-es@1.2.0: {}

  npm-run-path@4.0.1:
    dependencies:
      path-key: 3.1.1

  npm-run-path@5.3.0:
    dependencies:
      path-key: 4.0.0

  npm2url@0.2.4: {}

  nprogress@0.2.0: {}

  nth-check@2.1.1:
    dependencies:
      boolbase: 1.0.0

  object-assign@4.1.1: {}

  object-copy@0.1.0:
    dependencies:
      copy-descriptor: 0.1.1
      define-property: 0.2.5
      kind-of: 3.2.2

  object-inspect@1.13.1: {}

  object-keys@1.1.1: {}

  object-refs@0.3.0: {}

  object-visit@1.0.1:
    dependencies:
      isobject: 3.0.1

  object.assign@4.1.5:
    dependencies:
      call-bind: 1.0.7
      define-properties: 1.2.1
      has-symbols: 1.0.3
      object-keys: 1.1.1

  object.pick@1.3.0:
    dependencies:
      isobject: 3.0.1

  ofetch@1.3.4:
    dependencies:
      destr: 2.0.3
      node-fetch-native: 1.6.4
      ufo: 1.5.3

  once@1.4.0:
    dependencies:
      wrappy: 1.0.2

  onetime@5.1.2:
    dependencies:
      mimic-fn: 2.1.0

  onetime@6.0.0:
    dependencies:
      mimic-fn: 4.0.0

  optionator@0.9.4:
    dependencies:
      deep-is: 0.1.4
      fast-levenshtein: 2.0.6
      levn: 0.4.1
      prelude-ls: 1.2.1
      type-check: 0.4.0
      word-wrap: 1.2.5

  p-limit@2.3.0:
    dependencies:
      p-try: 2.2.0

  p-limit@3.1.0:
    dependencies:
      yocto-queue: 0.1.0

  p-limit@4.0.0:
    dependencies:
      yocto-queue: 1.0.0

  p-locate@4.1.0:
    dependencies:
      p-limit: 2.3.0

  p-locate@5.0.0:
    dependencies:
      p-limit: 3.1.0

  p-locate@6.0.0:
    dependencies:
      p-limit: 4.0.0

  p-try@2.2.0: {}

  parent-module@1.0.1:
    dependencies:
      callsites: 3.1.0

  parse-json@5.2.0:
    dependencies:
      '@babel/code-frame': 7.24.2
      error-ex: 1.3.2
      json-parse-even-better-errors: 2.3.1
      lines-and-columns: 1.2.4

  parse5-htmlparser2-tree-adapter@7.0.0:
    dependencies:
      domhandler: 5.0.3
      parse5: 7.1.2

  parse5@7.1.2:
    dependencies:
      entities: 4.5.0

  pascalcase@0.1.1: {}

  path-browserify@1.0.1: {}

  path-exists@4.0.0: {}

  path-exists@5.0.0: {}

  path-intersection@2.2.1: {}

  path-is-absolute@1.0.1: {}

  path-key@3.1.1: {}

  path-key@4.0.0: {}

  path-parse@1.0.7: {}

  path-scurry@1.10.2:
    dependencies:
      lru-cache: 10.2.2
      minipass: 7.0.4

  path-type@4.0.0: {}

  pathe@0.2.0: {}

  pathe@1.1.2: {}

  perfect-debounce@1.0.0: {}

  picocolors@1.0.0: {}

  picomatch@2.3.1: {}

  pidtree@0.6.0: {}

  pinia-plugin-persistedstate@3.2.1(pinia@2.1.7(typescript@5.3.3)(vue@3.4.21(typescript@5.3.3))):
    dependencies:
      pinia: 2.1.7(typescript@5.3.3)(vue@3.4.21(typescript@5.3.3))

  pinia@2.1.7(typescript@5.3.3)(vue@3.4.21(typescript@5.3.3)):
    dependencies:
      '@vue/devtools-api': 6.6.1
      vue: 3.4.21(typescript@5.3.3)
      vue-demi: 0.14.7(vue@3.4.21(typescript@5.3.3))
    optionalDependencies:
      typescript: 5.3.3

  pkcs7@1.0.4:
    dependencies:
      '@babel/runtime': 7.24.4

  pkg-types@1.1.0:
    dependencies:
      confbox: 0.1.7
      mlly: 1.6.1
      pathe: 1.1.2

  pngjs@5.0.0: {}

  posix-character-classes@0.1.1: {}

  possible-typed-array-names@1.0.0: {}

  postcss-html@1.6.0:
    dependencies:
      htmlparser2: 8.0.2
      js-tokens: 8.0.3
      postcss: 8.4.38
      postcss-safe-parser: 6.0.0(postcss@8.4.38)

  postcss-prefix-selector@1.16.1(postcss@5.2.18):
    dependencies:
      postcss: 5.2.18

  postcss-resolve-nested-selector@0.1.1: {}

  postcss-safe-parser@6.0.0(postcss@8.4.38):
    dependencies:
      postcss: 8.4.38

  postcss-safe-parser@7.0.0(postcss@8.4.38):
    dependencies:
      postcss: 8.4.38

  postcss-scss@4.0.9(postcss@8.4.38):
    dependencies:
      postcss: 8.4.38

  postcss-selector-parser@6.0.16:
    dependencies:
      cssesc: 3.0.0
      util-deprecate: 1.0.2

  postcss-sorting@8.0.2(postcss@8.4.38):
    dependencies:
      postcss: 8.4.38

  postcss-value-parser@4.2.0: {}

  postcss@5.2.18:
    dependencies:
      chalk: 1.1.3
      js-base64: 2.6.4
      source-map: 0.5.7
      supports-color: 3.2.3

  postcss@8.4.38:
    dependencies:
      nanoid: 3.3.7
      picocolors: 1.0.0
      source-map-js: 1.2.0

  posthtml-parser@0.2.1:
    dependencies:
      htmlparser2: 3.10.1
      isobject: 2.1.0

  posthtml-rename-id@1.0.12:
    dependencies:
      escape-string-regexp: 1.0.5

  posthtml-render@1.4.0: {}

  posthtml-svg-mode@1.0.3:
    dependencies:
      merge-options: 1.0.1
      posthtml: 0.9.2
      posthtml-parser: 0.2.1
      posthtml-render: 1.4.0

  posthtml@0.9.2:
    dependencies:
      posthtml-parser: 0.2.1
      posthtml-render: 1.4.0

  preact@10.20.2: {}

  prelude-ls@1.2.1: {}

  prettier-eslint@16.3.0:
    dependencies:
      '@typescript-eslint/parser': 6.21.0(eslint@8.57.0)(typescript@5.3.3)
      common-tags: 1.8.2
      dlv: 1.1.3
      eslint: 8.57.0
      indent-string: 4.0.0
      lodash.merge: 4.6.2
      loglevel-colored-level-prefix: 1.0.0
      prettier: 3.2.5
      pretty-format: 29.7.0
      require-relative: 0.8.7
      typescript: 5.3.3
      vue-eslint-parser: 9.4.2(eslint@8.57.0)
    transitivePeerDependencies:
      - supports-color

  prettier-linter-helpers@1.0.0:
    dependencies:
      fast-diff: 1.3.0

  prettier@3.2.5: {}

  pretty-format@29.7.0:
    dependencies:
      '@jest/schemas': 29.6.3
      ansi-styles: 5.2.0
      react-is: 18.3.1

  prismjs@1.29.0: {}

  process@0.11.10: {}

  progress@2.0.3: {}

  proxy-from-env@1.1.0: {}

  punycode.js@2.3.1: {}

  punycode@1.4.1: {}

  punycode@2.3.1: {}

  qrcode@1.5.3:
    dependencies:
      dijkstrajs: 1.0.3
      encode-utf8: 1.0.3
      pngjs: 5.0.0
      yargs: 15.4.1

  qs@6.12.1:
    dependencies:
      side-channel: 1.0.6

  query-string@4.3.4:
    dependencies:
      object-assign: 4.1.1
      strict-uri-encode: 1.1.0

  queue-microtask@1.2.3: {}

  rd@2.0.1:
    dependencies:
      '@types/node': 10.17.60

  react-is@18.3.1: {}

  readable-stream@3.6.2:
    dependencies:
      inherits: 2.0.4
      string_decoder: 1.3.0
      util-deprecate: 1.0.2

  readdirp@3.6.0:
    dependencies:
      picomatch: 2.3.1

  regenerate-unicode-properties@10.1.1:
    dependencies:
      regenerate: 1.4.2

  regenerate@1.4.2: {}

  regenerator-runtime@0.14.1: {}

  regenerator-transform@0.15.2:
    dependencies:
      '@babel/runtime': 7.24.4

  regex-not@1.0.2:
    dependencies:
      extend-shallow: 3.0.2
      safe-regex: 1.1.0

  regexp.prototype.flags@1.5.2:
    dependencies:
      call-bind: 1.0.7
      define-properties: 1.2.1
      es-errors: 1.3.0
      set-function-name: 2.0.2

  regexpu-core@5.3.2:
    dependencies:
      '@babel/regjsgen': 0.8.0
      regenerate: 1.4.2
      regenerate-unicode-properties: 10.1.1
      regjsparser: 0.9.1
      unicode-match-property-ecmascript: 2.0.0
      unicode-match-property-value-ecmascript: 2.1.0

  regjsparser@0.9.1:
    dependencies:
      jsesc: 0.5.0

  remarkable-katex@1.2.1: {}

  remarkable@2.0.1:
    dependencies:
      argparse: 1.0.10
      autolinker: 3.16.2

  repeat-element@1.1.4: {}

  repeat-string@1.6.1: {}

  require-directory@2.1.1: {}

  require-from-string@2.0.2: {}

  require-main-filename@2.0.0: {}

  require-relative@0.8.7: {}

  resolve-from@4.0.0: {}

  resolve-from@5.0.0: {}

  resolve-url@0.2.1: {}

  resolve@1.22.8:
    dependencies:
      is-core-module: 2.13.1
      path-parse: 1.0.7
      supports-preserve-symlinks-flag: 1.0.0

  restore-cursor@4.0.0:
    dependencies:
      onetime: 5.1.2
      signal-exit: 3.0.7

  ret@0.1.15: {}

  reusify@1.0.4: {}

  rfdc@1.3.1: {}

  rimraf@3.0.2:
    dependencies:
      glob: 7.2.3

  rimraf@5.0.5:
    dependencies:
      glob: 10.3.12

  robust-predicates@3.0.2: {}

  rollup-plugin-purge-icons@0.10.0:
    dependencies:
      '@purge-icons/core': 0.10.0
      '@purge-icons/generated': 0.10.0
    transitivePeerDependencies:
      - encoding
      - supports-color

  rollup@2.79.1:
    optionalDependencies:
      fsevents: 2.3.3

  rollup@4.17.1:
    dependencies:
      '@types/estree': 1.0.5
    optionalDependencies:
      '@rollup/rollup-android-arm-eabi': 4.17.1
      '@rollup/rollup-android-arm64': 4.17.1
      '@rollup/rollup-darwin-arm64': 4.17.1
      '@rollup/rollup-darwin-x64': 4.17.1
      '@rollup/rollup-linux-arm-gnueabihf': 4.17.1
      '@rollup/rollup-linux-arm-musleabihf': 4.17.1
      '@rollup/rollup-linux-arm64-gnu': 4.17.1
      '@rollup/rollup-linux-arm64-musl': 4.17.1
      '@rollup/rollup-linux-powerpc64le-gnu': 4.17.1
      '@rollup/rollup-linux-riscv64-gnu': 4.17.1
      '@rollup/rollup-linux-s390x-gnu': 4.17.1
      '@rollup/rollup-linux-x64-gnu': 4.17.1
      '@rollup/rollup-linux-x64-musl': 4.17.1
      '@rollup/rollup-win32-arm64-msvc': 4.17.1
      '@rollup/rollup-win32-ia32-msvc': 4.17.1
      '@rollup/rollup-win32-x64-msvc': 4.17.1
      fsevents: 2.3.3

  run-parallel@1.2.0:
    dependencies:
      queue-microtask: 1.2.3

  rust-result@1.0.0:
    dependencies:
      individual: 2.0.0

  rw@1.3.3: {}

  safe-array-concat@1.1.2:
    dependencies:
      call-bind: 1.0.7
      get-intrinsic: 1.2.4
      has-symbols: 1.0.3
      isarray: 2.0.5

  safe-buffer@5.2.1: {}

  safe-json-parse@4.0.0:
    dependencies:
      rust-result: 1.0.0

  safe-regex-test@1.0.3:
    dependencies:
      call-bind: 1.0.7
      es-errors: 1.3.0
      is-regex: 1.1.4

  safe-regex@1.1.0:
    dependencies:
      ret: 0.1.15

  safer-buffer@2.1.2: {}

  sass@1.75.0:
    dependencies:
      chokidar: 3.6.0
      immutable: 4.3.5
      source-map-js: 1.2.0

  sax@1.3.0: {}

  saxen@8.1.2: {}

  scroll-into-view-if-needed@2.2.31:
    dependencies:
      compute-scroll-into-view: 1.0.20

  scroll-tabs@1.0.1:
    dependencies:
      min-dash: 3.8.1
      min-dom: 3.2.1
      mitt: 1.2.0

  scule@1.3.0: {}

  selection-update@0.1.2: {}

  semver@6.3.1: {}

  semver@7.6.0:
    dependencies:
      lru-cache: 6.0.0

  set-blocking@2.0.0: {}

  set-function-length@1.2.2:
    dependencies:
      define-data-property: 1.1.4
      es-errors: 1.3.0
      function-bind: 1.1.2
      get-intrinsic: 1.2.4
      gopd: 1.0.1
      has-property-descriptors: 1.0.2

  set-function-name@2.0.2:
    dependencies:
      define-data-property: 1.1.4
      es-errors: 1.3.0
      functions-have-names: 1.2.3
      has-property-descriptors: 1.0.2

  set-value@2.0.1:
    dependencies:
      extend-shallow: 2.0.1
      is-extendable: 0.1.1
      is-plain-object: 2.0.4
      split-string: 3.1.0

  shebang-command@2.0.0:
    dependencies:
      shebang-regex: 3.0.0

  shebang-regex@3.0.0: {}

  side-channel@1.0.6:
    dependencies:
      call-bind: 1.0.7
      es-errors: 1.3.0
      get-intrinsic: 1.2.4
      object-inspect: 1.13.1

  signal-exit@3.0.7: {}

  signal-exit@4.1.0: {}

  sirv@2.0.4:
    dependencies:
      '@polka/url': 1.0.0-next.25
      mrmime: 2.0.0
      totalist: 3.0.1

  slash@3.0.0: {}

  slate-history@0.66.0(slate@0.72.8):
    dependencies:
      is-plain-object: 5.0.0
      slate: 0.72.8

  slate@0.72.8:
    dependencies:
      immer: 9.0.21
      is-plain-object: 5.0.0
      tiny-warning: 1.0.3

  slice-ansi@4.0.0:
    dependencies:
      ansi-styles: 4.3.0
      astral-regex: 2.0.0
      is-fullwidth-code-point: 3.0.0

  slice-ansi@5.0.0:
    dependencies:
      ansi-styles: 6.2.1
      is-fullwidth-code-point: 4.0.0

  slice-ansi@7.1.0:
    dependencies:
      ansi-styles: 6.2.1
      is-fullwidth-code-point: 5.0.0

  snabbdom@3.6.2: {}

  snapdragon-node@2.1.1:
    dependencies:
      define-property: 1.0.0
      isobject: 3.0.1
      snapdragon-util: 3.0.1

  snapdragon-util@3.0.1:
    dependencies:
      kind-of: 3.2.2

  snapdragon@0.8.2:
    dependencies:
      base: 0.11.2
      debug: 2.6.9
      define-property: 0.2.5
      extend-shallow: 2.0.1
      map-cache: 0.2.2
      source-map: 0.5.7
      source-map-resolve: 0.5.3
      use: 3.1.1
    transitivePeerDependencies:
      - supports-color

  sortablejs@1.14.0: {}

  sortablejs@1.15.3: {}

  source-map-js@1.2.0: {}

  source-map-resolve@0.5.3:
    dependencies:
      atob: 2.1.2
      decode-uri-component: 0.2.2
      resolve-url: 0.2.1
      source-map-url: 0.4.1
      urix: 0.1.0

  source-map-support@0.5.21:
    dependencies:
      buffer-from: 1.1.2
      source-map: 0.6.1

  source-map-url@0.4.1: {}

  source-map@0.5.7: {}

  source-map@0.6.1: {}

  split-string@3.1.0:
    dependencies:
      extend-shallow: 3.0.2

  split2@4.2.0: {}

  sprintf-js@1.0.3: {}

  ssr-window@3.0.0: {}

  stable@0.1.8: {}

  static-extend@0.1.2:
    dependencies:
      define-property: 0.2.5
      object-copy: 0.1.0

  steady-xml@0.1.0: {}

  strict-uri-encode@1.1.0: {}

  string-argv@0.3.2: {}

  string-width@4.2.3:
    dependencies:
      emoji-regex: 8.0.0
      is-fullwidth-code-point: 3.0.0
      strip-ansi: 6.0.1

  string-width@5.1.2:
    dependencies:
      eastasianwidth: 0.2.0
      emoji-regex: 9.2.2
      strip-ansi: 7.1.0

  string-width@7.1.0:
    dependencies:
      emoji-regex: 10.3.0
      get-east-asian-width: 1.2.0
      strip-ansi: 7.1.0

  string.prototype.trim@1.2.9:
    dependencies:
      call-bind: 1.0.7
      define-properties: 1.2.1
      es-abstract: 1.23.3
      es-object-atoms: 1.0.0

  string.prototype.trimend@1.0.8:
    dependencies:
      call-bind: 1.0.7
      define-properties: 1.2.1
      es-object-atoms: 1.0.0

  string.prototype.trimstart@1.0.8:
    dependencies:
      call-bind: 1.0.7
      define-properties: 1.2.1
      es-object-atoms: 1.0.0

  string_decoder@1.3.0:
    dependencies:
      safe-buffer: 5.2.1

  strip-ansi@3.0.1:
    dependencies:
      ansi-regex: 2.1.1

  strip-ansi@6.0.1:
    dependencies:
      ansi-regex: 5.0.1

  strip-ansi@7.1.0:
    dependencies:
      ansi-regex: 6.0.1

  strip-final-newline@2.0.0: {}

  strip-final-newline@3.0.0: {}

  strip-json-comments@3.1.1: {}

  strip-literal@1.3.0:
    dependencies:
      acorn: 8.11.3

  strnum@1.0.5: {}

  stylelint-config-html@1.1.0(postcss-html@1.6.0)(stylelint@16.4.0(typescript@5.3.3)):
    dependencies:
      postcss-html: 1.6.0
      stylelint: 16.4.0(typescript@5.3.3)

  stylelint-config-recommended@14.0.0(stylelint@16.4.0(typescript@5.3.3)):
    dependencies:
      stylelint: 16.4.0(typescript@5.3.3)

  stylelint-config-standard@36.0.0(stylelint@16.4.0(typescript@5.3.3)):
    dependencies:
      stylelint: 16.4.0(typescript@5.3.3)
      stylelint-config-recommended: 14.0.0(stylelint@16.4.0(typescript@5.3.3))

  stylelint-order@6.0.4(stylelint@16.4.0(typescript@5.3.3)):
    dependencies:
      postcss: 8.4.38
      postcss-sorting: 8.0.2(postcss@8.4.38)
      stylelint: 16.4.0(typescript@5.3.3)

  stylelint@16.4.0(typescript@5.3.3):
    dependencies:
      '@csstools/css-parser-algorithms': 2.6.1(@csstools/css-tokenizer@2.2.4)
      '@csstools/css-tokenizer': 2.2.4
      '@csstools/media-query-list-parser': 2.1.9(@csstools/css-parser-algorithms@2.6.1(@csstools/css-tokenizer@2.2.4))(@csstools/css-tokenizer@2.2.4)
      '@csstools/selector-specificity': 3.0.3(postcss-selector-parser@6.0.16)
      '@dual-bundle/import-meta-resolve': 4.0.0
      balanced-match: 2.0.0
      colord: 2.9.3
      cosmiconfig: 9.0.0(typescript@5.3.3)
      css-functions-list: 3.2.2
      css-tree: 2.3.1
      debug: 4.3.4
      fast-glob: 3.3.2
      fastest-levenshtein: 1.0.16
      file-entry-cache: 8.0.0
      global-modules: 2.0.0
      globby: 11.1.0
      globjoin: 0.1.4
      html-tags: 3.3.1
      ignore: 5.3.1
      imurmurhash: 0.1.4
      is-plain-object: 5.0.0
      known-css-properties: 0.30.0
      mathml-tag-names: 2.1.3
      meow: 13.2.0
      micromatch: 4.0.5
      normalize-path: 3.0.0
      picocolors: 1.0.0
      postcss: 8.4.38
      postcss-resolve-nested-selector: 0.1.1
      postcss-safe-parser: 7.0.0(postcss@8.4.38)
      postcss-selector-parser: 6.0.16
      postcss-value-parser: 4.2.0
      resolve-from: 5.0.0
      string-width: 4.2.3
      strip-ansi: 7.1.0
      supports-hyperlinks: 3.0.0
      svg-tags: 1.0.0
      table: 6.8.2
      write-file-atomic: 5.0.1
    transitivePeerDependencies:
      - supports-color
      - typescript

  supports-color@2.0.0: {}

  supports-color@3.2.3:
    dependencies:
      has-flag: 1.0.0

  supports-color@5.5.0:
    dependencies:
      has-flag: 3.0.0

  supports-color@7.2.0:
    dependencies:
      has-flag: 4.0.0

  supports-hyperlinks@3.0.0:
    dependencies:
      has-flag: 4.0.0
      supports-color: 7.2.0

  supports-preserve-symlinks-flag@1.0.0: {}

  svg-baker@1.7.0:
    dependencies:
      bluebird: 3.7.2
      clone: 2.1.2
      he: 1.2.0
      image-size: 0.5.5
      loader-utils: 1.4.2
      merge-options: 1.0.1
      micromatch: 3.1.0
      postcss: 5.2.18
      postcss-prefix-selector: 1.16.1(postcss@5.2.18)
      posthtml-rename-id: 1.0.12
      posthtml-svg-mode: 1.0.3
      query-string: 4.3.4
      traverse: 0.6.9
    transitivePeerDependencies:
      - supports-color

  svg-tags@1.0.0: {}

  svg.js@2.7.1: {}

  svgo@2.8.0:
    dependencies:
      '@trysound/sax': 0.2.0
      commander: 7.2.0
      css-select: 4.3.0
      css-tree: 1.1.3
      csso: 4.2.0
      picocolors: 1.0.0
      stable: 0.1.8

  synckit@0.8.8:
    dependencies:
      '@pkgr/core': 0.1.1
      tslib: 2.6.2

  systemjs@6.15.1: {}

  table@6.8.2:
    dependencies:
      ajv: 8.12.0
      lodash.truncate: 4.4.2
      slice-ansi: 4.0.0
      string-width: 4.2.3
      strip-ansi: 6.0.1

  terser@5.30.4:
    dependencies:
      '@jridgewell/source-map': 0.3.6
      acorn: 8.11.3
      commander: 2.20.3
      source-map-support: 0.5.21

  text-extensions@2.4.0: {}

  text-table@0.2.0: {}

  through@2.3.8: {}

  tiny-svg@2.2.4: {}

  tiny-svg@3.0.1: {}

  tiny-warning@1.0.3: {}

  to-fast-properties@2.0.0: {}

  to-object-path@0.3.0:
    dependencies:
      kind-of: 3.2.2

  to-regex-range@2.1.1:
    dependencies:
      is-number: 3.0.0
      repeat-string: 1.6.1

  to-regex-range@5.0.1:
    dependencies:
      is-number: 7.0.0

  to-regex@3.0.2:
    dependencies:
      define-property: 2.0.2
      extend-shallow: 3.0.2
      regex-not: 1.0.2
      safe-regex: 1.1.0

  totalist@3.0.1: {}

  tr46@0.0.3: {}

  traverse@0.6.9:
    dependencies:
      gopd: 1.0.1
      typedarray.prototype.slice: 1.0.3
      which-typed-array: 1.1.15

  ts-api-utils@1.3.0(typescript@5.3.3):
    dependencies:
      typescript: 5.3.3

  tslib@2.3.0: {}

  tslib@2.6.2: {}

  type-check@0.4.0:
    dependencies:
      prelude-ls: 1.2.1

  type-fest@0.20.2: {}

  type@2.7.2: {}

  typed-array-buffer@1.0.2:
    dependencies:
      call-bind: 1.0.7
      es-errors: 1.3.0
      is-typed-array: 1.1.13

  typed-array-byte-length@1.0.1:
    dependencies:
      call-bind: 1.0.7
      for-each: 0.3.3
      gopd: 1.0.1
      has-proto: 1.0.3
      is-typed-array: 1.1.13

  typed-array-byte-offset@1.0.2:
    dependencies:
      available-typed-arrays: 1.0.7
      call-bind: 1.0.7
      for-each: 0.3.3
      gopd: 1.0.1
      has-proto: 1.0.3
      is-typed-array: 1.1.13

  typed-array-length@1.0.6:
    dependencies:
      call-bind: 1.0.7
      for-each: 0.3.3
      gopd: 1.0.1
      has-proto: 1.0.3
      is-typed-array: 1.1.13
      possible-typed-array-names: 1.0.0

  typedarray.prototype.slice@1.0.3:
    dependencies:
      call-bind: 1.0.7
      define-properties: 1.2.1
      es-abstract: 1.23.3
      es-errors: 1.3.0
      typed-array-buffer: 1.0.2
      typed-array-byte-offset: 1.0.2

  typescript@5.3.3: {}

  uc.micro@2.1.0: {}

  ufo@1.5.3: {}

  unbox-primitive@1.0.2:
    dependencies:
      call-bind: 1.0.7
      has-bigints: 1.0.2
      has-symbols: 1.0.3
      which-boxed-primitive: 1.0.2

  unconfig@0.3.13:
    dependencies:
      '@antfu/utils': 0.7.7
      defu: 6.1.4
      jiti: 1.21.0

  undici-types@5.26.5: {}

  unicode-canonical-property-names-ecmascript@2.0.0: {}

  unicode-match-property-ecmascript@2.0.0:
    dependencies:
      unicode-canonical-property-names-ecmascript: 2.0.0
      unicode-property-aliases-ecmascript: 2.1.0

  unicode-match-property-value-ecmascript@2.1.0: {}

  unicode-property-aliases-ecmascript@2.1.0: {}

  unicorn-magic@0.1.0: {}

  unimport@3.7.1(rollup@4.17.1):
    dependencies:
      '@rollup/pluginutils': 5.1.0(rollup@4.17.1)
      acorn: 8.11.3
      escape-string-regexp: 5.0.0
      estree-walker: 3.0.3
      fast-glob: 3.3.2
      local-pkg: 0.5.0
      magic-string: 0.30.10
      mlly: 1.6.1
      pathe: 1.1.2
      pkg-types: 1.1.0
      scule: 1.3.0
      strip-literal: 1.3.0
      unplugin: 1.10.1
    transitivePeerDependencies:
      - rollup

  union-value@1.0.1:
    dependencies:
      arr-union: 3.1.0
      get-value: 2.0.6
      is-extendable: 0.1.1
      set-value: 2.0.1

  universalify@2.0.1: {}

  unocss@0.58.9(postcss@8.4.38)(rollup@4.17.1)(vite@5.1.4(@types/node@20.12.7)(sass@1.75.0)(terser@5.30.4)):
    dependencies:
      '@unocss/astro': 0.58.9(rollup@4.17.1)(vite@5.1.4(@types/node@20.12.7)(sass@1.75.0)(terser@5.30.4))
      '@unocss/cli': 0.58.9(rollup@4.17.1)
      '@unocss/core': 0.58.9
      '@unocss/extractor-arbitrary-variants': 0.58.9
      '@unocss/postcss': 0.58.9(postcss@8.4.38)
      '@unocss/preset-attributify': 0.58.9
      '@unocss/preset-icons': 0.58.9
      '@unocss/preset-mini': 0.58.9
      '@unocss/preset-tagify': 0.58.9
      '@unocss/preset-typography': 0.58.9
      '@unocss/preset-uno': 0.58.9
      '@unocss/preset-web-fonts': 0.58.9
      '@unocss/preset-wind': 0.58.9
      '@unocss/reset': 0.58.9
      '@unocss/transformer-attributify-jsx': 0.58.9
      '@unocss/transformer-attributify-jsx-babel': 0.58.9
      '@unocss/transformer-compile-class': 0.58.9
      '@unocss/transformer-directives': 0.58.9
      '@unocss/transformer-variant-group': 0.58.9
      '@unocss/vite': 0.58.9(rollup@4.17.1)(vite@5.1.4(@types/node@20.12.7)(sass@1.75.0)(terser@5.30.4))
    optionalDependencies:
      vite: 5.1.4(@types/node@20.12.7)(sass@1.75.0)(terser@5.30.4)
    transitivePeerDependencies:
      - postcss
      - rollup
      - supports-color

  unplugin-auto-import@0.16.7(@vueuse/core@10.9.0(vue@3.4.21(typescript@5.3.3)))(rollup@4.17.1):
    dependencies:
      '@antfu/utils': 0.7.7
      '@rollup/pluginutils': 5.1.0(rollup@4.17.1)
      fast-glob: 3.3.2
      local-pkg: 0.5.0
      magic-string: 0.30.10
      minimatch: 9.0.4
      unimport: 3.7.1(rollup@4.17.1)
      unplugin: 1.10.1
    optionalDependencies:
      '@vueuse/core': 10.9.0(vue@3.4.21(typescript@5.3.3))
    transitivePeerDependencies:
      - rollup

  unplugin-element-plus@0.8.0(rollup@4.17.1):
    dependencies:
      '@rollup/pluginutils': 5.1.0(rollup@4.17.1)
      es-module-lexer: 1.5.2
      magic-string: 0.30.10
      unplugin: 1.10.1
    transitivePeerDependencies:
      - rollup

  unplugin-vue-components@0.25.2(@babel/parser@7.24.4)(rollup@4.17.1)(vue@3.4.21(typescript@5.3.3)):
    dependencies:
      '@antfu/utils': 0.7.7
      '@rollup/pluginutils': 5.1.0(rollup@4.17.1)
      chokidar: 3.6.0
      debug: 4.3.4
      fast-glob: 3.3.2
      local-pkg: 0.4.3
      magic-string: 0.30.10
      minimatch: 9.0.4
      resolve: 1.22.8
      unplugin: 1.10.1
      vue: 3.4.21(typescript@5.3.3)
    optionalDependencies:
      '@babel/parser': 7.24.4
    transitivePeerDependencies:
      - rollup
      - supports-color

  unplugin@1.10.1:
    dependencies:
      acorn: 8.11.3
      chokidar: 3.6.0
      webpack-sources: 3.2.3
      webpack-virtual-modules: 0.6.1

  unset-value@1.0.0:
    dependencies:
      has-value: 0.3.1
      isobject: 3.0.1

  update-browserslist-db@1.0.13(browserslist@4.23.0):
    dependencies:
      browserslist: 4.23.0
      escalade: 3.1.2
      picocolors: 1.0.0

  uri-js@4.4.1:
    dependencies:
      punycode: 2.3.1

  urix@0.1.0: {}

  url-toolkit@2.2.5: {}

  url@0.11.3:
    dependencies:
      punycode: 1.4.1
      qs: 6.12.1

  use@3.1.1: {}

  util-deprecate@1.0.2: {}

  uuid@10.0.0: {}

  vary@1.1.2: {}

  video.js@7.21.5:
    dependencies:
      '@babel/runtime': 7.24.4
      '@videojs/http-streaming': 2.16.2(video.js@7.21.5)
      '@videojs/vhs-utils': 3.0.5
      '@videojs/xhr': 2.6.0
      aes-decrypter: 3.1.3
      global: 4.4.0
      keycode: 2.2.1
      m3u8-parser: 4.8.0
      mpd-parser: 0.22.1
      mux.js: 6.0.1
      safe-json-parse: 4.0.0
      videojs-font: 3.2.0
      videojs-vtt.js: 0.15.5

  videojs-font@3.2.0: {}

  videojs-vtt.js@0.15.5:
    dependencies:
      global: 4.4.0

  vite-plugin-compression@0.5.1(vite@5.1.4(@types/node@20.12.7)(sass@1.75.0)(terser@5.30.4)):
    dependencies:
      chalk: 4.1.2
      debug: 4.3.4
      fs-extra: 10.1.0
      vite: 5.1.4(@types/node@20.12.7)(sass@1.75.0)(terser@5.30.4)
    transitivePeerDependencies:
      - supports-color

  vite-plugin-ejs@1.7.0(vite@5.1.4(@types/node@20.12.7)(sass@1.75.0)(terser@5.30.4)):
    dependencies:
      ejs: 3.1.10
      vite: 5.1.4(@types/node@20.12.7)(sass@1.75.0)(terser@5.30.4)

  vite-plugin-eslint@1.8.1(eslint@8.57.0)(vite@5.1.4(@types/node@20.12.7)(sass@1.75.0)(terser@5.30.4)):
    dependencies:
      '@rollup/pluginutils': 4.2.1
      '@types/eslint': 8.56.10
      eslint: 8.57.0
      rollup: 2.79.1
      vite: 5.1.4(@types/node@20.12.7)(sass@1.75.0)(terser@5.30.4)

  vite-plugin-progress@0.0.7(vite@5.1.4(@types/node@20.12.7)(sass@1.75.0)(terser@5.30.4)):
    dependencies:
      picocolors: 1.0.0
      progress: 2.0.3
      rd: 2.0.1
      vite: 5.1.4(@types/node@20.12.7)(sass@1.75.0)(terser@5.30.4)

  vite-plugin-purge-icons@0.10.0(vite@5.1.4(@types/node@20.12.7)(sass@1.75.0)(terser@5.30.4)):
    dependencies:
      '@purge-icons/core': 0.10.0
      '@purge-icons/generated': 0.10.0
      rollup-plugin-purge-icons: 0.10.0
      vite: 5.1.4(@types/node@20.12.7)(sass@1.75.0)(terser@5.30.4)
    transitivePeerDependencies:
      - encoding
      - supports-color

  vite-plugin-svg-icons@2.0.1(vite@5.1.4(@types/node@20.12.7)(sass@1.75.0)(terser@5.30.4)):
    dependencies:
      '@types/svgo': 2.6.4
      cors: 2.8.5
      debug: 4.3.4
      etag: 1.8.1
      fs-extra: 10.1.0
      pathe: 0.2.0
      svg-baker: 1.7.0
      svgo: 2.8.0
      vite: 5.1.4(@types/node@20.12.7)(sass@1.75.0)(terser@5.30.4)
    transitivePeerDependencies:
      - supports-color

  vite-plugin-top-level-await@1.4.4(rollup@4.17.1)(vite@5.1.4(@types/node@20.12.7)(sass@1.75.0)(terser@5.30.4)):
    dependencies:
      '@rollup/plugin-virtual': 3.0.2(rollup@4.17.1)
      '@swc/core': 1.7.35
      uuid: 10.0.0
      vite: 5.1.4(@types/node@20.12.7)(sass@1.75.0)(terser@5.30.4)
    transitivePeerDependencies:
      - '@swc/helpers'
      - rollup

  vite@5.1.4(@types/node@20.12.7)(sass@1.75.0)(terser@5.30.4):
    dependencies:
      esbuild: 0.19.12
      postcss: 8.4.38
      rollup: 4.17.1
    optionalDependencies:
      '@types/node': 20.12.7
      fsevents: 2.3.3
      sass: 1.75.0
      terser: 5.30.4

  vue-demi@0.14.7(vue@3.4.21(typescript@5.3.3)):
    dependencies:
      vue: 3.4.21(typescript@5.3.3)

  vue-dompurify-html@4.1.4(vue@3.4.21(typescript@5.3.3)):
    dependencies:
      dompurify: 3.1.1
      vue: 3.4.21(typescript@5.3.3)
      vue-demi: 0.14.7(vue@3.4.21(typescript@5.3.3))
    transitivePeerDependencies:
      - '@vue/composition-api'

  vue-eslint-parser@9.4.2(eslint@8.57.0):
    dependencies:
      debug: 4.3.4
      eslint: 8.57.0
      eslint-scope: 7.2.2
      eslint-visitor-keys: 3.4.3
      espree: 9.6.1
      esquery: 1.5.0
      lodash: 4.17.21
      semver: 7.6.0
    transitivePeerDependencies:
      - supports-color

  vue-i18n@9.10.2(vue@3.4.21(typescript@5.3.3)):
    dependencies:
      '@intlify/core-base': 9.10.2
      '@intlify/shared': 9.10.2
      '@vue/devtools-api': 6.6.1
      vue: 3.4.21(typescript@5.3.3)

  vue-router@4.3.2(vue@3.4.21(typescript@5.3.3)):
    dependencies:
      '@vue/devtools-api': 6.6.1
      vue: 3.4.21(typescript@5.3.3)

  vue-template-compiler@2.7.16:
    dependencies:
      de-indent: 1.0.2
      he: 1.2.0

  vue-tsc@1.8.27(typescript@5.3.3):
    dependencies:
      '@volar/typescript': 1.11.1
      '@vue/language-core': 1.8.27(typescript@5.3.3)
      semver: 7.6.0
      typescript: 5.3.3

  vue-types@5.1.1(vue@3.4.21(typescript@5.3.3)):
    dependencies:
      is-plain-object: 5.0.0
    optionalDependencies:
      vue: 3.4.21(typescript@5.3.3)

  vue@3.4.21(typescript@5.3.3):
    dependencies:
      '@vue/compiler-dom': 3.4.21
      '@vue/compiler-sfc': 3.4.21
      '@vue/runtime-dom': 3.4.21
      '@vue/server-renderer': 3.4.21(vue@3.4.21(typescript@5.3.3))
      '@vue/shared': 3.4.21
    optionalDependencies:
      typescript: 5.3.3

  vuedraggable@4.1.0(vue@3.4.21(typescript@5.3.3)):
    dependencies:
      sortablejs: 1.14.0
      vue: 3.4.21(typescript@5.3.3)

  wangeditor@4.7.15:
    dependencies:
      '@babel/runtime': 7.24.4
      '@babel/runtime-corejs3': 7.24.4
      tslib: 2.6.2

  web-storage-cache@1.1.1: {}

  webidl-conversions@3.0.1: {}

  webpack-sources@3.2.3: {}

  webpack-virtual-modules@0.6.1: {}

  whatwg-url@5.0.0:
    dependencies:
      tr46: 0.0.3
      webidl-conversions: 3.0.1

  which-boxed-primitive@1.0.2:
    dependencies:
      is-bigint: 1.0.4
      is-boolean-object: 1.1.2
      is-number-object: 1.0.7
      is-string: 1.0.7
      is-symbol: 1.0.4

  which-module@2.0.1: {}

  which-typed-array@1.1.15:
    dependencies:
      available-typed-arrays: 1.0.7
      call-bind: 1.0.7
      for-each: 0.3.3
      gopd: 1.0.1
      has-tostringtag: 1.0.2

  which@1.3.1:
    dependencies:
      isexe: 2.0.0

  which@2.0.2:
    dependencies:
      isexe: 2.0.0

  wildcard@1.1.2: {}

  word-wrap@1.2.5: {}

  wrap-ansi@6.2.0:
    dependencies:
      ansi-styles: 4.3.0
      string-width: 4.2.3
      strip-ansi: 6.0.1

  wrap-ansi@7.0.0:
    dependencies:
      ansi-styles: 4.3.0
      string-width: 4.2.3
      strip-ansi: 6.0.1

  wrap-ansi@8.1.0:
    dependencies:
      ansi-styles: 6.2.1
      string-width: 5.1.2
      strip-ansi: 7.1.0

  wrap-ansi@9.0.0:
    dependencies:
      ansi-styles: 6.2.1
      string-width: 7.1.0
      strip-ansi: 7.1.0

  wrappy@1.0.2: {}

  write-file-atomic@5.0.1:
    dependencies:
      imurmurhash: 0.1.4
      signal-exit: 4.1.0

  xml-js@1.6.11:
    dependencies:
      sax: 1.3.0

  xml-name-validator@4.0.0: {}

  y18n@4.0.3: {}

  y18n@5.0.8: {}

  yallist@3.1.1: {}

  yallist@4.0.0: {}

  yaml-eslint-parser@1.2.2:
    dependencies:
      eslint-visitor-keys: 3.4.3
      lodash: 4.17.21
      yaml: 2.4.2

  yaml@2.3.4: {}

  yaml@2.4.2: {}

  yargs-parser@18.1.3:
    dependencies:
      camelcase: 5.3.1
      decamelize: 1.2.0

  yargs-parser@21.1.1: {}

  yargs@15.4.1:
    dependencies:
      cliui: 6.0.0
      decamelize: 1.2.0
      find-up: 4.1.0
      get-caller-file: 2.0.5
      require-directory: 2.1.1
      require-main-filename: 2.0.0
      set-blocking: 2.0.0
      string-width: 4.2.3
      which-module: 2.0.1
      y18n: 4.0.3
      yargs-parser: 18.1.3

  yargs@17.7.2:
    dependencies:
      cliui: 8.0.1
      escalade: 3.1.2
      get-caller-file: 2.0.5
      require-directory: 2.1.1
      string-width: 4.2.3
      y18n: 5.0.8
      yargs-parser: 21.1.1

  yocto-queue@0.1.0: {}

  yocto-queue@1.0.0: {}

  zrender@5.5.0:
    dependencies:
      tslib: 2.3.0<|MERGE_RESOLUTION|>--- conflicted
+++ resolved
@@ -75,8 +75,8 @@
         specifier: ^2.1.0
         version: 2.1.0(echarts@5.5.0)
       element-plus:
-        specifier: 2.8.0
-        version: 2.8.0(vue@3.4.21(typescript@5.3.3))
+        specifier: 2.8.4
+        version: 2.8.4(vue@3.4.21(typescript@5.3.3))
       fast-xml-parser:
         specifier: ^4.3.2
         version: 4.3.6
@@ -217,11 +217,11 @@
         specifier: ^10.4.17
         version: 10.4.19(postcss@8.4.38)
       bpmn-js:
-        specifier: 8.10.0
-        version: 8.10.0
+        specifier: 8.9.0
+        version: 8.9.0
       bpmn-js-properties-panel:
         specifier: 0.46.0
-        version: 0.46.0(bpmn-js@8.10.0)
+        version: 0.46.0(bpmn-js@8.9.0)
       consola:
         specifier: ^3.2.3
         version: 3.2.3
@@ -1531,127 +1531,72 @@
   '@sinclair/typebox@0.27.8':
     resolution: {integrity: sha512-+Fj43pSMwJs4KRrH/938Uf+uAELIgVBmQzg/q1YG10djyfA3TnrU8N8XzqCh/okZdszqBQTZf96idMfE5lnwTA==}
 
-<<<<<<< HEAD
-  '@swc/core-darwin-arm64@1.7.35':
-    resolution: {integrity: sha512-BQSSozVxjxS+SVQz6e3GC/+OBWGIK3jfe52pWdANmycdjF3ch7lrCKTHTU7eHwyoJ96mofszPf5AsiVJF34Fwg==, tarball: https://registry.npmmirror.com/@swc/core-darwin-arm64/-/core-darwin-arm64-1.7.35.tgz}
-=======
   '@swc/core-darwin-arm64@1.7.26':
     resolution: {integrity: sha512-FF3CRYTg6a7ZVW4yT9mesxoVVZTrcSWtmZhxKCYJX9brH4CS/7PRPjAKNk6kzWgWuRoglP7hkjQcd6EpMcZEAw==}
->>>>>>> 4bc79c38
     engines: {node: '>=10'}
     cpu: [arm64]
     os: [darwin]
 
-<<<<<<< HEAD
-  '@swc/core-darwin-x64@1.7.35':
-    resolution: {integrity: sha512-44TYdKN/EWtkU88foXR7IGki9JzhEJzaFOoPevfi9Xe7hjAD/x2+AJOWWqQNzDPMz9+QewLdUVLyR6s5okRgtg==, tarball: https://registry.npmmirror.com/@swc/core-darwin-x64/-/core-darwin-x64-1.7.35.tgz}
-=======
   '@swc/core-darwin-x64@1.7.26':
     resolution: {integrity: sha512-az3cibZdsay2HNKmc4bjf62QVukuiMRh5sfM5kHR/JMTrLyS6vSw7Ihs3UTkZjUxkLTT8ro54LI6sV6sUQUbLQ==}
->>>>>>> 4bc79c38
     engines: {node: '>=10'}
     cpu: [x64]
     os: [darwin]
 
-<<<<<<< HEAD
-  '@swc/core-linux-arm-gnueabihf@1.7.35':
-    resolution: {integrity: sha512-ccfA5h3zxwioD+/z/AmYtkwtKz9m4rWTV7RoHq6Jfsb0cXHrd6tbcvgqRWXra1kASlE+cDWsMtEZygs9dJRtUQ==, tarball: https://registry.npmmirror.com/@swc/core-linux-arm-gnueabihf/-/core-linux-arm-gnueabihf-1.7.35.tgz}
-=======
   '@swc/core-linux-arm-gnueabihf@1.7.26':
     resolution: {integrity: sha512-VYPFVJDO5zT5U3RpCdHE5v1gz4mmR8BfHecUZTmD2v1JeFY6fv9KArJUpjrHEEsjK/ucXkQFmJ0jaiWXmpOV9Q==}
->>>>>>> 4bc79c38
     engines: {node: '>=10'}
     cpu: [arm]
     os: [linux]
 
-<<<<<<< HEAD
-  '@swc/core-linux-arm64-gnu@1.7.35':
-    resolution: {integrity: sha512-hx65Qz+G4iG/IVtxJKewC5SJdki8PAPFGl6gC/57Jb0+jA4BIoGLD/J3Q3rCPeoHfdqpkCYpahtyUq8CKx41Jg==, tarball: https://registry.npmmirror.com/@swc/core-linux-arm64-gnu/-/core-linux-arm64-gnu-1.7.35.tgz}
-=======
   '@swc/core-linux-arm64-gnu@1.7.26':
     resolution: {integrity: sha512-YKevOV7abpjcAzXrhsl+W48Z9mZvgoVs2eP5nY+uoMAdP2b3GxC0Df1Co0I90o2lkzO4jYBpTMcZlmUXLdXn+Q==}
->>>>>>> 4bc79c38
     engines: {node: '>=10'}
     cpu: [arm64]
     os: [linux]
     libc: [glibc]
 
-<<<<<<< HEAD
-  '@swc/core-linux-arm64-musl@1.7.35':
-    resolution: {integrity: sha512-kL6tQL9No7UEoEvDRuPxzPTpxrvbwYteNRbdChSSP74j13/55G2/2hLmult5yFFaWuyoyU/2lvzjRL/i8OLZxg==, tarball: https://registry.npmmirror.com/@swc/core-linux-arm64-musl/-/core-linux-arm64-musl-1.7.35.tgz}
-=======
   '@swc/core-linux-arm64-musl@1.7.26':
     resolution: {integrity: sha512-3w8iZICMkQQON0uIcvz7+Q1MPOW6hJ4O5ETjA0LSP/tuKqx30hIniCGOgPDnv3UTMruLUnQbtBwVCZTBKR3Rkg==}
->>>>>>> 4bc79c38
     engines: {node: '>=10'}
     cpu: [arm64]
     os: [linux]
     libc: [musl]
 
-<<<<<<< HEAD
-  '@swc/core-linux-x64-gnu@1.7.35':
-    resolution: {integrity: sha512-Ke4rcLQSwCQ2LHdJX1FtnqmYNQ3IX6BddKlUtS7mcK13IHkQzZWp0Dcu6MgNA3twzb/dBpKX5GLy07XdGgfmyw==, tarball: https://registry.npmmirror.com/@swc/core-linux-x64-gnu/-/core-linux-x64-gnu-1.7.35.tgz}
-=======
   '@swc/core-linux-x64-gnu@1.7.26':
     resolution: {integrity: sha512-c+pp9Zkk2lqb06bNGkR2Looxrs7FtGDMA4/aHjZcCqATgp348hOKH5WPvNLBl+yPrISuWjbKDVn3NgAvfvpH4w==}
->>>>>>> 4bc79c38
     engines: {node: '>=10'}
     cpu: [x64]
     os: [linux]
     libc: [glibc]
 
-<<<<<<< HEAD
-  '@swc/core-linux-x64-musl@1.7.35':
-    resolution: {integrity: sha512-T30tlLnz0kYyDFyO5RQF5EQ4ENjW9+b56hEGgFUYmfhFhGA4E4V67iEx7KIG4u0whdPG7oy3qjyyIeTb7nElEw==, tarball: https://registry.npmmirror.com/@swc/core-linux-x64-musl/-/core-linux-x64-musl-1.7.35.tgz}
-=======
   '@swc/core-linux-x64-musl@1.7.26':
     resolution: {integrity: sha512-PgtyfHBF6xG87dUSSdTJHwZ3/8vWZfNIXQV2GlwEpslrOkGqy+WaiiyE7Of7z9AvDILfBBBcJvJ/r8u980wAfQ==}
->>>>>>> 4bc79c38
     engines: {node: '>=10'}
     cpu: [x64]
     os: [linux]
     libc: [musl]
 
-<<<<<<< HEAD
-  '@swc/core-win32-arm64-msvc@1.7.35':
-    resolution: {integrity: sha512-CfM/k8mvtuMyX+okRhemfLt784PLS0KF7Q9djA8/Dtavk0L5Ghnq+XsGltO3d8B8+XZ7YOITsB14CrjehzeHsg==, tarball: https://registry.npmmirror.com/@swc/core-win32-arm64-msvc/-/core-win32-arm64-msvc-1.7.35.tgz}
-=======
   '@swc/core-win32-arm64-msvc@1.7.26':
     resolution: {integrity: sha512-9TNXPIJqFynlAOrRD6tUQjMq7KApSklK3R/tXgIxc7Qx+lWu8hlDQ/kVPLpU7PWvMMwC/3hKBW+p5f+Tms1hmA==}
->>>>>>> 4bc79c38
     engines: {node: '>=10'}
     cpu: [arm64]
     os: [win32]
 
-<<<<<<< HEAD
-  '@swc/core-win32-ia32-msvc@1.7.35':
-    resolution: {integrity: sha512-ATB3uuH8j/RmS64EXQZJSbo2WXfRNpTnQszHME/sGaexsuxeijrp3DTYSFAA3R2Bu6HbIIX6jempe1Au8I3j+A==, tarball: https://registry.npmmirror.com/@swc/core-win32-ia32-msvc/-/core-win32-ia32-msvc-1.7.35.tgz}
-=======
   '@swc/core-win32-ia32-msvc@1.7.26':
     resolution: {integrity: sha512-9YngxNcG3177GYdsTum4V98Re+TlCeJEP4kEwEg9EagT5s3YejYdKwVAkAsJszzkXuyRDdnHUpYbTrPG6FiXrQ==}
->>>>>>> 4bc79c38
     engines: {node: '>=10'}
     cpu: [ia32]
     os: [win32]
 
-<<<<<<< HEAD
-  '@swc/core-win32-x64-msvc@1.7.35':
-    resolution: {integrity: sha512-iDGfQO1571NqWUXtLYDhwIELA/wadH42ioGn+J9R336nWx40YICzy9UQyslWRhqzhQ5kT+QXAW/MoCWc058N6Q==, tarball: https://registry.npmmirror.com/@swc/core-win32-x64-msvc/-/core-win32-x64-msvc-1.7.35.tgz}
-=======
   '@swc/core-win32-x64-msvc@1.7.26':
     resolution: {integrity: sha512-VR+hzg9XqucgLjXxA13MtV5O3C0bK0ywtLIBw/+a+O+Oc6mxFWHtdUeXDbIi5AiPbn0fjgVJMqYnyjGyyX8u0w==}
->>>>>>> 4bc79c38
     engines: {node: '>=10'}
     cpu: [x64]
     os: [win32]
 
-<<<<<<< HEAD
-  '@swc/core@1.7.35':
-    resolution: {integrity: sha512-3cUteCTbr2r5jqfgx0r091sfq5Mgh6F1SQh8XAOnSvtKzwv2bC31mvBHVAieD1uPa2kHJhLav20DQgXOhpEitw==, tarball: https://registry.npmmirror.com/@swc/core/-/core-1.7.35.tgz}
-=======
   '@swc/core@1.7.26':
     resolution: {integrity: sha512-f5uYFf+TmMQyYIoxkn/evWhNGuUzC730dFwAKGwBVHHVoPyak1/GvJUm6i1SKl+2Hrj9oN0i3WSoWWZ4pgI8lw==}
->>>>>>> 4bc79c38
     engines: {node: '>=10'}
     peerDependencies:
       '@swc/helpers': '*'
@@ -1662,13 +1607,8 @@
   '@swc/counter@0.1.3':
     resolution: {integrity: sha512-e2BR4lsJkkRlKZ/qCHPw9ZaSxc0MVUd7gtbtaB7aMvHeJVYe8sOB8DBZkP2DtISHGSku9sCK6T6cnY0CtXrOCQ==}
 
-<<<<<<< HEAD
-  '@swc/types@0.1.13':
-    resolution: {integrity: sha512-JL7eeCk6zWCbiYQg2xQSdLXQJl8Qoc9rXmG2cEKvHe3CKwMHwHGpfOb8frzNLmbycOo6I51qxnLnn9ESf4I20Q==, tarball: https://registry.npmmirror.com/@swc/types/-/types-0.1.13.tgz}
-=======
   '@swc/types@0.1.12':
     resolution: {integrity: sha512-wBJA+SdtkbFhHjTMYH+dEH1y4VpfGdAc2Kw/LK09i9bXd/K6j6PkDcFCEzb6iVfZMkPRrl/q0e3toqTAJdkIVA==}
->>>>>>> 4bc79c38
 
   '@sxzz/popperjs-es@2.11.7':
     resolution: {integrity: sha512-Ccy0NlLkzr0Ex2FKvh2X+OyERHXJ88XJ1MXtsI9y9fGexlaXaVTPzBCRBwIxFkORuOb+uBqeu+RqnpgYTEZRUQ==}
@@ -2473,11 +2413,11 @@
   bpmn-js-token-simulation@0.10.0:
     resolution: {integrity: sha512-QuZQ/KVXKt9Vl+XENyOBoTW2Aw+uKjuBlKdCJL6El7AyM7DkJ5bZkSYURshId1SkBDdYg2mJ1flSmsrhGuSfwg==}
 
-  bpmn-js@8.10.0:
-    resolution: {integrity: sha512-NozeOi01qL0ZdVq8+5hWZcikyEvgrP1yzCBqlhSufJdHFsnEMBCwn2bJJ0B/6JgX+IBwy1sk/Uw+Ds8rQ8vfrw==, tarball: https://registry.npmmirror.com/bpmn-js/-/bpmn-js-8.10.0.tgz}
+  bpmn-js@8.9.0:
+    resolution: {integrity: sha512-cthSxiJUpEHspiUKiL0YA8/mRCYngNKwALWieLKPtFo42n+vWTFgmxnASNRwhxpPEbSXjYuTah1lZ0lSyLWPpw==}
 
   bpmn-moddle@7.1.3:
-    resolution: {integrity: sha512-ZcBfw0NSOdYTSXFKEn7MOXHItz7VfLZTrFYKO8cK6V8ZzGjCcdiLIOiw7Lctw1PJsihhLiZQS8Htj2xKf+NwCg==, tarball: https://registry.npmmirror.com/bpmn-moddle/-/bpmn-moddle-7.1.3.tgz}
+    resolution: {integrity: sha512-ZcBfw0NSOdYTSXFKEn7MOXHItz7VfLZTrFYKO8cK6V8ZzGjCcdiLIOiw7Lctw1PJsihhLiZQS8Htj2xKf+NwCg==}
 
   brace-expansion@1.1.11:
     resolution: {integrity: sha512-iCuPHDFgrHX7H2vEI/5xpz07zSHB00TpugqhmYtVmMO6518mCuRMoOYFldEBl0g187ufozdaHgWKcYFb61qGiA==}
@@ -2770,7 +2710,7 @@
     engines: {node: '>= 6'}
 
   css.escape@1.5.1:
-    resolution: {integrity: sha512-YUifsXXuknHlUsmlgyY0PKzgPOr7/FjCePfHNt0jxm83wHZi44VDMQ7/fGNkjY3/jV1MC+1CmZbaHzugyeRtpg==, tarball: https://registry.npmmirror.com/css.escape/-/css.escape-1.5.1.tgz}
+    resolution: {integrity: sha512-YUifsXXuknHlUsmlgyY0PKzgPOr7/FjCePfHNt0jxm83wHZi44VDMQ7/fGNkjY3/jV1MC+1CmZbaHzugyeRtpg==}
 
   cssesc@3.0.0:
     resolution: {integrity: sha512-/Tb/JcjK111nNScGob5MNtsntNM1aCNUDipB/TkwZFhyDrrE47SOx/18wF2bbjgc3ZzCSKW1T5nt5EbFoAz/Vg==}
@@ -3005,7 +2945,7 @@
     resolution: {integrity: sha512-2N3BOUU4gYMpTP24s5rF5iP7BDr7uNTCs4ozw3kf/eKfvWSIu93GEBi5m427YoyJoeOzQ5smuu4nNAPGb8idSQ==}
 
   diagram-js-direct-editing@1.8.0:
-    resolution: {integrity: sha512-B4Xj+PJfgBjbPEzT3uZQEkZI5xHFB0Izc+7BhDFuHidzrEMzQKZrFGdA3PqfWhReHf3dp+iB6Tt11G9eGNjKMw==, tarball: https://registry.npmmirror.com/diagram-js-direct-editing/-/diagram-js-direct-editing-1.8.0.tgz}
+    resolution: {integrity: sha512-B4Xj+PJfgBjbPEzT3uZQEkZI5xHFB0Izc+7BhDFuHidzrEMzQKZrFGdA3PqfWhReHf3dp+iB6Tt11G9eGNjKMw==}
     peerDependencies:
       diagram-js: '*'
 
@@ -3013,10 +2953,10 @@
     resolution: {integrity: sha512-LF9BiwjbOPpZd0ez5VSlYRbdbEA59YQX43bWvNDp1rLMv0xwZ5yIg4oaYDK82nIQ0kH1tjvoQRpNevMTCgQVyw==}
 
   diagram-js@7.9.0:
-    resolution: {integrity: sha512-o1yUtX5TXV1pmpevP55gxU/AEG6nCidOXGs/HLuxNXG0zMZ3jQta7kMqRxTK93rNw/XuHmP1eMOwdvdJ2RP5qA==, tarball: https://registry.npmmirror.com/diagram-js/-/diagram-js-7.9.0.tgz}
+    resolution: {integrity: sha512-o1yUtX5TXV1pmpevP55gxU/AEG6nCidOXGs/HLuxNXG0zMZ3jQta7kMqRxTK93rNw/XuHmP1eMOwdvdJ2RP5qA==}
 
   didi@5.2.1:
-    resolution: {integrity: sha512-IKNnajUlD4lWMy/Q9Emkk7H1qnzREgY4UyE3IhmOi/9IKua0JYtYldk928bOdt1yNxN8EiOy1sqtSozEYsmjCg==, tarball: https://registry.npmmirror.com/didi/-/didi-5.2.1.tgz}
+    resolution: {integrity: sha512-IKNnajUlD4lWMy/Q9Emkk7H1qnzREgY4UyE3IhmOi/9IKua0JYtYldk928bOdt1yNxN8EiOy1sqtSozEYsmjCg==}
 
   didi@9.0.2:
     resolution: {integrity: sha512-q2+aj+lnJcUweV7A9pdUrwFr4LHVmRPwTmQLtHPFz4aT7IBoryN6Iy+jmFku+oIzr5ebBkvtBCOb87+dJhb7bg==}
@@ -3111,13 +3051,8 @@
   electron-to-chromium@1.4.750:
     resolution: {integrity: sha512-9ItEpeu15hW5m8jKdriL+BQrgwDTXEL9pn4SkillWFu73ZNNNQ2BKKLS+ZHv2vC9UkNhosAeyfxOf/5OSeTCPA==}
 
-<<<<<<< HEAD
-  element-plus@2.8.0:
-    resolution: {integrity: sha512-7ngapVlVlQAjocVqD4MUKvKXlBneT9DSDk2mmBOSLRFWNm/HLDT15ozmsvUBfy18sajnyUeSIHTtINE8gfrGMg==}
-=======
   element-plus@2.8.4:
     resolution: {integrity: sha512-ZlVAdUOoJliv4kW3ntWnnSHMT+u/Os7mXJjk2xzOlqNeHaI2/ozlF+R58ZCEak8ZnDi6+5A2viWEYRsq64IuiA==}
->>>>>>> 4bc79c38
     peerDependencies:
       vue: ^3.2.0
 
@@ -4299,10 +4234,10 @@
     resolution: {integrity: sha512-vLgaHvaeunuOXHSmEbZ9izxPx3USsk8KCQ8iC+aTlp5sKRSoZvwhHh5L9VbKSaVC6sJDqbyohIS76E2VmHIPAA==}
 
   moddle-xml@9.0.6:
-    resolution: {integrity: sha512-tl0reHpsY/aKlLGhXeFlQWlYAQHFxTkFqC8tq8jXRYpQSnLVw13T6swMaourLd7EXqHdWsc+5ggsB+fEep6xZQ==, tarball: https://registry.npmmirror.com/moddle-xml/-/moddle-xml-9.0.6.tgz}
+    resolution: {integrity: sha512-tl0reHpsY/aKlLGhXeFlQWlYAQHFxTkFqC8tq8jXRYpQSnLVw13T6swMaourLd7EXqHdWsc+5ggsB+fEep6xZQ==}
 
   moddle@5.0.4:
-    resolution: {integrity: sha512-Kjb+hjuzO+YlojNGxEUXvdhLYTHTtAABDlDcJTtTcn5MbJF9Zkv4I1Fyvp3Ypmfgg1EfHDZ3PsCQTuML9JD6wg==, tarball: https://registry.npmmirror.com/moddle/-/moddle-5.0.4.tgz}
+    resolution: {integrity: sha512-Kjb+hjuzO+YlojNGxEUXvdhLYTHTtAABDlDcJTtTcn5MbJF9Zkv4I1Fyvp3Ypmfgg1EfHDZ3PsCQTuML9JD6wg==}
 
   mpd-parser@0.22.1:
     resolution: {integrity: sha512-fwBebvpyPUU8bOzvhX0VQZgSohncbgYwUyJJoTSNpmy7ccD2ryiCvM7oRkn/xQH5cv73/xU7rJSNCLjdGFor0Q==}
@@ -4884,7 +4819,7 @@
     resolution: {integrity: sha512-0s+oAmw9zLl1V1cS9BtZN7JAd0cW5e0QH4W3LWEK6a4LaLEA2OTpGYWDY+6XasBLtz6wkm3u1xRw95mRuJ59WA==}
 
   saxen@8.1.2:
-    resolution: {integrity: sha512-xUOiiFbc3Ow7p8KMxwsGICPx46ZQvy3+qfNVhrkwfz3Vvq45eGt98Ft5IQaA1R/7Tb5B5MKh9fUR9x3c3nDTxw==, tarball: https://registry.npmmirror.com/saxen/-/saxen-8.1.2.tgz}
+    resolution: {integrity: sha512-xUOiiFbc3Ow7p8KMxwsGICPx46ZQvy3+qfNVhrkwfz3Vvq45eGt98Ft5IQaA1R/7Tb5B5MKh9fUR9x3c3nDTxw==}
 
   scroll-into-view-if-needed@2.2.31:
     resolution: {integrity: sha512-dGCXy99wZQivjmjIqihaBQNjryrz5rueJY7eHfTdyWEiR4ttYpsajb14rn9s5d4DY4EcY6+4+U/maARBXJedkA==}
@@ -5198,7 +5133,7 @@
     resolution: {integrity: sha512-w89qg7PI8wAdvX60bMDP+bFoD5Dvhm9oLheFp5O4a2QF0cSBGsBX4qZmadPMvVqlLJBBci+WqGGOAPvcDeNSVg==}
 
   tiny-svg@2.2.4:
-    resolution: {integrity: sha512-NOi39lBknf4UdDEahNkbEAJnzhu1ZcN2j75IS2vLRmIhsfxdZpTChfLKBcN1ShplVmPIXJAIafk6YY5/Aa80lQ==, tarball: https://registry.npmmirror.com/tiny-svg/-/tiny-svg-2.2.4.tgz}
+    resolution: {integrity: sha512-NOi39lBknf4UdDEahNkbEAJnzhu1ZcN2j75IS2vLRmIhsfxdZpTChfLKBcN1ShplVmPIXJAIafk6YY5/Aa80lQ==}
 
   tiny-svg@3.0.1:
     resolution: {integrity: sha512-P8T4iwiW1t95vpHVHqrD36Brn7TqFYCPSHIWk9WLJtYK1X4aDd+5cgqcAADIWSjf1/i5idKnpCh9mim8hEdRBg==}
@@ -7000,55 +6935,55 @@
 
   '@sinclair/typebox@0.27.8': {}
 
-  '@swc/core-darwin-arm64@1.7.35':
+  '@swc/core-darwin-arm64@1.7.26':
     optional: true
 
-  '@swc/core-darwin-x64@1.7.35':
+  '@swc/core-darwin-x64@1.7.26':
     optional: true
 
-  '@swc/core-linux-arm-gnueabihf@1.7.35':
+  '@swc/core-linux-arm-gnueabihf@1.7.26':
     optional: true
 
-  '@swc/core-linux-arm64-gnu@1.7.35':
+  '@swc/core-linux-arm64-gnu@1.7.26':
     optional: true
 
-  '@swc/core-linux-arm64-musl@1.7.35':
+  '@swc/core-linux-arm64-musl@1.7.26':
     optional: true
 
-  '@swc/core-linux-x64-gnu@1.7.35':
+  '@swc/core-linux-x64-gnu@1.7.26':
     optional: true
 
-  '@swc/core-linux-x64-musl@1.7.35':
+  '@swc/core-linux-x64-musl@1.7.26':
     optional: true
 
-  '@swc/core-win32-arm64-msvc@1.7.35':
+  '@swc/core-win32-arm64-msvc@1.7.26':
     optional: true
 
-  '@swc/core-win32-ia32-msvc@1.7.35':
+  '@swc/core-win32-ia32-msvc@1.7.26':
     optional: true
 
-  '@swc/core-win32-x64-msvc@1.7.35':
+  '@swc/core-win32-x64-msvc@1.7.26':
     optional: true
 
-  '@swc/core@1.7.35':
+  '@swc/core@1.7.26':
     dependencies:
       '@swc/counter': 0.1.3
-      '@swc/types': 0.1.13
+      '@swc/types': 0.1.12
     optionalDependencies:
-      '@swc/core-darwin-arm64': 1.7.35
-      '@swc/core-darwin-x64': 1.7.35
-      '@swc/core-linux-arm-gnueabihf': 1.7.35
-      '@swc/core-linux-arm64-gnu': 1.7.35
-      '@swc/core-linux-arm64-musl': 1.7.35
-      '@swc/core-linux-x64-gnu': 1.7.35
-      '@swc/core-linux-x64-musl': 1.7.35
-      '@swc/core-win32-arm64-msvc': 1.7.35
-      '@swc/core-win32-ia32-msvc': 1.7.35
-      '@swc/core-win32-x64-msvc': 1.7.35
+      '@swc/core-darwin-arm64': 1.7.26
+      '@swc/core-darwin-x64': 1.7.26
+      '@swc/core-linux-arm-gnueabihf': 1.7.26
+      '@swc/core-linux-arm64-gnu': 1.7.26
+      '@swc/core-linux-arm64-musl': 1.7.26
+      '@swc/core-linux-x64-gnu': 1.7.26
+      '@swc/core-linux-x64-musl': 1.7.26
+      '@swc/core-win32-arm64-msvc': 1.7.26
+      '@swc/core-win32-ia32-msvc': 1.7.26
+      '@swc/core-win32-x64-msvc': 1.7.26
 
   '@swc/counter@0.1.3': {}
 
-  '@swc/types@0.1.13':
+  '@swc/types@0.1.12':
     dependencies:
       '@swc/counter': 0.1.3
 
@@ -8120,11 +8055,11 @@
 
   boolbase@1.0.0: {}
 
-  bpmn-js-properties-panel@0.46.0(bpmn-js@8.10.0):
+  bpmn-js-properties-panel@0.46.0(bpmn-js@8.9.0):
     dependencies:
       '@bpmn-io/element-templates-validator': 0.2.0
       '@bpmn-io/extract-process-variables': 0.4.5
-      bpmn-js: 8.10.0
+      bpmn-js: 8.9.0
       ids: 1.0.5
       inherits: 2.0.4
       lodash: 4.17.21
@@ -8139,7 +8074,7 @@
       min-dom: 0.2.0
       svg.js: 2.7.1
 
-  bpmn-js@8.10.0:
+  bpmn-js@8.9.0:
     dependencies:
       bpmn-moddle: 7.1.3
       css.escape: 1.5.1
@@ -8866,7 +8801,7 @@
 
   electron-to-chromium@1.4.750: {}
 
-  element-plus@2.8.0(vue@3.4.21(typescript@5.3.3)):
+  element-plus@2.8.4(vue@3.4.21(typescript@5.3.3)):
     dependencies:
       '@ctrl/tinycolor': 3.6.1
       '@element-plus/icons-vue': 2.3.1(vue@3.4.21(typescript@5.3.3))
@@ -11461,7 +11396,7 @@
   vite-plugin-top-level-await@1.4.4(rollup@4.17.1)(vite@5.1.4(@types/node@20.12.7)(sass@1.75.0)(terser@5.30.4)):
     dependencies:
       '@rollup/plugin-virtual': 3.0.2(rollup@4.17.1)
-      '@swc/core': 1.7.35
+      '@swc/core': 1.7.26
       uuid: 10.0.0
       vite: 5.1.4(@types/node@20.12.7)(sass@1.75.0)(terser@5.30.4)
     transitivePeerDependencies:
